variables:
  solution: 'cs/FASTER.sln'
  solutionRemote: 'cs/remote/FASTER.remote.sln'
  RunAzureTests: 'yes'

jobs:
- job: 'csharpWindows'
  pool:
    vmImage: windows-latest
  displayName: 'C# (Windows)'
  timeoutInMinutes: 75 

  strategy:
    maxParallel: 2
    matrix:
      AnyCPU-Debug:
        buildPlatform: 'Any CPU'
        buildConfiguration: 'Debug'
      AnyCPU-Release:
        buildPlatform: 'Any CPU'
        buildConfiguration: 'Release'
      x64-Debug:
        buildPlatform: 'x64'
        buildConfiguration: 'Debug'
      x64-Release:
        buildPlatform: 'x64'
        buildConfiguration: 'Release'

  steps:
  - powershell: 'Invoke-WebRequest -OutFile azure-storage-emulator.msi -Uri "https://go.microsoft.com/fwlink/?LinkId=717179&clcid=0x409"'
    displayName: 'Download Azure Storage Emulator'

  - powershell:  'msiexec /passive /lvx installation.log /a azure-storage-emulator.msi TARGETDIR="C:\storage-emulator"'
    displayName: 'Install Azure Storage Emulator'

  - script: '"C:\Program Files\Microsoft SQL Server\130\Tools\Binn\SqlLocalDB.exe" create "v13.0" 13.0 -s'
    displayName: 'Init Test Db'

  - script: '"C:\storage-emulator\root\Microsoft SDKs\Azure\Storage Emulator\AzureStorageEmulator.exe" start'
    displayName: 'Start Storage Emulator'

  - task: DotNetCoreCLI@2
    displayName: 'dotnet build $(buildConfiguration)'
    inputs:
      command: 'build'
      projects: '**/*.test.csproj'
      arguments: '--configuration $(buildConfiguration)'

  - task: DotNetCoreCLI@2
    displayName: 'dotnet test $(buildConfiguration)'
    inputs:
      command: test
      projects: '**/*.test.csproj'
      arguments: '--configuration $(buildConfiguration) -l "console;verbosity=detailed" --filter:TestCategory=Smoke'
      
  - task: PublishTestResults@2
    displayName: 'Publish Test Results'
    inputs:
      testRunner: VSTest
      testResultsFiles: '**/*.trx'
      searchFolder: '$(Agent.TempDirectory)'

- job: 'cppWindows'
  pool:
    vmImage: vs2017-win2016
  displayName: 'C++ (Windows)'

  strategy:
    maxParallel: 2
    matrix:
      x64-Debug:
        buildPlatform: 'x64'
        buildConfiguration: 'Debug'
      x64-Release:
        buildPlatform: 'x64'
        buildConfiguration: 'Release'

  steps:
  - task: CMake@1
    displayName: 'CMake .. -G"Visual Studio 15 2017 Win64"'
    inputs:
      workingDirectory: 'cc/build'
      cmakeArgs: '.. -G"Visual Studio 15 2017 Win64"'

  - task: MSBuild@1
    displayName: 'Build solution cc/build/FASTER.sln'
    inputs:
      solution: 'cc/build/FASTER.sln'
      msbuildArguments: '/m /p:Configuration=$(buildConfiguration) /p:Platform=$(buildPlatform)'

  - script: 'ctest -j 1 --interactive-debug-mode 0 --output-on-failure -C $(buildConfiguration) -R "in_memory"'
    workingDirectory: 'cc/build'
    displayName: 'Run Ctest'

- job: 'cppLinux'
  pool:
<<<<<<< HEAD
    vmImage: ubuntu-20.04
=======
    vmImage: ubuntu-18.04
>>>>>>> 9fef961b
  displayName: 'C++ (Linux)'

  steps:
  - script: |
      sudo apt update
      sudo apt install -y g++ libaio-dev uuid-dev libtbb-dev
    displayName: 'Install depdendencies'
  - script: |
      git clone https://git.kernel.dk/liburing
      cd liburing
      git checkout liburing-0.7
      ./configure
      sudo make install
    displayName: Install Liburing

  - script: |
      cd cc
      mkdir -p build/Debug build/Release
      cd build/Debug
      cmake -DCMAKE_BUILD_TYPE=Debug -DUSE_URING=ON ../..
      make -j
      cd ../../build/Release
      cmake -DCMAKE_BUILD_TYPE=Release -DUSE_URING=ON ../..
      make -j
    displayName: 'Compile'
  - script: |
      CTEST_OUTPUT_ON_FAILURE=1 make test
    workingDirectory: 'cc/build/Debug'
    displayName: 'Run Tests (Debug)'
- job: 'csharpLinux'
  pool:
    vmImage: ubuntu-18.04
  displayName: 'C# (Linux)'

  strategy:
    maxParallel: 2
    matrix:
      AnyCPU-Debug:
        buildPlatform: 'Any CPU'
        buildConfiguration: 'Debug'
      AnyCPU-Release:
        buildPlatform: 'Any CPU'
        buildConfiguration: 'Release'

  steps:
  - task: DotNetCoreCLI@2
    displayName: 'dotnet build $(buildConfiguration)'
    inputs:
      command: 'build'
      projects: '**/*.test.csproj'
      arguments: '--configuration $(buildConfiguration)'

  - task: DotNetCoreCLI@2
    displayName: 'dotnet test $(buildConfiguration)'
    inputs:
      command: test
      projects: '**/*.test.csproj'
      arguments: '--configuration $(buildConfiguration) -l "console;verbosity=detailed" --filter "TestCategory=Smoke"'
      
  - task: PublishTestResults@2
    displayName: 'Publish Test Results'
    inputs:
      testResultsFormat: 'VSTest'
      testResultsFiles: '*.trx'
      searchFolder: '$(Agent.TempDirectory)'

# - job: 'cppBlobsWindows'
#   pool:
#     vmImage: vs2017-win2016
#   displayName: 'C++ Blobs (Windows)'

#   strategy:
#     maxParallel: 2
#     matrix:
#       x64-Debug:
#         buildPlatform: 'x64'
#         buildConfiguration: 'Debug'
#       x64-Release:
#         buildPlatform: 'x64'
#         buildConfiguration: 'Release'

#   steps:
#   - task: CMake@1
#     displayName: 'CMake .. -G"Visual Studio 15 2017 Win64" -DUSE_BLOBS=ON'
#     inputs:
#       workingDirectory: 'cc/build'
#       cmakeArgs: '.. -G"Visual Studio 15 2017 Win64" -DUSE_BLOBS=ON'

#   - script: 'git clone https://github.com/microsoft/vcpkg'
#     workingDirectory: 'cc/build'
#     displayName: 'Download Vcpkg'

#   - script: '.\vcpkg\bootstrap-vcpkg.bat'
#     workingDirectory: 'cc/build'
#     displayName: 'Install Vcpkg'

#   - script: '.\vcpkg\vcpkg.exe install azure-storage-cpp:x64-windows'
#     workingDirectory: 'cc/build'
#     displayName: 'Install Azure dependencies'

#   - script: '.\vcpkg\vcpkg.exe integrate install'
#     workingDirectory: 'cc/build'
#     displayName: 'Integrate vcpkg with msbuild'

#   - task: MSBuild@1
#     displayName: 'Build solution cc/build/FASTER.sln'
#     inputs:
#       solution: 'cc/build/FASTER.sln'
#       msbuildArguments: '/m /p:Configuration=$(buildConfiguration) /p:Platform=$(buildPlatform)'

#   - powershell: 'Invoke-WebRequest -OutFile azure-storage-emulator.msi -Uri "https://go.microsoft.com/fwlink/?LinkId=717179&clcid=0x409"'
#     displayName: 'Download Azure Storage Emulator'

#   - powershell:  'msiexec /passive /lvx installation.log /a azure-storage-emulator.msi TARGETDIR="C:\storage-emulator"'
#     displayName: 'Install Azure Storage Emulator'

#   - script: '"C:\Program Files\Microsoft SQL Server\130\Tools\Binn\SqlLocalDB.exe" create "v13.0" 13.0 -s'
#     displayName: 'Init Test Db'

#   - script: '"C:\storage-emulator\root\Microsoft SDKs\Azure\Storage Emulator\AzureStorageEmulator.exe" start'
#     displayName: 'Start Storage Emulator'

#   - script: |
#       ctest -j 1 --interactive-debug-mode 0 --output-on-failure -C $(buildConfiguration) -R "azure_test"
#       ctest -j 1 --interactive-debug-mode 0 --output-on-failure -C $(buildConfiguration) -R "storage_test"
#       ctest -j 1 --interactive-debug-mode 0 --output-on-failure -C $(buildConfiguration) -R "faster_blobs_example"
#     workingDirectory: 'cc/build'
#     displayName: 'Run Ctest'

# - job: 'cppBlobsLinux'
#   pool:
#     vmImage: ubuntu-18.04
#   displayName: 'C++ Blobs (Linux)'

#   steps:
#   - script: |
#       sudo add-apt-repository -y ppa:ubuntu-toolchain-r/test
#       sudo apt update
#       sudo apt install -y libaio-dev uuid-dev libtbb-dev npm
#     displayName: 'Install dependencies'

#   - script: |
#       sudo ./scripts/linux/azure/blob.sh
#     workingDirectory: 'cc'
#     displayName: 'Install Azure dependencies'

#   - script: |
#       cd cc
#       mkdir -p build/Debug build/Release
#       cd build/Debug
#       cmake -DCMAKE_BUILD_TYPE=Debug -DUSE_BLOBS=ON ../..
#       make -j
#       cd ../../build/Release
#       cmake -DCMAKE_BUILD_TYPE=Release -DUSE_BLOBS=ON ../..
#       make -j
#     displayName: 'Compile'

#   - script: |
#       sudo npm install -g azurite
#       azurite -s &
#     displayName: 'Install and launch azurite (linux storage emulator)'

#   - script: |
#       export LD_LIBRARY_PATH=$LD_LIBRARY_PATH:/usr/local/lib
#       CTEST_OUTPUT_ON_FAILURE=1 make test
#     workingDirectory: 'cc/build/Debug'
#     displayName: 'Run Tests (Debug)'<|MERGE_RESOLUTION|>--- conflicted
+++ resolved
@@ -94,11 +94,7 @@
 
 - job: 'cppLinux'
   pool:
-<<<<<<< HEAD
     vmImage: ubuntu-20.04
-=======
-    vmImage: ubuntu-18.04
->>>>>>> 9fef961b
   displayName: 'C++ (Linux)'
 
   steps:
