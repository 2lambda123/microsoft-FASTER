--- conflicted
+++ resolved
@@ -170,38 +170,24 @@
             {
                 var key = new MyKey { key = i };
                 var value = new MyValue { value = i };
-<<<<<<< HEAD
                 await session.UpsertAsync(ref key, ref value, Empty.Default);
-=======
-                await session.UpsertAsync(key, value, Empty.Default);
->>>>>>> 8f14cf44
             }
 
             var key1 = new MyKey { key = 1989 };
             var input = new MyInput();
-<<<<<<< HEAD
             var result = await session.ReadAsync(ref key1, ref input, Empty.Default);
-=======
-            var result = await session.ReadAsync(key1, input, Empty.Default);
->>>>>>> 8f14cf44
             Assert.IsTrue(result.Item1 == Status.OK);
             Assert.IsTrue(result.Item2.value.value == 1989);
 
             var key2 = new MyKey { key = 23 };
-<<<<<<< HEAD
             result = await session.ReadAsync(ref key2, ref input, Empty.Default);
-=======
-            result = await session.ReadAsync(key2, input, Empty.Default);
->>>>>>> 8f14cf44
+
             Assert.IsTrue(result.Item1 == Status.OK);
             Assert.IsTrue(result.Item2.value.value == 23);
 
             var key3 = new MyKey { key = 9999 };
-<<<<<<< HEAD
             result = await session.ReadAsync(ref key3, ref input, Empty.Default);
-=======
-            result = await session.ReadAsync(key3, input, Empty.Default);
->>>>>>> 8f14cf44
+
             Assert.IsTrue(result.Item1 == Status.NOTFOUND);
 
             // Update last 100 using RMW in memory
@@ -209,11 +195,8 @@
             {
                 var key = new MyKey { key = i };
                 input = new MyInput { value = 1 };
-<<<<<<< HEAD
                 await session.RMWAsync(ref key, ref input, Empty.Default);
-=======
-                await session.RMWAsync(key, input, Empty.Default);
->>>>>>> 8f14cf44
+
             }
 
             // Update first 100 using RMW from storage
@@ -221,11 +204,7 @@
             {
                 var key = new MyKey { key = i };
                 input = new MyInput { value = 1 };
-<<<<<<< HEAD
                 await session.RMWAsync(ref key, ref input, Empty.Default);
-=======
-                await session.RMWAsync(key, input, Empty.Default);
->>>>>>> 8f14cf44
             }
 
             for (int i = 0; i < 2000; i++)
@@ -234,11 +213,7 @@
                 var key = new MyKey { key = i };
                 var value = new MyValue { value = i };
 
-<<<<<<< HEAD
                 result = await session.ReadAsync(ref key, ref input, Empty.Default);
-=======
-                result = await session.ReadAsync(key, input, Empty.Default);
->>>>>>> 8f14cf44
                 Assert.IsTrue(result.Item1 == Status.OK);
                 if (i < 100 || i >= 1900)
                     Assert.IsTrue(result.Item2.value.value == value.value + 1);
