﻿// Copyright (c) Microsoft Corporation. All rights reserved.
// Licensed under the MIT license.

using System;
using System.Linq;
using FASTER.core;
using NUnit.Framework;

namespace FASTER.test
{
    //** NOTE - more detailed / in depth Read tests in ReadAddressTests.cs 
    //** These tests ensure the basics are fully covered

    [TestFixture]
    internal class BasicFASTERTests
    {
        private FasterKV<KeyStruct, ValueStruct> fht;
        private ClientSession<KeyStruct, ValueStruct, InputStruct, OutputStruct, Empty, Functions> session;
        private IDevice log;
        private string path;
        TestUtils.DeviceType deviceType;

        [SetUp]
        public void Setup()
        {
            path = TestUtils.MethodTestDir + "/";

            // Clean up log files from previous test runs in case they weren't cleaned up
            TestUtils.DeleteDirectory(path, wait: true);
        }

        [TearDown]
        public void TearDown()
        {
            session?.Dispose();
            session = null;
            fht?.Dispose();
            fht = null;
            log?.Dispose();
            log = null;
            TestUtils.DeleteDirectory(path);
        }

        private void AssertCompleted(Status expected, Status actual)
        {
            if (actual == Status.PENDING)
                (actual, _) = CompletePendingResult();
            Assert.AreEqual(expected, actual);
        }

        private (Status status, OutputStruct output) CompletePendingResult()
        {
            session.CompletePendingWithOutputs(out var completedOutputs);
            return TestUtils.GetSinglePendingResult(completedOutputs);
        }

        private static (Status status, OutputStruct output) CompletePendingResult(CompletedOutputIterator<KeyStruct, ValueStruct, InputStruct, OutputStruct, Empty> completedOutputs)
        {
            Assert.IsTrue(completedOutputs.Next());
            var result = (completedOutputs.Current.Status, completedOutputs.Current.Output);
            Assert.IsFalse(completedOutputs.Next());
            completedOutputs.Dispose();
            return result;
        }

        [Test]
        [Category("FasterKV")]
        [Category("Smoke")]
        public void NativeInMemWriteRead([Values] TestUtils.DeviceType deviceType)
        {
            string filename = path + "NativeInMemWriteRead" + deviceType.ToString() + ".log";
            log = TestUtils.CreateTestDevice(deviceType, filename);
            fht = new FasterKV<KeyStruct, ValueStruct>
                (128, new LogSettings { LogDevice = log, PageSizeBits = 10, MemorySizeBits = 12, SegmentSizeBits = 22 });
            session = fht.For(new Functions()).NewSession<Functions>();

            InputStruct input = default;
            OutputStruct output = default;

            var key1 = new KeyStruct { kfield1 = 13, kfield2 = 14 };
            var value = new ValueStruct { vfield1 = 23, vfield2 = 24 };

            session.Upsert(ref key1, ref value, Empty.Default, 0);
            var status = session.Read(ref key1, ref input, ref output, Empty.Default, 0);

            AssertCompleted(Status.OK, status);
            Assert.AreEqual(value.vfield1, output.value.vfield1);
            Assert.AreEqual(value.vfield2, output.value.vfield2);
        }

        [Test]
        [Category("FasterKV")]
        [Category("Smoke")]
        public void NativeInMemWriteReadDelete([Values] TestUtils.DeviceType deviceType)
        {
            string filename = path + "NativeInMemWriteReadDelete" + deviceType.ToString() + ".log";
            log = TestUtils.CreateTestDevice(deviceType, filename);
            fht = new FasterKV<KeyStruct, ValueStruct>
                (128, new LogSettings { LogDevice = log, PageSizeBits = 10, MemorySizeBits = 12, SegmentSizeBits = 22 });
            session = fht.For(new Functions()).NewSession<Functions>();

            InputStruct input = default;
            OutputStruct output = default;

            var key1 = new KeyStruct { kfield1 = 13, kfield2 = 14 };
            var value = new ValueStruct { vfield1 = 23, vfield2 = 24 };

            session.Upsert(ref key1, ref value, Empty.Default, 0);
            var status = session.Read(ref key1, ref input, ref output, Empty.Default, 0);
            AssertCompleted(Status.OK, status);

            session.Delete(ref key1, Empty.Default, 0);

            status = session.Read(ref key1, ref input, ref output, Empty.Default, 0);
            AssertCompleted(Status.NOTFOUND, status);

            var key2 = new KeyStruct { kfield1 = 14, kfield2 = 15 };
            var value2 = new ValueStruct { vfield1 = 24, vfield2 = 25 };

            session.Upsert(ref key2, ref value2, Empty.Default, 0);
            status = session.Read(ref key2, ref input, ref output, Empty.Default, 0);

            AssertCompleted(Status.OK, status);
            Assert.AreEqual(value2.vfield1, output.value.vfield1);
            Assert.AreEqual(value2.vfield2, output.value.vfield2);
        }


        [Test]
        [Category("FasterKV")]
        [Category("Smoke")]
        public void NativeInMemWriteReadDelete2()
        {
            // Just set this one since Write Read Delete already does all four devices
            deviceType = TestUtils.DeviceType.MLSD;

            const int count = 10;

            string filename = path + "NativeInMemWriteReadDelete2" + deviceType.ToString() + ".log";
            log = TestUtils.CreateTestDevice(deviceType, filename);
            fht = new FasterKV<KeyStruct, ValueStruct>
                //                (128, new LogSettings { LogDevice = log, MemorySizeBits = 22, SegmentSizeBits = 22, PageSizeBits = 10 });
                (128, new LogSettings { LogDevice = log, MemorySizeBits = 29 });
            session = fht.For(new Functions()).NewSession<Functions>();

            InputStruct input = default;
            OutputStruct output = default;

            for (int i = 0; i < 10 * count; i++)
            {
                var key1 = new KeyStruct { kfield1 = i, kfield2 = 14 };
                var value = new ValueStruct { vfield1 = i, vfield2 = 24 };

                session.Upsert(ref key1, ref value, Empty.Default, 0);
            }

            for (int i = 0; i < 10 * count; i++)
            {
                var key1 = new KeyStruct { kfield1 = i, kfield2 = 14 };
                session.Delete(ref key1, Empty.Default, 0);
            }

            for (int i = 0; i < 10 * count; i++)
            {
                var key1 = new KeyStruct { kfield1 = i, kfield2 = 14 };
                var value = new ValueStruct { vfield1 = i, vfield2 = 24 };

                var status = session.Read(ref key1, ref input, ref output, Empty.Default, 0);
                AssertCompleted(Status.NOTFOUND, status);

                session.Upsert(ref key1, ref value, Empty.Default, 0);
            }

            for (int i = 0; i < 10 * count; i++)
            {
                var key1 = new KeyStruct { kfield1 = i, kfield2 = 14 };
                var status = session.Read(ref key1, ref input, ref output, Empty.Default, 0);
                AssertCompleted(Status.OK, status);
            }
        }

        [Test]
        [Category("FasterKV")]
        [Category("Smoke")]
        public unsafe void NativeInMemWriteRead2()
        {
            // Just use this one instead of all four devices since InMemWriteRead covers all four devices
            deviceType = TestUtils.DeviceType.MLSD;

            int count = 200;

            string filename = path + "NativeInMemWriteRead2" + deviceType.ToString() + ".log";
            log = TestUtils.CreateTestDevice(deviceType, filename);
            fht = new FasterKV<KeyStruct, ValueStruct>
                //                (128, new LogSettings { LogDevice = log, MemorySizeBits = 22, SegmentSizeBits = 22, PageSizeBits = 10 });
                (128, new LogSettings { LogDevice = log, MemorySizeBits = 29 });
            session = fht.For(new Functions()).NewSession<Functions>();

            InputStruct input = default;

            Random r = new Random(10);
            for (int c = 0; c < count; c++)
            {
                var i = r.Next(10000);
                var key1 = new KeyStruct { kfield1 = i, kfield2 = i + 1 };
                var value = new ValueStruct { vfield1 = i, vfield2 = i + 1 };
                session.Upsert(ref key1, ref value, Empty.Default, 0);
            }

            r = new Random(10);

            for (int c = 0; c < count; c++)
            {
                var i = r.Next(10000);
                OutputStruct output = default;
                var key1 = new KeyStruct { kfield1 = i, kfield2 = i + 1 };
                var value = new ValueStruct { vfield1 = i, vfield2 = i + 1 };

                if (session.Read(ref key1, ref input, ref output, Empty.Default, 0) == Status.PENDING)
                {
                    session.CompletePending(true);
                }

                Assert.AreEqual(value.vfield1, output.value.vfield1);
                Assert.AreEqual(value.vfield2, output.value.vfield2);
            }

            // Clean up and retry - should not find now
            fht.Log.ShiftBeginAddress(fht.Log.TailAddress);

            r = new Random(10);
            for (int c = 0; c < count; c++)
            {
                var i = r.Next(10000);
                OutputStruct output = default;
                var key1 = new KeyStruct { kfield1 = i, kfield2 = i + 1 };
                Assert.AreEqual(Status.NOTFOUND, session.Read(ref key1, ref input, ref output, Empty.Default, 0));
            }
        }

        [Test]
        [Category("FasterKV")]
        [Category("Smoke")]
        public unsafe void TestShiftHeadAddress([Values] TestUtils.DeviceType deviceType)
        {
            InputStruct input = default;
            int count = 200;

            string filename = path + "TestShiftHeadAddress" + deviceType.ToString() + ".log";
            log = TestUtils.CreateTestDevice(deviceType, filename);
            fht = new FasterKV<KeyStruct, ValueStruct>
                (128, new LogSettings { LogDevice = log, MemorySizeBits = 22, SegmentSizeBits = 22, PageSizeBits = 10 });
            session = fht.For(new Functions()).NewSession<Functions>();


            Random r = new Random(10);
            for (int c = 0; c < count; c++)
            {
                var i = r.Next(10000);
                var key1 = new KeyStruct { kfield1 = i, kfield2 = i + 1 };
                var value = new ValueStruct { vfield1 = i, vfield2 = i + 1 };
                session.Upsert(ref key1, ref value, Empty.Default, 0);
            }

            r = new Random(10);

            for (int c = 0; c < count; c++)
            {
                var i = r.Next(10000);
                OutputStruct output = default;
                var key1 = new KeyStruct { kfield1 = i, kfield2 = i + 1 };
                var value = new ValueStruct { vfield1 = i, vfield2 = i + 1 };

                if (session.Read(ref key1, ref input, ref output, Empty.Default, 0) == Status.PENDING)
                {
                    session.CompletePending(true);
                }

                Assert.AreEqual(value.vfield1, output.value.vfield1);
                Assert.AreEqual(value.vfield2, output.value.vfield2);
            }

            // Shift head and retry - should not find in main memory now
            fht.Log.FlushAndEvict(true);

            r = new Random(10);
            for (int c = 0; c < count; c++)
            {
                var i = r.Next(10000);
                OutputStruct output = default;
                var key1 = new KeyStruct { kfield1 = i, kfield2 = i + 1 };
                Status foundStatus = session.Read(ref key1, ref input, ref output, Empty.Default, 0);
                Assert.AreEqual(Status.PENDING, foundStatus);
                session.CompletePending(true);
            }
        }

        [Test]
        [Category("FasterKV")]
        [Category("Smoke")]
        public unsafe void NativeInMemRMWRefKeys([Values] TestUtils.DeviceType deviceType)
        {
            InputStruct input = default;
            OutputStruct output = default;
<<<<<<< HEAD
=======

            string filename = path + "NativeInMemRMWRefKeys" + deviceType.ToString() + ".log";
            log = TestUtils.CreateTestDevice(deviceType, filename);
            fht = new FasterKV<KeyStruct, ValueStruct>
                (128, new LogSettings { LogDevice = log, MemorySizeBits = 22, SegmentSizeBits = 22, PageSizeBits = 10 });
            session = fht.For(new Functions()).NewSession<Functions>();
>>>>>>> 8d422de7

            var nums = Enumerable.Range(0, 1000).ToArray();
            var rnd = new Random(11);
            for (int i = 0; i < nums.Length; ++i)
            {
                int randomIndex = rnd.Next(nums.Length);
                int temp = nums[randomIndex];
                nums[randomIndex] = nums[i];
                nums[i] = temp;
            }

            for (int j = 0; j < nums.Length; ++j)
            {
                var i = nums[j];
                var key1 = new KeyStruct { kfield1 = i, kfield2 = i + 1 };
                input = new InputStruct { ifield1 = i, ifield2 = i + 1 };
                session.RMW(ref key1, ref input, Empty.Default, 0);
            }
            for (int j = 0; j < nums.Length; ++j)
            {
                var i = nums[j];
                var key1 = new KeyStruct { kfield1 = i, kfield2 = i + 1 };
                input = new InputStruct { ifield1 = i, ifield2 = i + 1 };
                if (session.RMW(ref key1, ref input, ref output, Empty.Default, 0) == Status.PENDING)
                {
                    session.CompletePending(true);
                }
                else
                {
                    Assert.AreEqual(2 * i, output.value.vfield1);
                    Assert.AreEqual(2 * (i + 1), output.value.vfield2);
                }
            }

            Status status;
            KeyStruct key;

            for (int j = 0; j < nums.Length; ++j)
            {
                var i = nums[j];

                key = new KeyStruct { kfield1 = i, kfield2 = i + 1 };
                ValueStruct value = new ValueStruct { vfield1 = i, vfield2 = i + 1 };

                status = session.Read(ref key, ref input, ref output, Empty.Default, 0);

                AssertCompleted(Status.OK, status);
                Assert.AreEqual(2 * value.vfield1, output.value.vfield1);
                Assert.AreEqual(2 * value.vfield2, output.value.vfield2);
            }

            key = new KeyStruct { kfield1 = nums.Length, kfield2 = nums.Length + 1 };
            status = session.Read(ref key, ref input, ref output, Empty.Default, 0);
            AssertCompleted(Status.NOTFOUND, status);
        }

        // Tests the overload where no reference params used: key,input,userContext,serialNo
        [Test]
        [Category("FasterKV")]
        public unsafe void NativeInMemRMWNoRefKeys([Values] TestUtils.DeviceType deviceType)
        {
            InputStruct input = default;

            string filename = path + "NativeInMemRMWNoRefKeys" + deviceType.ToString() + ".log";
            log = TestUtils.CreateTestDevice(deviceType, filename);
            fht = new FasterKV<KeyStruct, ValueStruct>
                (128, new LogSettings { LogDevice = log, MemorySizeBits = 22, SegmentSizeBits = 22, PageSizeBits = 10 });
            session = fht.For(new Functions()).NewSession<Functions>();

            var nums = Enumerable.Range(0, 1000).ToArray();
            var rnd = new Random(11);
            for (int i = 0; i < nums.Length; ++i)
            {
                int randomIndex = rnd.Next(nums.Length);
                int temp = nums[randomIndex];
                nums[randomIndex] = nums[i];
                nums[i] = temp;
            }

            for (int j = 0; j < nums.Length; ++j)
            {
                var i = nums[j];
                var key1 = new KeyStruct { kfield1 = i, kfield2 = i + 1 };
                input = new InputStruct { ifield1 = i, ifield2 = i + 1 };
                session.RMW(ref key1, ref input, Empty.Default, 0);
            }
            for (int j = 0; j < nums.Length; ++j)
            {
                var i = nums[j];
                var key1 = new KeyStruct { kfield1 = i, kfield2 = i + 1 };
                input = new InputStruct { ifield1 = i, ifield2 = i + 1 };
                session.RMW(key1, input);  // no ref and do not set any other params
            }

            OutputStruct output = default;
            Status status;
            KeyStruct key;

            for (int j = 0; j < nums.Length; ++j)
            {
                var i = nums[j];

                key = new KeyStruct { kfield1 = i, kfield2 = i + 1 };
                ValueStruct value = new ValueStruct { vfield1 = i, vfield2 = i + 1 };

                status = session.Read(ref key, ref input, ref output, Empty.Default, 0);

                AssertCompleted(Status.OK, status);
                Assert.AreEqual(2 * value.vfield1, output.value.vfield1);
                Assert.AreEqual(2 * value.vfield2, output.value.vfield2);
            }

            key = new KeyStruct { kfield1 = nums.Length, kfield2 = nums.Length + 1 };
            status = session.Read(ref key, ref input, ref output, Empty.Default, 0);
            AssertCompleted(Status.NOTFOUND, status);
        }

        // Tests the overload of .Read(key, input, out output,  context, serialNo)
        [Test]
        [Category("FasterKV")]
        [Category("Smoke")]
        public void ReadNoRefKeyInputOutput([Values] TestUtils.DeviceType deviceType)
        {
            InputStruct input = default;

            string filename = path + "ReadNoRefKeyInputOutput" + deviceType.ToString() + ".log";
            log = TestUtils.CreateTestDevice(deviceType, filename);
            fht = new FasterKV<KeyStruct, ValueStruct>
                (128, new LogSettings { LogDevice = log, MemorySizeBits = 22, SegmentSizeBits = 22, PageSizeBits = 10 });
            session = fht.For(new Functions()).NewSession<Functions>();

            var key1 = new KeyStruct { kfield1 = 13, kfield2 = 14 };
            var value = new ValueStruct { vfield1 = 23, vfield2 = 24 };

            session.Upsert(ref key1, ref value, Empty.Default, 0);
            var status = session.Read(key1, input, out OutputStruct output, Empty.Default, 111);
            AssertCompleted(Status.OK, status);

            // Verify the read data
            Assert.AreEqual(value.vfield1, output.value.vfield1);
            Assert.AreEqual(value.vfield2, output.value.vfield2);
            Assert.AreEqual(key1.kfield1, 13);
            Assert.AreEqual(key1.kfield2, 14);
        }

        // Test the overload call of .Read (key, out output, userContext, serialNo)
        [Test]
        [Category("FasterKV")]
        public void ReadNoRefKey([Values] TestUtils.DeviceType deviceType)
        {
            string filename = path + "ReadNoRefKey" + deviceType.ToString() + ".log";
            log = TestUtils.CreateTestDevice(deviceType, filename);
            fht = new FasterKV<KeyStruct, ValueStruct>
                (128, new LogSettings { LogDevice = log, MemorySizeBits = 22, SegmentSizeBits = 22, PageSizeBits = 10 });
            session = fht.For(new Functions()).NewSession<Functions>();

            var key1 = new KeyStruct { kfield1 = 13, kfield2 = 14 };
            var value = new ValueStruct { vfield1 = 23, vfield2 = 24 };

            session.Upsert(ref key1, ref value, Empty.Default, 0);
            var status = session.Read(key1, out OutputStruct output, Empty.Default, 1);
            AssertCompleted(Status.OK, status);

            // Verify the read data
            Assert.AreEqual(value.vfield1, output.value.vfield1);
            Assert.AreEqual(value.vfield2, output.value.vfield2);
            Assert.AreEqual(key1.kfield1, 13);
            Assert.AreEqual(key1.kfield2, 14);
        }


        // Test the overload call of .Read (ref key, ref output, userContext, serialNo)
        [Test]
        [Category("FasterKV")]
        [Category("Smoke")]
        public void ReadWithoutInput([Values] TestUtils.DeviceType deviceType)
        {
            string filename = path + "ReadWithoutInput" + deviceType.ToString() + ".log";
            log = TestUtils.CreateTestDevice(deviceType, filename);
            fht = new FasterKV<KeyStruct, ValueStruct>
                (128, new LogSettings { LogDevice = log, MemorySizeBits = 22, SegmentSizeBits = 22, PageSizeBits = 10 });
            session = fht.For(new Functions()).NewSession<Functions>();

            OutputStruct output = default;

            var key1 = new KeyStruct { kfield1 = 13, kfield2 = 14 };
            var value = new ValueStruct { vfield1 = 23, vfield2 = 24 };

            session.Upsert(ref key1, ref value, Empty.Default, 0);
            var status = session.Read(ref key1, ref output, Empty.Default, 99);
            AssertCompleted(Status.OK, status);

            // Verify the read data
            Assert.AreEqual(value.vfield1, output.value.vfield1);
            Assert.AreEqual(value.vfield2, output.value.vfield2);
            Assert.AreEqual(key1.kfield1, 13);
            Assert.AreEqual(key1.kfield2, 14);
        }


        // Test the overload call of .Read (ref key, ref input, ref output, ref recordInfo, userContext: context)
        [Test]
        [Category("FasterKV")]
        [Category("Smoke")]
        public void ReadWithoutSerialID()
        {
            // Just checking without Serial ID so one device type is enough
            deviceType = TestUtils.DeviceType.MLSD;

            string filename = path + "ReadWithoutSerialID" + deviceType.ToString() + ".log";
            log = TestUtils.CreateTestDevice(deviceType, filename);
            fht = new FasterKV<KeyStruct, ValueStruct>
                (128, new LogSettings { LogDevice = log, MemorySizeBits = 29 });
            session = fht.For(new Functions()).NewSession<Functions>();

            InputStruct input = default;
            OutputStruct output = default;

            var key1 = new KeyStruct { kfield1 = 13, kfield2 = 14 };
            var value = new ValueStruct { vfield1 = 23, vfield2 = 24 };

            session.Upsert(ref key1, ref value, Empty.Default, 0);
            var status = session.Read(ref key1, ref input, ref output, Empty.Default);
            AssertCompleted(Status.OK, status);

            Assert.AreEqual(value.vfield1, output.value.vfield1);
            Assert.AreEqual(value.vfield2, output.value.vfield2);
            Assert.AreEqual(key1.kfield1, 13);
            Assert.AreEqual(key1.kfield2, 14);
        }

        // Test the overload call of .Read (key)
        [Test]
        [Category("FasterKV")]
        [Category("Smoke")]
        public void ReadBareMinParams([Values] TestUtils.DeviceType deviceType)
        {
            string filename = path + "ReadBareMinParams" + deviceType.ToString() + ".log";
            log = TestUtils.CreateTestDevice(deviceType, filename);
            fht = new FasterKV<KeyStruct, ValueStruct>
                (128, new LogSettings { LogDevice = log, MemorySizeBits = 22, SegmentSizeBits = 22, PageSizeBits = 10 });
            session = fht.For(new Functions()).NewSession<Functions>();

            var key1 = new KeyStruct { kfield1 = 13, kfield2 = 14 };
            var value = new ValueStruct { vfield1 = 23, vfield2 = 24 };

            session.Upsert(ref key1, ref value, Empty.Default, 0);

            var (status, output) = session.Read(key1);
            AssertCompleted(Status.OK, status);

            Assert.AreEqual(value.vfield1, output.value.vfield1);
            Assert.AreEqual(value.vfield2, output.value.vfield2);
            Assert.AreEqual(key1.kfield1, 13);
            Assert.AreEqual(key1.kfield2, 14);
        }

        // Test the ReadAtAddress where ReadFlags = ReadFlags.none
        [Test]
        [Category("FasterKV")]
        [Category("Smoke")]
        public void ReadAtAddressReadFlagsNone()
        {
            // Just functional test of ReadFlag so one device is enough
            deviceType = TestUtils.DeviceType.MLSD;

            string filename = path + "ReadAtAddressReadFlagsNone" + deviceType.ToString() + ".log";
            log = TestUtils.CreateTestDevice(deviceType, filename);
            fht = new FasterKV<KeyStruct, ValueStruct>
                (128, new LogSettings { LogDevice = log, MemorySizeBits = 29 });
            session = fht.For(new Functions()).NewSession<Functions>();

            InputStruct input = default;
            OutputStruct output = default;

            var key1 = new KeyStruct { kfield1 = 13, kfield2 = 14 };
            var value = new ValueStruct { vfield1 = 23, vfield2 = 24 };
            var readAtAddress = fht.Log.BeginAddress;

            session.Upsert(ref key1, ref value, Empty.Default, 0);
            var status = session.ReadAtAddress(readAtAddress, ref input, ref output, ReadFlags.None, Empty.Default, 0);
            AssertCompleted(Status.OK, status);

            Assert.AreEqual(value.vfield1, output.value.vfield1);
            Assert.AreEqual(value.vfield2, output.value.vfield2);
            Assert.AreEqual(key1.kfield1, 13);
            Assert.AreEqual(key1.kfield2, 14);
        }

        // Test the ReadAtAddress where ReadFlags = ReadFlags.SkipReadCache

        class SkipReadCacheFunctions : AdvancedFunctions    // Must use AdvancedFunctions for the address parameters to the callbacks
        {
            internal long expectedReadAddress;

            public override void SingleReader(ref KeyStruct key, ref InputStruct input, ref ValueStruct value, ref OutputStruct dst, long address) 
                => Assign(ref value, ref dst, address);

            public override void ConcurrentReader(ref KeyStruct key, ref InputStruct input, ref ValueStruct value, ref OutputStruct dst, ref RecordInfo recordInfo, long address) 
                => Assign(ref value, ref dst, address);

            void Assign(ref ValueStruct value, ref OutputStruct dst, long address)
            {
                dst.value = value;
                Assert.AreEqual(expectedReadAddress, address);
                expectedReadAddress = -1;   // show that the test executed
            }
            public override void ReadCompletionCallback(ref KeyStruct key, ref InputStruct input, ref OutputStruct output, Empty ctx, Status status, RecordInfo recordInfo)
            {
                // Do no data verifications here; they're done in the test
            }
        }

        [Test]
        [Category("FasterKV")]
        [Category("Smoke")]
        public void ReadAtAddressReadFlagsSkipReadCache()
        {
            // Another ReadFlag functional test so one device is enough
            deviceType = TestUtils.DeviceType.MLSD;

            string filename = path + "ReadAtAddressReadFlagsSkipReadCache" + deviceType.ToString() + ".log";
            log = TestUtils.CreateTestDevice(deviceType, filename);
            fht = new FasterKV<KeyStruct, ValueStruct>
                (128, new LogSettings { LogDevice = log, MemorySizeBits = 29, ReadCacheSettings = new ReadCacheSettings() });

            SkipReadCacheFunctions functions = new();
            using var skipReadCacheSession = fht.For(functions).NewSession<SkipReadCacheFunctions>();

            InputStruct input = default;
            OutputStruct output = default;
            var key1 = new KeyStruct { kfield1 = 13, kfield2 = 14 };
            var value = new ValueStruct { vfield1 = 23, vfield2 = 24 };
            var readAtAddress = fht.Log.BeginAddress;
            Status status;

            skipReadCacheSession.Upsert(ref key1, ref value, Empty.Default, 0);

            void VerifyOutput()
            {
                Assert.AreEqual(-1, functions.expectedReadAddress);     // make sure the test executed
                Assert.AreEqual(value.vfield1, output.value.vfield1);
                Assert.AreEqual(value.vfield2, output.value.vfield2);
                Assert.AreEqual(13, key1.kfield1);
                Assert.AreEqual(14, key1.kfield2);
            }

            void VerifyResult()
            {
                if (status == Status.PENDING)
                {
                    skipReadCacheSession.CompletePendingWithOutputs(out var completedOutputs, wait: true);
                    (status, output) = TestUtils.GetSinglePendingResult(completedOutputs);
                }
                Assert.AreEqual(Status.OK, status);
                VerifyOutput();
            }

            // This will just be an ordinary read, as the record is in memory.
            functions.expectedReadAddress = readAtAddress;
            status = skipReadCacheSession.Read(ref key1, ref input, ref output);
            Assert.AreEqual(Status.OK, status);
            VerifyOutput();

            // ReadCache is used when the record is read from disk.
            fht.Log.FlushAndEvict(wait:true);

            // SkipReadCache is primarily for indexing, so a read during index scan does not result in a readcache update.
            // Reading at a normal logical address will not use the readcache, because the "readcache" bit is not set in that logical address.
            // And we cannot get a readcache address, since reads satisfied from the readcache pass kInvalidAddress to functions.
            // Therefore, we test here simply that we do not put it in the readcache when we tell it not to.

            // Do not put it into the read cache.
            functions.expectedReadAddress = readAtAddress;
            RecordInfo recordInfo = new() { PreviousAddress = readAtAddress };
            status = skipReadCacheSession.Read(ref key1, ref input, ref output, ref recordInfo, ReadFlags.SkipReadCache);
            VerifyResult();

            Assert.AreEqual(fht.ReadCache.BeginAddress, fht.ReadCache.TailAddress);

            // Put it into the read cache.
            functions.expectedReadAddress = readAtAddress;
            recordInfo.PreviousAddress = readAtAddress; // Read*() sets this to the record's PreviousAddress (so caller can follow the chain), so reinitialize it.
            status = skipReadCacheSession.Read(ref key1, ref input, ref output, ref recordInfo);
            VerifyResult();

            Assert.Less(fht.ReadCache.BeginAddress, fht.ReadCache.TailAddress);

            // Now this will read from the read cache.
            functions.expectedReadAddress = Constants.kInvalidAddress;
            status = skipReadCacheSession.Read(ref key1, ref input, ref output);
            Assert.AreEqual(Status.OK, status);
            VerifyOutput();
        }

        // Simple Upsert test where ref key and ref value but nothing else set
        [Test]
        [Category("FasterKV")]
        [Category("Smoke")]
        public void UpsertDefaultsTest([Values] TestUtils.DeviceType deviceType)
        {
            string filename = path + "UpsertDefaultsTest" + deviceType.ToString() + ".log";
            log = TestUtils.CreateTestDevice(deviceType, filename);
            fht = new FasterKV<KeyStruct, ValueStruct>
                (128, new LogSettings { LogDevice = log, MemorySizeBits = 22, SegmentSizeBits = 22, PageSizeBits = 10 });
            session = fht.For(new Functions()).NewSession<Functions>();

            InputStruct input = default;
            OutputStruct output = default;

            var key1 = new KeyStruct { kfield1 = 13, kfield2 = 14 };
            var value = new ValueStruct { vfield1 = 23, vfield2 = 24 };

            Assert.AreEqual(0, fht.EntryCount);

            session.Upsert(ref key1, ref value);
            var status = session.Read(ref key1, ref input, ref output, Empty.Default, 0);
            AssertCompleted(Status.OK, status);

            Assert.AreEqual(1, fht.EntryCount);
            Assert.AreEqual(value.vfield1, output.value.vfield1);
            Assert.AreEqual(value.vfield2, output.value.vfield2);
        }

        // Simple Upsert test of overload where not using Ref for key and value and setting all parameters
        [Test]
        [Category("FasterKV")]
        [Category("Smoke")]
        public void UpsertNoRefNoDefaultsTest()
        {
            // Just checking more parameter values so one device is enough
            deviceType = TestUtils.DeviceType.MLSD;

            string filename = path + "UpsertNoRefNoDefaultsTest" + deviceType.ToString() + ".log";
            log = TestUtils.CreateTestDevice(deviceType, filename);
            fht = new FasterKV<KeyStruct, ValueStruct>
              (128, new LogSettings { LogDevice = log, MemorySizeBits = 29 });
            session = fht.For(new Functions()).NewSession<Functions>();

            InputStruct input = default;
            OutputStruct output = default;

            var key1 = new KeyStruct { kfield1 = 13, kfield2 = 14 };
            var value = new ValueStruct { vfield1 = 23, vfield2 = 24 };

            session.Upsert(key1, value, Empty.Default, 0);
            var status = session.Read(ref key1, ref input, ref output, Empty.Default, 0);
            AssertCompleted(Status.OK, status);

            Assert.AreEqual(value.vfield1, output.value.vfield1);
            Assert.AreEqual(value.vfield2, output.value.vfield2);
        }


        // Upsert Test using Serial Numbers ... based on the VersionedRead Sample
        [Test]
        [Category("FasterKV")]
        [Category("Smoke")]
        public void UpsertSerialNumberTest()
        {
            // Simple Upsert of Serial Number test so one device is enough
            deviceType = TestUtils.DeviceType.MLSD;

            string filename = path + "UpsertSerialNumberTest" + deviceType.ToString() + ".log";
            log = TestUtils.CreateTestDevice(deviceType, filename);
            fht = new FasterKV<KeyStruct, ValueStruct>
                (128, new LogSettings { LogDevice = log, MemorySizeBits = 29 });
            session = fht.For(new Functions()).NewSession<Functions>();

            int numKeys = 100;
            int keyMod = 10;
            int maxLap = numKeys / keyMod;
            InputStruct input = default;
            OutputStruct output = default;

            var value = new ValueStruct { vfield1 = 23, vfield2 = 24 };
            var key = new KeyStruct { kfield1 = 13, kfield2 = 14 };

            for (int i = 0; i < numKeys; i++)
            {
                // lap is used to illustrate the changing values
                var lap = i / keyMod;
                session.Upsert(ref key, ref value, serialNo: lap);
            }

            // Now verify 
            for (int j = 0; j < numKeys; j++)
            {
                var status = session.Read(ref key, ref input, ref output, serialNo: maxLap + 1);

                AssertCompleted(Status.OK, status);
                Assert.AreEqual(value.vfield1, output.value.vfield1);
                Assert.AreEqual(value.vfield2, output.value.vfield2);
            }
        }

        //**** Quick End to End Sample code from help docs: https://microsoft.github.io/FASTER/docs/fasterkv-basics/  ***
        // Very minor changes to LogDevice call and type of Asserts to use but basically code from Sample code in docs
        // Also tests the overload call of .Read (ref key ref output) 
        [Test]
        [Category("FasterKV")]
        public static void KVBasicsSampleEndToEndInDocs()
        {
            string testDir = TestUtils.MethodTestDir;
            using var log = Devices.CreateLogDevice($"{testDir}/hlog.log", deleteOnClose: false);
            using var store = new FasterKV<long, long>(1L << 20, new LogSettings { LogDevice = log });
            using var s = store.NewSession(new SimpleFunctions<long, long>());
            long key = 1, value = 1, input = 10, output = 0;
            s.Upsert(ref key, ref value);
            s.Read(ref key, ref output);
            Assert.AreEqual(value, output);
            s.RMW(ref key, ref input);
            s.RMW(ref key, ref input);
            s.Read(ref key, ref output);
            Assert.AreEqual(10, output);
        }
    }
}<|MERGE_RESOLUTION|>--- conflicted
+++ resolved
@@ -302,15 +302,12 @@
         {
             InputStruct input = default;
             OutputStruct output = default;
-<<<<<<< HEAD
-=======
 
             string filename = path + "NativeInMemRMWRefKeys" + deviceType.ToString() + ".log";
             log = TestUtils.CreateTestDevice(deviceType, filename);
             fht = new FasterKV<KeyStruct, ValueStruct>
                 (128, new LogSettings { LogDevice = log, MemorySizeBits = 22, SegmentSizeBits = 22, PageSizeBits = 10 });
             session = fht.For(new Functions()).NewSession<Functions>();
->>>>>>> 8d422de7
 
             var nums = Enumerable.Range(0, 1000).ToArray();
             var rnd = new Random(11);
