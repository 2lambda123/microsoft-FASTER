<<<<<<< HEAD
﻿// Copyright (c) Microsoft Corporation. All rights reserved.
// Licensed under the MIT license.

using FASTER.core;
using NUnit.Framework;

namespace FASTER.test
{
    public class MyKey : IFasterEqualityComparer<MyKey>
    {
        public int key;

        public long GetHashCode64(ref MyKey key) => Utility.GetHashCode(key.key);

        public bool Equals(ref MyKey k1, ref MyKey k2) => k1.key == k2.key;

        public override string ToString() => this.key.ToString();
    }

    public class MyKeySerializer : BinaryObjectSerializer<MyKey>
    {
        public override void Deserialize(out MyKey obj) => obj = new MyKey { key = reader.ReadInt32() };

        public override void Serialize(ref MyKey obj) => writer.Write(obj.key);
    }

    public class MyValue : IFasterEqualityComparer<MyValue>
    {
        public int value;

        public long GetHashCode64(ref MyValue k) => Utility.GetHashCode(k.value);

        public bool Equals(ref MyValue k1, ref MyValue k2) => k1.value == k2.value;

        public override string ToString() => this.value.ToString();
    }

    public class MyValueSerializer : BinaryObjectSerializer<MyValue>
    {
        public override void Deserialize(out MyValue obj) => obj = new MyValue { value = reader.ReadInt32() };

        public override void Serialize(ref MyValue obj) => writer.Write(obj.value);
    }

    public class MyInput
    {
        public int value;

        public override string ToString() => this.value.ToString();
    }

    public class MyOutput
    {
        public MyValue value;

        public override string ToString() => this.value.ToString();
    }

    public class MyFunctions : FunctionsBase<MyKey, MyValue, MyInput, MyOutput, Empty>
    {
        public override void InitialUpdater(ref MyKey key, ref MyInput input, ref MyValue value, ref MyOutput output)
        {
            value = new MyValue { value = input.value };
        }

        public override bool InPlaceUpdater(ref MyKey key, ref MyInput input, ref MyValue value, ref MyOutput output)
        {
            value.value += input.value;
            return true;
        }

        public override bool NeedCopyUpdate(ref MyKey key, ref MyInput input, ref MyValue oldValue, ref MyOutput output) => true;

        public override void CopyUpdater(ref MyKey key, ref MyInput input, ref MyValue oldValue, ref MyValue newValue, ref MyOutput output)
        {
            newValue = new MyValue { value = oldValue.value + input.value };
        }

        public override bool ConcurrentReader(ref MyKey key, ref MyInput input, ref MyValue value, ref MyOutput dst)
        {
            if (dst == default)
                dst = new MyOutput();
            dst.value = value;
            return true;
        }

        public override bool ConcurrentWriter(ref MyKey key, ref MyValue src, ref MyValue dst)
        {
            dst.value = src.value;
            return true;
        }

        public override void ReadCompletionCallback(ref MyKey key, ref MyInput input, ref MyOutput output, Empty ctx, Status status)
        {
            Assert.IsTrue(status == Status.OK);
            Assert.IsTrue(key.key == output.value.value);
        }

        public override void RMWCompletionCallback(ref MyKey key, ref MyInput input, ref MyOutput output, Empty ctx, Status status)
        {
            Assert.IsTrue(status == Status.OK);
        }

        public override bool SingleReader(ref MyKey key, ref MyInput input, ref MyValue value, ref MyOutput dst)
        {
            if (dst == default)
                dst = new MyOutput();
            dst.value = value;
            return true;
        }

        public override void SingleWriter(ref MyKey key, ref MyValue src, ref MyValue dst)
        {
            dst = src;
        }
    }

    public class MyFunctions2 : FunctionsBase<MyValue, MyValue, MyInput, MyOutput, Empty>
    {
        public override void InitialUpdater(ref MyValue key, ref MyInput input, ref MyValue value, ref MyOutput output)
        {
            value = new MyValue { value = input.value };
        }

        public override bool InPlaceUpdater(ref MyValue key, ref MyInput input, ref MyValue value, ref MyOutput output)
        {
            value.value += input.value;
            return true;
        }

        public override bool NeedCopyUpdate(ref MyValue key, ref MyInput input, ref MyValue oldValue, ref MyOutput output) => true;

        public override void CopyUpdater(ref MyValue key, ref MyInput input, ref MyValue oldValue, ref MyValue newValue, ref MyOutput output)
        {
            newValue = new MyValue { value = oldValue.value + input.value };
        }

        public override bool ConcurrentReader(ref MyValue key, ref MyInput input, ref MyValue value, ref MyOutput dst)
        {
            if (dst == default)
                dst = new MyOutput();
            dst.value = value;
            return true;
        }

        public override bool ConcurrentWriter(ref MyValue key, ref MyValue src, ref MyValue dst)
        {
            dst.value = src.value;
            return true;
        }

        public override void ReadCompletionCallback(ref MyValue key, ref MyInput input, ref MyOutput output, Empty ctx, Status status)
        {
            Assert.IsTrue(status == Status.OK);
            Assert.IsTrue(key.value == output.value.value);
        }

        public override void RMWCompletionCallback(ref MyValue key, ref MyInput input, ref MyOutput output, Empty ctx, Status status)
        {
            Assert.IsTrue(status == Status.OK);
        }

        public override bool SingleReader(ref MyValue key, ref MyInput input, ref MyValue value, ref MyOutput dst)
        {
            if (dst == default)
                dst = new MyOutput();
            dst.value = value;
            return true;
        }

        public override void SingleWriter(ref MyValue key, ref MyValue src, ref MyValue dst)
        {
            dst = src;
        }
    }

    public class MyFunctionsDelete : FunctionsBase<MyKey, MyValue, MyInput, MyOutput, int>
    {
        public override void InitialUpdater(ref MyKey key, ref MyInput input, ref MyValue value, ref MyOutput output)
        {
            value = new MyValue { value = input.value };
        }

        public override bool InPlaceUpdater(ref MyKey key, ref MyInput input, ref MyValue value, ref MyOutput output)
        {
            value.value += input.value;
            return true;
        }

        public override bool NeedCopyUpdate(ref MyKey key, ref MyInput input, ref MyValue oldValue, ref MyOutput output) => true;

        public override void CopyUpdater(ref MyKey key, ref MyInput input, ref MyValue oldValue, ref MyValue newValue, ref MyOutput output)
        {
            newValue = new MyValue { value = oldValue.value + input.value };
        }

        public override bool ConcurrentReader(ref MyKey key, ref MyInput input, ref MyValue value, ref MyOutput dst)
        {
            if (dst == null)
                dst = new MyOutput();
            dst.value = value;
            return true;
        }

        public override bool ConcurrentWriter(ref MyKey key, ref MyValue src, ref MyValue dst)
        {
            dst = src;
            return true;
        }

        public override void ReadCompletionCallback(ref MyKey key, ref MyInput input, ref MyOutput output, int ctx, Status status)
        {
            if (ctx == 0)
            {
                Assert.IsTrue(status == Status.OK);
                Assert.IsTrue(key.key == output.value.value);
            }
            else if (ctx == 1)
            {
                Assert.IsTrue(status == Status.NOTFOUND);
            }
        }

        public override void RMWCompletionCallback(ref MyKey key, ref MyInput input, ref MyOutput output, int ctx, Status status)
        {
            if (ctx == 0)
                Assert.IsTrue(status == Status.OK);
            else if (ctx == 1)
                Assert.IsTrue(status == Status.NOTFOUND);
        }

        public override bool SingleReader(ref MyKey key, ref MyInput input, ref MyValue value, ref MyOutput dst)
        {
            if (dst == null)
                dst = new MyOutput();
            dst.value = value;
            return true;
        }

        public override void SingleWriter(ref MyKey key, ref MyValue src, ref MyValue dst)
        {
            dst = src;
        }
    }

    public class MixedFunctions : FunctionsBase<int, MyValue, MyInput, MyOutput, Empty>
    {
        public override void InitialUpdater(ref int key, ref MyInput input, ref MyValue value, ref MyOutput output)
        {
            value = new MyValue { value = input.value };
        }

        public override bool InPlaceUpdater(ref int key, ref MyInput input, ref MyValue value, ref MyOutput output)
        {
            value.value += input.value;
            return true;
        }

        public override bool NeedCopyUpdate(ref int key, ref MyInput input, ref MyValue oldValue, ref MyOutput output) => true;

        public override void CopyUpdater(ref int key, ref MyInput input, ref MyValue oldValue, ref MyValue newValue, ref MyOutput output)
        {
            newValue = new MyValue { value = oldValue.value + input.value };
        }

        public override bool ConcurrentReader(ref int key, ref MyInput input, ref MyValue value, ref MyOutput dst)
        {
            dst.value = value;
            return true;
        }

        public override bool ConcurrentWriter(ref int key, ref MyValue src, ref MyValue dst)
        {
            dst.value = src.value;
            return true;
        }

        public override bool SingleReader(ref int key, ref MyInput input, ref MyValue value, ref MyOutput dst)
        {
            dst.value = value;
            return true;
        }

        public override void SingleWriter(ref int key, ref MyValue src, ref MyValue dst)
        {
            dst = src;
        }
    }

    public class MyLargeValue
    {
        public byte[] value;

        public MyLargeValue()
        {

        }

        public MyLargeValue(int size)
        {
            value = new byte[size];
            for (int i = 0; i < size; i++)
            {
                value[i] = (byte)(size+i);
            }
        }
    }

    public class MyLargeValueSerializer : BinaryObjectSerializer<MyLargeValue>
    {
        public override void Deserialize(out MyLargeValue obj)
        {
            obj = new MyLargeValue();
            int size = reader.ReadInt32();
            obj.value = reader.ReadBytes(size);
        }

        public override void Serialize(ref MyLargeValue obj)
        {
            writer.Write(obj.value.Length);
            writer.Write(obj.value);
        }
    }

    public class MyLargeOutput
    {
        public MyLargeValue value;
    }

    public class MyLargeFunctions : FunctionsBase<MyKey, MyLargeValue, MyInput, MyLargeOutput, Empty>
    {
        public override void ReadCompletionCallback(ref MyKey key, ref MyInput input, ref MyLargeOutput output, Empty ctx, Status status)
        {
            Assert.IsTrue(status == Status.OK);
            for (int i = 0; i < output.value.value.Length; i++)
            {
                Assert.IsTrue(output.value.value[i] == (byte)(output.value.value.Length + i));
            }
        }

        public override bool SingleReader(ref MyKey key, ref MyInput input, ref MyLargeValue value, ref MyLargeOutput dst)
        {
            dst.value = value;
            return true;
        }

        public override bool ConcurrentReader(ref MyKey key, ref MyInput input, ref MyLargeValue value, ref MyLargeOutput dst)
        {
            dst.value = value;
            return true;
        }

        public override bool ConcurrentWriter(ref MyKey key, ref MyLargeValue src, ref MyLargeValue dst)
        {
            dst = src;
            return true;
        }

        public override void SingleWriter(ref MyKey key, ref MyLargeValue src, ref MyLargeValue dst)
        {
            dst = src;
        }
    }
}
=======
﻿// Copyright (c) Microsoft Corporation. All rights reserved.
// Licensed under the MIT license.

using FASTER.core;
using NUnit.Framework;

namespace FASTER.test
{
    public class MyKey : IFasterEqualityComparer<MyKey>
    {
        public int key;

        public long GetHashCode64(ref MyKey key) => Utility.GetHashCode(key.key);

        public bool Equals(ref MyKey k1, ref MyKey k2) => k1.key == k2.key;

        public override string ToString() => this.key.ToString();
    }

    public class MyKeySerializer : BinaryObjectSerializer<MyKey>
    {
        public override void Deserialize(out MyKey obj) => obj = new MyKey { key = reader.ReadInt32() };

        public override void Serialize(ref MyKey obj) => writer.Write(obj.key);
    }

    public class MyValue : IFasterEqualityComparer<MyValue>
    {
        public int value;

        public long GetHashCode64(ref MyValue k) => Utility.GetHashCode(k.value);

        public bool Equals(ref MyValue k1, ref MyValue k2) => k1.value == k2.value;

        public override string ToString() => this.value.ToString();
    }

    public class MyValueSerializer : BinaryObjectSerializer<MyValue>
    {
        public override void Deserialize(out MyValue obj) => obj = new MyValue { value = reader.ReadInt32() };

        public override void Serialize(ref MyValue obj) => writer.Write(obj.value);
    }

    public class MyInput
    {
        public int value;

        public override string ToString() => this.value.ToString();
    }

    public class MyOutput
    {
        public MyValue value;

        public override string ToString() => this.value.ToString();
    }

    public class MyFunctions : FunctionsBase<MyKey, MyValue, MyInput, MyOutput, Empty>
    {
        public override void InitialUpdater(ref MyKey key, ref MyInput input, ref MyValue value, ref MyOutput output)
        {
            value = new MyValue { value = input.value };
        }

        public override bool InPlaceUpdater(ref MyKey key, ref MyInput input, ref MyValue value, ref MyOutput output)
        {
            value.value += input.value;
            return true;
        }

        public override bool NeedCopyUpdate(ref MyKey key, ref MyInput input, ref MyValue oldValue, ref MyOutput output) => true;

        public override void CopyUpdater(ref MyKey key, ref MyInput input, ref MyValue oldValue, ref MyValue newValue, ref MyOutput output)
        {
            newValue = new MyValue { value = oldValue.value + input.value };
        }

        public override void ConcurrentReader(ref MyKey key, ref MyInput input, ref MyValue value, ref MyOutput dst)
        {
            if (dst == default)
                dst = new MyOutput();

            dst.value = value;
        }

        public override bool ConcurrentWriter(ref MyKey key, ref MyValue src, ref MyValue dst)
        {
            dst.value = src.value;
            return true;
        }

        public override void ReadCompletionCallback(ref MyKey key, ref MyInput input, ref MyOutput output, Empty ctx, Status status)
        {
            Assert.AreEqual(Status.OK, status);
            Assert.AreEqual(output.value.value, key.key);
        }

        public override void RMWCompletionCallback(ref MyKey key, ref MyInput input, ref MyOutput output, Empty ctx, Status status)
        {
            Assert.AreEqual(Status.OK, status);
        }

        public override void SingleReader(ref MyKey key, ref MyInput input, ref MyValue value, ref MyOutput dst)
        {
            if (dst == default)
                dst = new MyOutput();
            dst.value = value;
        }

        public override void SingleWriter(ref MyKey key, ref MyValue src, ref MyValue dst)
        {
            dst = src;
        }
    }

    public class MyFunctions2 : FunctionsBase<MyValue, MyValue, MyInput, MyOutput, Empty>
    {
        public override void InitialUpdater(ref MyValue key, ref MyInput input, ref MyValue value, ref MyOutput output)
        {
            value = new MyValue { value = input.value };
        }

        public override bool InPlaceUpdater(ref MyValue key, ref MyInput input, ref MyValue value, ref MyOutput output)
        {
            value.value += input.value;
            return true;
        }

        public override bool NeedCopyUpdate(ref MyValue key, ref MyInput input, ref MyValue oldValue, ref MyOutput output) => true;

        public override void CopyUpdater(ref MyValue key, ref MyInput input, ref MyValue oldValue, ref MyValue newValue, ref MyOutput output)
        {
            newValue = new MyValue { value = oldValue.value + input.value };
        }

        public override void ConcurrentReader(ref MyValue key, ref MyInput input, ref MyValue value, ref MyOutput dst)
        {
            if (dst == default)
                dst = new MyOutput();

            dst.value = value;
        }

        public override bool ConcurrentWriter(ref MyValue key, ref MyValue src, ref MyValue dst)
        {
            dst.value = src.value;
            return true;
        }

        public override void ReadCompletionCallback(ref MyValue key, ref MyInput input, ref MyOutput output, Empty ctx, Status status)
        {
            Assert.AreEqual(Status.OK, status);
            Assert.AreEqual(key.value, output.value.value);
        }

        public override void RMWCompletionCallback(ref MyValue key, ref MyInput input, ref MyOutput output, Empty ctx, Status status)
        {
            Assert.AreEqual(Status.OK, status);
        }

        public override void SingleReader(ref MyValue key, ref MyInput input, ref MyValue value, ref MyOutput dst)
        {
            if (dst == default)
                dst = new MyOutput();
            dst.value = value;
        }

        public override void SingleWriter(ref MyValue key, ref MyValue src, ref MyValue dst)
        {
            dst = src;
        }
    }

    public class MyFunctionsDelete : FunctionsBase<MyKey, MyValue, MyInput, MyOutput, int>
    {
        public override void InitialUpdater(ref MyKey key, ref MyInput input, ref MyValue value, ref MyOutput output)
        {
            value = new MyValue { value = input.value };
        }

        public override bool InPlaceUpdater(ref MyKey key, ref MyInput input, ref MyValue value, ref MyOutput output)
        {
            value.value += input.value;
            return true;
        }

        public override bool NeedCopyUpdate(ref MyKey key, ref MyInput input, ref MyValue oldValue, ref MyOutput output) => true;

        public override void CopyUpdater(ref MyKey key, ref MyInput input, ref MyValue oldValue, ref MyValue newValue, ref MyOutput output)
        {
            newValue = new MyValue { value = oldValue.value + input.value };
        }

        public override void ConcurrentReader(ref MyKey key, ref MyInput input, ref MyValue value, ref MyOutput dst)
        {
            if (dst == null)
                dst = new MyOutput();
            dst.value = value;
        }

        public override bool ConcurrentWriter(ref MyKey key, ref MyValue src, ref MyValue dst)
        {
            dst = src;
            return true;
        }

        public override void ReadCompletionCallback(ref MyKey key, ref MyInput input, ref MyOutput output, int ctx, Status status)
        {
            if (ctx == 0)
            {
                Assert.AreEqual(Status.OK, status);
                Assert.AreEqual(key.key, output.value.value);
            }
            else if (ctx == 1)
            {
                Assert.AreEqual(Status.NOTFOUND, status);
            }
        }

        public override void RMWCompletionCallback(ref MyKey key, ref MyInput input, ref MyOutput output, int ctx, Status status)
        {
            if (ctx == 0)
                Assert.AreEqual(Status.OK, status);
            else if (ctx == 1)
                Assert.AreEqual(Status.NOTFOUND, status);
        }

        public override void SingleReader(ref MyKey key, ref MyInput input, ref MyValue value, ref MyOutput dst)
        {
            if (dst == null)
                dst = new MyOutput();

            dst.value = value;
        }

        public override void SingleWriter(ref MyKey key, ref MyValue src, ref MyValue dst)
        {
            dst = src;
        }
    }

    public class MixedFunctions : FunctionsBase<int, MyValue, MyInput, MyOutput, Empty>
    {
        public override void InitialUpdater(ref int key, ref MyInput input, ref MyValue value, ref MyOutput output)
        {
            value = new MyValue { value = input.value };
        }

        public override bool InPlaceUpdater(ref int key, ref MyInput input, ref MyValue value, ref MyOutput output)
        {
            value.value += input.value;
            return true;
        }

        public override bool NeedCopyUpdate(ref int key, ref MyInput input, ref MyValue oldValue, ref MyOutput output) => true;

        public override void CopyUpdater(ref int key, ref MyInput input, ref MyValue oldValue, ref MyValue newValue, ref MyOutput output)
        {
            newValue = new MyValue { value = oldValue.value + input.value };
        }

        public override void ConcurrentReader(ref int key, ref MyInput input, ref MyValue value, ref MyOutput dst)
        {
            dst.value = value;
        }

        public override bool ConcurrentWriter(ref int key, ref MyValue src, ref MyValue dst)
        {
            dst.value = src.value;
            return true;
        }

        public override void SingleReader(ref int key, ref MyInput input, ref MyValue value, ref MyOutput dst)
        {
            dst.value = value;
        }

        public override void SingleWriter(ref int key, ref MyValue src, ref MyValue dst)
        {
            dst = src;
        }
    }

    public class MyLargeValue
    {
        public byte[] value;

        public MyLargeValue()
        {

        }

        public MyLargeValue(int size)
        {
            value = new byte[size];
            for (int i = 0; i < size; i++)
            {
                value[i] = (byte)(size+i);
            }
        }
    }

    public class MyLargeValueSerializer : BinaryObjectSerializer<MyLargeValue>
    {
        public override void Deserialize(out MyLargeValue obj)
        {
            obj = new MyLargeValue();
            int size = reader.ReadInt32();
            obj.value = reader.ReadBytes(size);
        }

        public override void Serialize(ref MyLargeValue obj)
        {
            writer.Write(obj.value.Length);
            writer.Write(obj.value);
        }
    }

    public class MyLargeOutput
    {
        public MyLargeValue value;
    }

    public class MyLargeFunctions : FunctionsBase<MyKey, MyLargeValue, MyInput, MyLargeOutput, Empty>
    {
        public override void ReadCompletionCallback(ref MyKey key, ref MyInput input, ref MyLargeOutput output, Empty ctx, Status status)
        {
            Assert.AreEqual(Status.OK, status);
            for (int i = 0; i < output.value.value.Length; i++)
            {
                Assert.AreEqual((byte)(output.value.value.Length + i), output.value.value[i]);
            }
        }

        public override void SingleReader(ref MyKey key, ref MyInput input, ref MyLargeValue value, ref MyLargeOutput dst)
        {
            dst.value = value;
        }

        public override void ConcurrentReader(ref MyKey key, ref MyInput input, ref MyLargeValue value, ref MyLargeOutput dst)
        {
            dst.value = value;
        }

        public override bool ConcurrentWriter(ref MyKey key, ref MyLargeValue src, ref MyLargeValue dst)
        {
            dst = src;
            return true;
        }

        public override void SingleWriter(ref MyKey key, ref MyLargeValue src, ref MyLargeValue dst)
        {
            dst = src;
        }
    }
}
>>>>>>> 7eb5df93
<|MERGE_RESOLUTION|>--- conflicted
+++ resolved
@@ -1,724 +1,364 @@
-<<<<<<< HEAD
-﻿// Copyright (c) Microsoft Corporation. All rights reserved.
-// Licensed under the MIT license.
-
-using FASTER.core;
-using NUnit.Framework;
-
-namespace FASTER.test
-{
-    public class MyKey : IFasterEqualityComparer<MyKey>
-    {
-        public int key;
-
-        public long GetHashCode64(ref MyKey key) => Utility.GetHashCode(key.key);
-
-        public bool Equals(ref MyKey k1, ref MyKey k2) => k1.key == k2.key;
-
-        public override string ToString() => this.key.ToString();
-    }
-
-    public class MyKeySerializer : BinaryObjectSerializer<MyKey>
-    {
-        public override void Deserialize(out MyKey obj) => obj = new MyKey { key = reader.ReadInt32() };
-
-        public override void Serialize(ref MyKey obj) => writer.Write(obj.key);
-    }
-
-    public class MyValue : IFasterEqualityComparer<MyValue>
-    {
-        public int value;
-
-        public long GetHashCode64(ref MyValue k) => Utility.GetHashCode(k.value);
-
-        public bool Equals(ref MyValue k1, ref MyValue k2) => k1.value == k2.value;
-
-        public override string ToString() => this.value.ToString();
-    }
-
-    public class MyValueSerializer : BinaryObjectSerializer<MyValue>
-    {
-        public override void Deserialize(out MyValue obj) => obj = new MyValue { value = reader.ReadInt32() };
-
-        public override void Serialize(ref MyValue obj) => writer.Write(obj.value);
-    }
-
-    public class MyInput
-    {
-        public int value;
-
-        public override string ToString() => this.value.ToString();
-    }
-
-    public class MyOutput
-    {
-        public MyValue value;
-
-        public override string ToString() => this.value.ToString();
-    }
-
-    public class MyFunctions : FunctionsBase<MyKey, MyValue, MyInput, MyOutput, Empty>
-    {
-        public override void InitialUpdater(ref MyKey key, ref MyInput input, ref MyValue value, ref MyOutput output)
-        {
-            value = new MyValue { value = input.value };
-        }
-
-        public override bool InPlaceUpdater(ref MyKey key, ref MyInput input, ref MyValue value, ref MyOutput output)
-        {
-            value.value += input.value;
-            return true;
-        }
-
-        public override bool NeedCopyUpdate(ref MyKey key, ref MyInput input, ref MyValue oldValue, ref MyOutput output) => true;
-
-        public override void CopyUpdater(ref MyKey key, ref MyInput input, ref MyValue oldValue, ref MyValue newValue, ref MyOutput output)
-        {
-            newValue = new MyValue { value = oldValue.value + input.value };
-        }
-
-        public override bool ConcurrentReader(ref MyKey key, ref MyInput input, ref MyValue value, ref MyOutput dst)
-        {
-            if (dst == default)
-                dst = new MyOutput();
-            dst.value = value;
-            return true;
-        }
-
-        public override bool ConcurrentWriter(ref MyKey key, ref MyValue src, ref MyValue dst)
-        {
-            dst.value = src.value;
-            return true;
-        }
-
-        public override void ReadCompletionCallback(ref MyKey key, ref MyInput input, ref MyOutput output, Empty ctx, Status status)
-        {
-            Assert.IsTrue(status == Status.OK);
-            Assert.IsTrue(key.key == output.value.value);
-        }
-
-        public override void RMWCompletionCallback(ref MyKey key, ref MyInput input, ref MyOutput output, Empty ctx, Status status)
-        {
-            Assert.IsTrue(status == Status.OK);
-        }
-
-        public override bool SingleReader(ref MyKey key, ref MyInput input, ref MyValue value, ref MyOutput dst)
-        {
-            if (dst == default)
-                dst = new MyOutput();
-            dst.value = value;
-            return true;
-        }
-
-        public override void SingleWriter(ref MyKey key, ref MyValue src, ref MyValue dst)
-        {
-            dst = src;
-        }
-    }
-
-    public class MyFunctions2 : FunctionsBase<MyValue, MyValue, MyInput, MyOutput, Empty>
-    {
-        public override void InitialUpdater(ref MyValue key, ref MyInput input, ref MyValue value, ref MyOutput output)
-        {
-            value = new MyValue { value = input.value };
-        }
-
-        public override bool InPlaceUpdater(ref MyValue key, ref MyInput input, ref MyValue value, ref MyOutput output)
-        {
-            value.value += input.value;
-            return true;
-        }
-
-        public override bool NeedCopyUpdate(ref MyValue key, ref MyInput input, ref MyValue oldValue, ref MyOutput output) => true;
-
-        public override void CopyUpdater(ref MyValue key, ref MyInput input, ref MyValue oldValue, ref MyValue newValue, ref MyOutput output)
-        {
-            newValue = new MyValue { value = oldValue.value + input.value };
-        }
-
-        public override bool ConcurrentReader(ref MyValue key, ref MyInput input, ref MyValue value, ref MyOutput dst)
-        {
-            if (dst == default)
-                dst = new MyOutput();
-            dst.value = value;
-            return true;
-        }
-
-        public override bool ConcurrentWriter(ref MyValue key, ref MyValue src, ref MyValue dst)
-        {
-            dst.value = src.value;
-            return true;
-        }
-
-        public override void ReadCompletionCallback(ref MyValue key, ref MyInput input, ref MyOutput output, Empty ctx, Status status)
-        {
-            Assert.IsTrue(status == Status.OK);
-            Assert.IsTrue(key.value == output.value.value);
-        }
-
-        public override void RMWCompletionCallback(ref MyValue key, ref MyInput input, ref MyOutput output, Empty ctx, Status status)
-        {
-            Assert.IsTrue(status == Status.OK);
-        }
-
-        public override bool SingleReader(ref MyValue key, ref MyInput input, ref MyValue value, ref MyOutput dst)
-        {
-            if (dst == default)
-                dst = new MyOutput();
-            dst.value = value;
-            return true;
-        }
-
-        public override void SingleWriter(ref MyValue key, ref MyValue src, ref MyValue dst)
-        {
-            dst = src;
-        }
-    }
-
-    public class MyFunctionsDelete : FunctionsBase<MyKey, MyValue, MyInput, MyOutput, int>
-    {
-        public override void InitialUpdater(ref MyKey key, ref MyInput input, ref MyValue value, ref MyOutput output)
-        {
-            value = new MyValue { value = input.value };
-        }
-
-        public override bool InPlaceUpdater(ref MyKey key, ref MyInput input, ref MyValue value, ref MyOutput output)
-        {
-            value.value += input.value;
-            return true;
-        }
-
-        public override bool NeedCopyUpdate(ref MyKey key, ref MyInput input, ref MyValue oldValue, ref MyOutput output) => true;
-
-        public override void CopyUpdater(ref MyKey key, ref MyInput input, ref MyValue oldValue, ref MyValue newValue, ref MyOutput output)
-        {
-            newValue = new MyValue { value = oldValue.value + input.value };
-        }
-
-        public override bool ConcurrentReader(ref MyKey key, ref MyInput input, ref MyValue value, ref MyOutput dst)
-        {
-            if (dst == null)
-                dst = new MyOutput();
-            dst.value = value;
-            return true;
-        }
-
-        public override bool ConcurrentWriter(ref MyKey key, ref MyValue src, ref MyValue dst)
-        {
-            dst = src;
-            return true;
-        }
-
-        public override void ReadCompletionCallback(ref MyKey key, ref MyInput input, ref MyOutput output, int ctx, Status status)
-        {
-            if (ctx == 0)
-            {
-                Assert.IsTrue(status == Status.OK);
-                Assert.IsTrue(key.key == output.value.value);
-            }
-            else if (ctx == 1)
-            {
-                Assert.IsTrue(status == Status.NOTFOUND);
-            }
-        }
-
-        public override void RMWCompletionCallback(ref MyKey key, ref MyInput input, ref MyOutput output, int ctx, Status status)
-        {
-            if (ctx == 0)
-                Assert.IsTrue(status == Status.OK);
-            else if (ctx == 1)
-                Assert.IsTrue(status == Status.NOTFOUND);
-        }
-
-        public override bool SingleReader(ref MyKey key, ref MyInput input, ref MyValue value, ref MyOutput dst)
-        {
-            if (dst == null)
-                dst = new MyOutput();
-            dst.value = value;
-            return true;
-        }
-
-        public override void SingleWriter(ref MyKey key, ref MyValue src, ref MyValue dst)
-        {
-            dst = src;
-        }
-    }
-
-    public class MixedFunctions : FunctionsBase<int, MyValue, MyInput, MyOutput, Empty>
-    {
-        public override void InitialUpdater(ref int key, ref MyInput input, ref MyValue value, ref MyOutput output)
-        {
-            value = new MyValue { value = input.value };
-        }
-
-        public override bool InPlaceUpdater(ref int key, ref MyInput input, ref MyValue value, ref MyOutput output)
-        {
-            value.value += input.value;
-            return true;
-        }
-
-        public override bool NeedCopyUpdate(ref int key, ref MyInput input, ref MyValue oldValue, ref MyOutput output) => true;
-
-        public override void CopyUpdater(ref int key, ref MyInput input, ref MyValue oldValue, ref MyValue newValue, ref MyOutput output)
-        {
-            newValue = new MyValue { value = oldValue.value + input.value };
-        }
-
-        public override bool ConcurrentReader(ref int key, ref MyInput input, ref MyValue value, ref MyOutput dst)
-        {
-            dst.value = value;
-            return true;
-        }
-
-        public override bool ConcurrentWriter(ref int key, ref MyValue src, ref MyValue dst)
-        {
-            dst.value = src.value;
-            return true;
-        }
-
-        public override bool SingleReader(ref int key, ref MyInput input, ref MyValue value, ref MyOutput dst)
-        {
-            dst.value = value;
-            return true;
-        }
-
-        public override void SingleWriter(ref int key, ref MyValue src, ref MyValue dst)
-        {
-            dst = src;
-        }
-    }
-
-    public class MyLargeValue
-    {
-        public byte[] value;
-
-        public MyLargeValue()
-        {
-
-        }
-
-        public MyLargeValue(int size)
-        {
-            value = new byte[size];
-            for (int i = 0; i < size; i++)
-            {
-                value[i] = (byte)(size+i);
-            }
-        }
-    }
-
-    public class MyLargeValueSerializer : BinaryObjectSerializer<MyLargeValue>
-    {
-        public override void Deserialize(out MyLargeValue obj)
-        {
-            obj = new MyLargeValue();
-            int size = reader.ReadInt32();
-            obj.value = reader.ReadBytes(size);
-        }
-
-        public override void Serialize(ref MyLargeValue obj)
-        {
-            writer.Write(obj.value.Length);
-            writer.Write(obj.value);
-        }
-    }
-
-    public class MyLargeOutput
-    {
-        public MyLargeValue value;
-    }
-
-    public class MyLargeFunctions : FunctionsBase<MyKey, MyLargeValue, MyInput, MyLargeOutput, Empty>
-    {
-        public override void ReadCompletionCallback(ref MyKey key, ref MyInput input, ref MyLargeOutput output, Empty ctx, Status status)
-        {
-            Assert.IsTrue(status == Status.OK);
-            for (int i = 0; i < output.value.value.Length; i++)
-            {
-                Assert.IsTrue(output.value.value[i] == (byte)(output.value.value.Length + i));
-            }
-        }
-
-        public override bool SingleReader(ref MyKey key, ref MyInput input, ref MyLargeValue value, ref MyLargeOutput dst)
-        {
-            dst.value = value;
-            return true;
-        }
-
-        public override bool ConcurrentReader(ref MyKey key, ref MyInput input, ref MyLargeValue value, ref MyLargeOutput dst)
-        {
-            dst.value = value;
-            return true;
-        }
-
-        public override bool ConcurrentWriter(ref MyKey key, ref MyLargeValue src, ref MyLargeValue dst)
-        {
-            dst = src;
-            return true;
-        }
-
-        public override void SingleWriter(ref MyKey key, ref MyLargeValue src, ref MyLargeValue dst)
-        {
-            dst = src;
-        }
-    }
-}
-=======
-﻿// Copyright (c) Microsoft Corporation. All rights reserved.
-// Licensed under the MIT license.
-
-using FASTER.core;
-using NUnit.Framework;
-
-namespace FASTER.test
-{
-    public class MyKey : IFasterEqualityComparer<MyKey>
-    {
-        public int key;
-
-        public long GetHashCode64(ref MyKey key) => Utility.GetHashCode(key.key);
-
-        public bool Equals(ref MyKey k1, ref MyKey k2) => k1.key == k2.key;
-
-        public override string ToString() => this.key.ToString();
-    }
-
-    public class MyKeySerializer : BinaryObjectSerializer<MyKey>
-    {
-        public override void Deserialize(out MyKey obj) => obj = new MyKey { key = reader.ReadInt32() };
-
-        public override void Serialize(ref MyKey obj) => writer.Write(obj.key);
-    }
-
-    public class MyValue : IFasterEqualityComparer<MyValue>
-    {
-        public int value;
-
-        public long GetHashCode64(ref MyValue k) => Utility.GetHashCode(k.value);
-
-        public bool Equals(ref MyValue k1, ref MyValue k2) => k1.value == k2.value;
-
-        public override string ToString() => this.value.ToString();
-    }
-
-    public class MyValueSerializer : BinaryObjectSerializer<MyValue>
-    {
-        public override void Deserialize(out MyValue obj) => obj = new MyValue { value = reader.ReadInt32() };
-
-        public override void Serialize(ref MyValue obj) => writer.Write(obj.value);
-    }
-
-    public class MyInput
-    {
-        public int value;
-
-        public override string ToString() => this.value.ToString();
-    }
-
-    public class MyOutput
-    {
-        public MyValue value;
-
-        public override string ToString() => this.value.ToString();
-    }
-
-    public class MyFunctions : FunctionsBase<MyKey, MyValue, MyInput, MyOutput, Empty>
-    {
-        public override void InitialUpdater(ref MyKey key, ref MyInput input, ref MyValue value, ref MyOutput output)
-        {
-            value = new MyValue { value = input.value };
-        }
-
-        public override bool InPlaceUpdater(ref MyKey key, ref MyInput input, ref MyValue value, ref MyOutput output)
-        {
-            value.value += input.value;
-            return true;
-        }
-
-        public override bool NeedCopyUpdate(ref MyKey key, ref MyInput input, ref MyValue oldValue, ref MyOutput output) => true;
-
-        public override void CopyUpdater(ref MyKey key, ref MyInput input, ref MyValue oldValue, ref MyValue newValue, ref MyOutput output)
-        {
-            newValue = new MyValue { value = oldValue.value + input.value };
-        }
-
-        public override void ConcurrentReader(ref MyKey key, ref MyInput input, ref MyValue value, ref MyOutput dst)
-        {
-            if (dst == default)
-                dst = new MyOutput();
-
-            dst.value = value;
-        }
-
-        public override bool ConcurrentWriter(ref MyKey key, ref MyValue src, ref MyValue dst)
-        {
-            dst.value = src.value;
-            return true;
-        }
-
-        public override void ReadCompletionCallback(ref MyKey key, ref MyInput input, ref MyOutput output, Empty ctx, Status status)
-        {
-            Assert.AreEqual(Status.OK, status);
-            Assert.AreEqual(output.value.value, key.key);
-        }
-
-        public override void RMWCompletionCallback(ref MyKey key, ref MyInput input, ref MyOutput output, Empty ctx, Status status)
-        {
-            Assert.AreEqual(Status.OK, status);
-        }
-
-        public override void SingleReader(ref MyKey key, ref MyInput input, ref MyValue value, ref MyOutput dst)
-        {
-            if (dst == default)
-                dst = new MyOutput();
-            dst.value = value;
-        }
-
-        public override void SingleWriter(ref MyKey key, ref MyValue src, ref MyValue dst)
-        {
-            dst = src;
-        }
-    }
-
-    public class MyFunctions2 : FunctionsBase<MyValue, MyValue, MyInput, MyOutput, Empty>
-    {
-        public override void InitialUpdater(ref MyValue key, ref MyInput input, ref MyValue value, ref MyOutput output)
-        {
-            value = new MyValue { value = input.value };
-        }
-
-        public override bool InPlaceUpdater(ref MyValue key, ref MyInput input, ref MyValue value, ref MyOutput output)
-        {
-            value.value += input.value;
-            return true;
-        }
-
-        public override bool NeedCopyUpdate(ref MyValue key, ref MyInput input, ref MyValue oldValue, ref MyOutput output) => true;
-
-        public override void CopyUpdater(ref MyValue key, ref MyInput input, ref MyValue oldValue, ref MyValue newValue, ref MyOutput output)
-        {
-            newValue = new MyValue { value = oldValue.value + input.value };
-        }
-
-        public override void ConcurrentReader(ref MyValue key, ref MyInput input, ref MyValue value, ref MyOutput dst)
-        {
-            if (dst == default)
-                dst = new MyOutput();
-
-            dst.value = value;
-        }
-
-        public override bool ConcurrentWriter(ref MyValue key, ref MyValue src, ref MyValue dst)
-        {
-            dst.value = src.value;
-            return true;
-        }
-
-        public override void ReadCompletionCallback(ref MyValue key, ref MyInput input, ref MyOutput output, Empty ctx, Status status)
-        {
-            Assert.AreEqual(Status.OK, status);
-            Assert.AreEqual(key.value, output.value.value);
-        }
-
-        public override void RMWCompletionCallback(ref MyValue key, ref MyInput input, ref MyOutput output, Empty ctx, Status status)
-        {
-            Assert.AreEqual(Status.OK, status);
-        }
-
-        public override void SingleReader(ref MyValue key, ref MyInput input, ref MyValue value, ref MyOutput dst)
-        {
-            if (dst == default)
-                dst = new MyOutput();
-            dst.value = value;
-        }
-
-        public override void SingleWriter(ref MyValue key, ref MyValue src, ref MyValue dst)
-        {
-            dst = src;
-        }
-    }
-
-    public class MyFunctionsDelete : FunctionsBase<MyKey, MyValue, MyInput, MyOutput, int>
-    {
-        public override void InitialUpdater(ref MyKey key, ref MyInput input, ref MyValue value, ref MyOutput output)
-        {
-            value = new MyValue { value = input.value };
-        }
-
-        public override bool InPlaceUpdater(ref MyKey key, ref MyInput input, ref MyValue value, ref MyOutput output)
-        {
-            value.value += input.value;
-            return true;
-        }
-
-        public override bool NeedCopyUpdate(ref MyKey key, ref MyInput input, ref MyValue oldValue, ref MyOutput output) => true;
-
-        public override void CopyUpdater(ref MyKey key, ref MyInput input, ref MyValue oldValue, ref MyValue newValue, ref MyOutput output)
-        {
-            newValue = new MyValue { value = oldValue.value + input.value };
-        }
-
-        public override void ConcurrentReader(ref MyKey key, ref MyInput input, ref MyValue value, ref MyOutput dst)
-        {
-            if (dst == null)
-                dst = new MyOutput();
-            dst.value = value;
-        }
-
-        public override bool ConcurrentWriter(ref MyKey key, ref MyValue src, ref MyValue dst)
-        {
-            dst = src;
-            return true;
-        }
-
-        public override void ReadCompletionCallback(ref MyKey key, ref MyInput input, ref MyOutput output, int ctx, Status status)
-        {
-            if (ctx == 0)
-            {
-                Assert.AreEqual(Status.OK, status);
-                Assert.AreEqual(key.key, output.value.value);
-            }
-            else if (ctx == 1)
-            {
-                Assert.AreEqual(Status.NOTFOUND, status);
-            }
-        }
-
-        public override void RMWCompletionCallback(ref MyKey key, ref MyInput input, ref MyOutput output, int ctx, Status status)
-        {
-            if (ctx == 0)
-                Assert.AreEqual(Status.OK, status);
-            else if (ctx == 1)
-                Assert.AreEqual(Status.NOTFOUND, status);
-        }
-
-        public override void SingleReader(ref MyKey key, ref MyInput input, ref MyValue value, ref MyOutput dst)
-        {
-            if (dst == null)
-                dst = new MyOutput();
-
-            dst.value = value;
-        }
-
-        public override void SingleWriter(ref MyKey key, ref MyValue src, ref MyValue dst)
-        {
-            dst = src;
-        }
-    }
-
-    public class MixedFunctions : FunctionsBase<int, MyValue, MyInput, MyOutput, Empty>
-    {
-        public override void InitialUpdater(ref int key, ref MyInput input, ref MyValue value, ref MyOutput output)
-        {
-            value = new MyValue { value = input.value };
-        }
-
-        public override bool InPlaceUpdater(ref int key, ref MyInput input, ref MyValue value, ref MyOutput output)
-        {
-            value.value += input.value;
-            return true;
-        }
-
-        public override bool NeedCopyUpdate(ref int key, ref MyInput input, ref MyValue oldValue, ref MyOutput output) => true;
-
-        public override void CopyUpdater(ref int key, ref MyInput input, ref MyValue oldValue, ref MyValue newValue, ref MyOutput output)
-        {
-            newValue = new MyValue { value = oldValue.value + input.value };
-        }
-
-        public override void ConcurrentReader(ref int key, ref MyInput input, ref MyValue value, ref MyOutput dst)
-        {
-            dst.value = value;
-        }
-
-        public override bool ConcurrentWriter(ref int key, ref MyValue src, ref MyValue dst)
-        {
-            dst.value = src.value;
-            return true;
-        }
-
-        public override void SingleReader(ref int key, ref MyInput input, ref MyValue value, ref MyOutput dst)
-        {
-            dst.value = value;
-        }
-
-        public override void SingleWriter(ref int key, ref MyValue src, ref MyValue dst)
-        {
-            dst = src;
-        }
-    }
-
-    public class MyLargeValue
-    {
-        public byte[] value;
-
-        public MyLargeValue()
-        {
-
-        }
-
-        public MyLargeValue(int size)
-        {
-            value = new byte[size];
-            for (int i = 0; i < size; i++)
-            {
-                value[i] = (byte)(size+i);
-            }
-        }
-    }
-
-    public class MyLargeValueSerializer : BinaryObjectSerializer<MyLargeValue>
-    {
-        public override void Deserialize(out MyLargeValue obj)
-        {
-            obj = new MyLargeValue();
-            int size = reader.ReadInt32();
-            obj.value = reader.ReadBytes(size);
-        }
-
-        public override void Serialize(ref MyLargeValue obj)
-        {
-            writer.Write(obj.value.Length);
-            writer.Write(obj.value);
-        }
-    }
-
-    public class MyLargeOutput
-    {
-        public MyLargeValue value;
-    }
-
-    public class MyLargeFunctions : FunctionsBase<MyKey, MyLargeValue, MyInput, MyLargeOutput, Empty>
-    {
-        public override void ReadCompletionCallback(ref MyKey key, ref MyInput input, ref MyLargeOutput output, Empty ctx, Status status)
-        {
-            Assert.AreEqual(Status.OK, status);
-            for (int i = 0; i < output.value.value.Length; i++)
-            {
-                Assert.AreEqual((byte)(output.value.value.Length + i), output.value.value[i]);
-            }
-        }
-
-        public override void SingleReader(ref MyKey key, ref MyInput input, ref MyLargeValue value, ref MyLargeOutput dst)
-        {
-            dst.value = value;
-        }
-
-        public override void ConcurrentReader(ref MyKey key, ref MyInput input, ref MyLargeValue value, ref MyLargeOutput dst)
-        {
-            dst.value = value;
-        }
-
-        public override bool ConcurrentWriter(ref MyKey key, ref MyLargeValue src, ref MyLargeValue dst)
-        {
-            dst = src;
-            return true;
-        }
-
-        public override void SingleWriter(ref MyKey key, ref MyLargeValue src, ref MyLargeValue dst)
-        {
-            dst = src;
-        }
-    }
-}
->>>>>>> 7eb5df93
+﻿// Copyright (c) Microsoft Corporation. All rights reserved.
+// Licensed under the MIT license.
+
+using FASTER.core;
+using NUnit.Framework;
+
+namespace FASTER.test
+{
+    public class MyKey : IFasterEqualityComparer<MyKey>
+    {
+        public int key;
+
+        public long GetHashCode64(ref MyKey key) => Utility.GetHashCode(key.key);
+
+        public bool Equals(ref MyKey k1, ref MyKey k2) => k1.key == k2.key;
+
+        public override string ToString() => this.key.ToString();
+    }
+
+    public class MyKeySerializer : BinaryObjectSerializer<MyKey>
+    {
+        public override void Deserialize(out MyKey obj) => obj = new MyKey { key = reader.ReadInt32() };
+
+        public override void Serialize(ref MyKey obj) => writer.Write(obj.key);
+    }
+
+    public class MyValue : IFasterEqualityComparer<MyValue>
+    {
+        public int value;
+
+        public long GetHashCode64(ref MyValue k) => Utility.GetHashCode(k.value);
+
+        public bool Equals(ref MyValue k1, ref MyValue k2) => k1.value == k2.value;
+
+        public override string ToString() => this.value.ToString();
+    }
+
+    public class MyValueSerializer : BinaryObjectSerializer<MyValue>
+    {
+        public override void Deserialize(out MyValue obj) => obj = new MyValue { value = reader.ReadInt32() };
+
+        public override void Serialize(ref MyValue obj) => writer.Write(obj.value);
+    }
+
+    public class MyInput
+    {
+        public int value;
+
+        public override string ToString() => this.value.ToString();
+    }
+
+    public class MyOutput
+    {
+        public MyValue value;
+
+        public override string ToString() => this.value.ToString();
+    }
+
+    public class MyFunctions : FunctionsBase<MyKey, MyValue, MyInput, MyOutput, Empty>
+    {
+        public override void InitialUpdater(ref MyKey key, ref MyInput input, ref MyValue value, ref MyOutput output)
+        {
+            value = new MyValue { value = input.value };
+        }
+
+        public override bool InPlaceUpdater(ref MyKey key, ref MyInput input, ref MyValue value, ref MyOutput output)
+        {
+            value.value += input.value;
+            return true;
+        }
+
+        public override bool NeedCopyUpdate(ref MyKey key, ref MyInput input, ref MyValue oldValue, ref MyOutput output) => true;
+
+        public override void CopyUpdater(ref MyKey key, ref MyInput input, ref MyValue oldValue, ref MyValue newValue, ref MyOutput output)
+        {
+            newValue = new MyValue { value = oldValue.value + input.value };
+        }
+
+        public override bool ConcurrentReader(ref MyKey key, ref MyInput input, ref MyValue value, ref MyOutput dst)
+        {
+            if (dst == default)
+                dst = new MyOutput();
+            dst.value = value;
+            return true;
+        }
+
+        public override bool ConcurrentWriter(ref MyKey key, ref MyValue src, ref MyValue dst)
+        {
+            dst.value = src.value;
+            return true;
+        }
+
+        public override void ReadCompletionCallback(ref MyKey key, ref MyInput input, ref MyOutput output, Empty ctx, Status status)
+        {
+            Assert.AreEqual(Status.OK, status);
+            Assert.AreEqual(output.value.value, key.key);
+        }
+
+        public override void RMWCompletionCallback(ref MyKey key, ref MyInput input, ref MyOutput output, Empty ctx, Status status)
+        {
+            Assert.AreEqual(Status.OK, status);
+        }
+
+        public override bool SingleReader(ref MyKey key, ref MyInput input, ref MyValue value, ref MyOutput dst)
+        {
+            if (dst == default)
+                dst = new MyOutput();
+            dst.value = value;
+            return true;
+        }
+
+        public override void SingleWriter(ref MyKey key, ref MyValue src, ref MyValue dst)
+        {
+            dst = src;
+        }
+    }
+
+    public class MyFunctions2 : FunctionsBase<MyValue, MyValue, MyInput, MyOutput, Empty>
+    {
+        public override void InitialUpdater(ref MyValue key, ref MyInput input, ref MyValue value, ref MyOutput output)
+        {
+            value = new MyValue { value = input.value };
+        }
+
+        public override bool InPlaceUpdater(ref MyValue key, ref MyInput input, ref MyValue value, ref MyOutput output)
+        {
+            value.value += input.value;
+            return true;
+        }
+
+        public override bool NeedCopyUpdate(ref MyValue key, ref MyInput input, ref MyValue oldValue, ref MyOutput output) => true;
+
+        public override void CopyUpdater(ref MyValue key, ref MyInput input, ref MyValue oldValue, ref MyValue newValue, ref MyOutput output)
+        {
+            newValue = new MyValue { value = oldValue.value + input.value };
+        }
+
+        public override bool ConcurrentReader(ref MyValue key, ref MyInput input, ref MyValue value, ref MyOutput dst)
+        {
+            if (dst == default)
+                dst = new MyOutput();
+            dst.value = value;
+            return true;
+        }
+
+        public override bool ConcurrentWriter(ref MyValue key, ref MyValue src, ref MyValue dst)
+        {
+            dst.value = src.value;
+            return true;
+        }
+
+        public override void ReadCompletionCallback(ref MyValue key, ref MyInput input, ref MyOutput output, Empty ctx, Status status)
+        {
+            Assert.AreEqual(Status.OK, status);
+            Assert.AreEqual(key.value, output.value.value);
+        }
+
+        public override void RMWCompletionCallback(ref MyValue key, ref MyInput input, ref MyOutput output, Empty ctx, Status status)
+        {
+            Assert.AreEqual(Status.OK, status);
+        }
+
+        public override bool SingleReader(ref MyValue key, ref MyInput input, ref MyValue value, ref MyOutput dst)
+        {
+            if (dst == default)
+                dst = new MyOutput();
+            dst.value = value;
+            return true;
+        }
+
+        public override void SingleWriter(ref MyValue key, ref MyValue src, ref MyValue dst)
+        {
+            dst = src;
+        }
+    }
+
+    public class MyFunctionsDelete : FunctionsBase<MyKey, MyValue, MyInput, MyOutput, int>
+    {
+        public override void InitialUpdater(ref MyKey key, ref MyInput input, ref MyValue value, ref MyOutput output)
+        {
+            value = new MyValue { value = input.value };
+        }
+
+        public override bool InPlaceUpdater(ref MyKey key, ref MyInput input, ref MyValue value, ref MyOutput output)
+        {
+            value.value += input.value;
+            return true;
+        }
+
+        public override bool NeedCopyUpdate(ref MyKey key, ref MyInput input, ref MyValue oldValue, ref MyOutput output) => true;
+
+        public override void CopyUpdater(ref MyKey key, ref MyInput input, ref MyValue oldValue, ref MyValue newValue, ref MyOutput output)
+        {
+            newValue = new MyValue { value = oldValue.value + input.value };
+        }
+
+        public override bool ConcurrentReader(ref MyKey key, ref MyInput input, ref MyValue value, ref MyOutput dst)
+        {
+            if (dst == null)
+                dst = new MyOutput();
+            dst.value = value;
+            return true;+        }
+
+        public override bool ConcurrentWriter(ref MyKey key, ref MyValue src, ref MyValue dst)
+        {
+            dst = src;
+            return true;
+        }
+
+        public override void ReadCompletionCallback(ref MyKey key, ref MyInput input, ref MyOutput output, int ctx, Status status)
+        {
+            if (ctx == 0)
+            {
+                Assert.AreEqual(Status.OK, status);
+                Assert.AreEqual(key.key, output.value.value);
+            }
+            else if (ctx == 1)
+            {
+                Assert.AreEqual(Status.NOTFOUND, status);
+            }
+        }
+
+        public override void RMWCompletionCallback(ref MyKey key, ref MyInput input, ref MyOutput output, int ctx, Status status)
+        {
+            if (ctx == 0)
+                Assert.AreEqual(Status.OK, status);
+            else if (ctx == 1)
+                Assert.AreEqual(Status.NOTFOUND, status);
+        }
+
+        public override bool SingleReader(ref MyKey key, ref MyInput input, ref MyValue value, ref MyOutput dst)
+        {
+            if (dst == null)
+                dst = new MyOutput();
+            dst.value = value;
+            return true;
+        }
+
+        public override void SingleWriter(ref MyKey key, ref MyValue src, ref MyValue dst)
+        {
+            dst = src;
+        }
+    }
+
+    public class MixedFunctions : FunctionsBase<int, MyValue, MyInput, MyOutput, Empty>
+    {
+        public override void InitialUpdater(ref int key, ref MyInput input, ref MyValue value, ref MyOutput output)
+        {
+            value = new MyValue { value = input.value };
+        }
+
+        public override bool InPlaceUpdater(ref int key, ref MyInput input, ref MyValue value, ref MyOutput output)
+        {
+            value.value += input.value;
+            return true;
+        }
+
+        public override bool NeedCopyUpdate(ref int key, ref MyInput input, ref MyValue oldValue, ref MyOutput output) => true;
+
+        public override void CopyUpdater(ref int key, ref MyInput input, ref MyValue oldValue, ref MyValue newValue, ref MyOutput output)
+        {
+            newValue = new MyValue { value = oldValue.value + input.value };
+        }
+
+        public override bool ConcurrentReader(ref int key, ref MyInput input, ref MyValue value, ref MyOutput dst)
+        {
+            dst.value = value;
+            return true;+        }
+
+        public override bool ConcurrentWriter(ref int key, ref MyValue src, ref MyValue dst)
+        {
+            dst.value = src.value;
+            return true;
+        }
+
+        public override bool SingleReader(ref int key, ref MyInput input, ref MyValue value, ref MyOutput dst)
+        {
+            dst.value = value;
+            return true;
+        }
+
+        public override void SingleWriter(ref int key, ref MyValue src, ref MyValue dst)
+        {
+            dst = src;
+        }
+    }
+
+    public class MyLargeValue
+    {
+        public byte[] value;
+
+        public MyLargeValue()
+        {
+
+        }
+
+        public MyLargeValue(int size)
+        {
+            value = new byte[size];
+            for (int i = 0; i < size; i++)
+            {
+                value[i] = (byte)(size+i);
+            }
+        }
+    }
+
+    public class MyLargeValueSerializer : BinaryObjectSerializer<MyLargeValue>
+    {
+        public override void Deserialize(out MyLargeValue obj)
+        {
+            obj = new MyLargeValue();
+            int size = reader.ReadInt32();
+            obj.value = reader.ReadBytes(size);
+        }
+
+        public override void Serialize(ref MyLargeValue obj)
+        {
+            writer.Write(obj.value.Length);
+            writer.Write(obj.value);
+        }
+    }
+
+    public class MyLargeOutput
+    {
+        public MyLargeValue value;
+    }
+
+    public class MyLargeFunctions : FunctionsBase<MyKey, MyLargeValue, MyInput, MyLargeOutput, Empty>
+    {
+        public override void ReadCompletionCallback(ref MyKey key, ref MyInput input, ref MyLargeOutput output, Empty ctx, Status status)
+        {
+            Assert.AreEqual(Status.OK, status);
+            for (int i = 0; i < output.value.value.Length; i++)
+            {
+                Assert.AreEqual((byte)(output.value.value.Length + i), output.value.value[i]);
+            }
+        }
+
+        public override bool SingleReader(ref MyKey key, ref MyInput input, ref MyLargeValue value, ref MyLargeOutput dst)
+        {
+            dst.value = value;
+            return true;
+        }
+
+        public override bool ConcurrentReader(ref MyKey key, ref MyInput input, ref MyLargeValue value, ref MyLargeOutput dst)
+        {
+            dst.value = value;
+            return true;+        }
+
+        public override bool ConcurrentWriter(ref MyKey key, ref MyLargeValue src, ref MyLargeValue dst)
+        {
+            dst = src;
+            return true;
+        }
+
+        public override void SingleWriter(ref MyKey key, ref MyLargeValue src, ref MyLargeValue dst)
+        {
+            dst = src;
+        }
+    }
+}