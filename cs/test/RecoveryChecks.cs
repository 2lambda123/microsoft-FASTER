--- conflicted
+++ resolved
@@ -129,11 +129,7 @@
             }
             else
             {
-<<<<<<< HEAD
-                var (status, token) = task.GetAwaiter().GetResult();
-=======
                 var (status, token) = task.AsTask().GetAwaiter().GetResult();
->>>>>>> 8d422de7
                 fht2.Recover(default, token);
             }
 
@@ -216,11 +212,7 @@
                 }
                 else
                 {
-<<<<<<< HEAD
-                    var(status, token) = task.GetAwaiter().GetResult();
-=======
                     var(status, token) = task.AsTask().GetAwaiter().GetResult();
->>>>>>> 8d422de7
                     fht2.Recover(default, token);
                 }
 
@@ -303,11 +295,7 @@
                 }
                 else
                 {
-<<<<<<< HEAD
-                    var (status, token) = task.GetAwaiter().GetResult();
-=======
                     var (status, token) = task.AsTask().GetAwaiter().GetResult();
->>>>>>> 8d422de7
                     fht2.Recover(default, token);
                 }
 
@@ -394,11 +382,7 @@
                 }
                 else
                 {
-<<<<<<< HEAD
-                    var (status, token) = task.GetAwaiter().GetResult();
-=======
                     var (status, token) = task.AsTask().GetAwaiter().GetResult();
->>>>>>> 8d422de7
                     fht2.Recover(default, token);
                 }
 
@@ -494,11 +478,7 @@
             }
             else
             {
-<<<<<<< HEAD
-                var (status, token) = task.GetAwaiter().GetResult();
-=======
                 var (status, token) = task.AsTask().GetAwaiter().GetResult();
->>>>>>> 8d422de7
                 fht2.Recover(default, token);
             }
 
