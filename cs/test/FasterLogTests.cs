﻿// Copyright (c) Microsoft Corporation. All rights reserved.
// Licensed under the MIT license.

using System;
using System.Buffers;
using System.Collections.Generic;
using System.IO;
using System.Linq;
using System.Threading;
using System.Threading.Tasks;
using FASTER.core;
using NUnit.Framework;

namespace FASTER.test
{
    [TestFixture]
    internal class FasterLogStandAloneTests
    {
        [Test]
        [Category("FasterLog")]
        public void TestDisposeReleasesFileLocksWithInprogressCommit()
        {
            string commitPath = TestUtils.MethodTestDir + "/";
            DirectoryInfo di = Directory.CreateDirectory(commitPath);
            IDevice device = Devices.CreateLogDevice(commitPath + "testDisposeReleasesFileLocksWithInprogressCommit.log", preallocateFile: true, deleteOnClose: false);
            FasterLog fasterLog = new FasterLog(new FasterLogSettings { LogDevice = device, LogChecksum = LogChecksumType.PerEntry });
            Assert.IsTrue(fasterLog.TryEnqueue(new byte[100], out long beginAddress));
            fasterLog.Commit(spinWait: false);
            fasterLog.Dispose();
            device.Dispose();
            while (true)
            {
                try
                {
                    di.Delete(recursive: true);
                    break;
                }
                catch { }
            }
        }
    }

    // This test base class allows splitting up the tests into separate fixtures that can be run in parallel
    internal class FasterLogTestBase
    {
        protected const int entryLength = 100;
        protected const int numEntries = 100000;//1000000;
        protected const int numSpanEntries = 500;  // really slows down if go too many
        protected FasterLog log;
        protected IDevice device;
        protected string commitPath;
        protected DeviceLogCommitCheckpointManager manager;

        protected static readonly byte[] entry = new byte[100];
        protected static readonly ReadOnlySpanBatch spanBatch = new ReadOnlySpanBatch(10000);

        protected struct ReadOnlySpanBatch : IReadOnlySpanBatch
        {
            private readonly int batchSize;
            public ReadOnlySpanBatch(int batchSize) => this.batchSize = batchSize;
            public ReadOnlySpan<byte> Get(int index) => entry;
            public int TotalEntries() => batchSize;
        }

        protected void BaseSetup()
        {
            commitPath = TestUtils.MethodTestDir + "/";

            // Clean up log files from previous test runs in case they weren't cleaned up
            TestUtils.DeleteDirectory(commitPath);

            device = Devices.CreateLogDevice(commitPath + "fasterlog.log", deleteOnClose: true);
            manager = new DeviceLogCommitCheckpointManager(new LocalStorageNamedDeviceFactory(deleteOnClose: true), new DefaultCheckpointNamingScheme(commitPath));
        }

        protected void BaseTearDown()
        {
            log?.Dispose();
            log = null;
            manager?.Dispose();
            manager = null;
            device?.Dispose();
            device = null;

            TestUtils.DeleteDirectory(commitPath);
        }

        internal class Counter
        {
            internal int count;
            private readonly FasterLog log;

            internal Counter(FasterLog fasterLog)
            {
                this.count = 0;
                this.log = fasterLog;
            }

            internal void IncrementAndMaybeTruncateUntil(long nextAddr)
            {
                this.count++;
                if (this.count % 100 == 0)
                    this.log.TruncateUntil(nextAddr);
            }

            public override string ToString() => $"{this.count}";
        }

        public enum IteratorType
        {
            AsyncByteVector,
            AsyncMemoryOwner,
            Sync
        }

        internal static bool IsAsync(IteratorType iterType) => iterType == IteratorType.AsyncByteVector || iterType == IteratorType.AsyncMemoryOwner;

        protected async ValueTask AssertGetNext(IAsyncEnumerator<(byte[] entry, int entryLength, long currentAddress, long nextAddress)> asyncByteVectorIter,
                                              IAsyncEnumerator<(IMemoryOwner<byte> entry, int entryLength, long currentAddress, long nextAddress)> asyncMemoryOwnerIter,
                                              FasterLogScanIterator iter, byte[] expectedData = default, bool verifyAtEnd = false)
        {
            if (asyncByteVectorIter is not null)
            {
                Assert.IsTrue(await asyncByteVectorIter.MoveNextAsync());
                if (expectedData is not null)
                    Assert.IsTrue(asyncByteVectorIter.Current.entry.SequenceEqual(expectedData));

                // MoveNextAsync() would hang here waiting for more entries
                if (verifyAtEnd)
                    Assert.IsTrue(asyncByteVectorIter.Current.nextAddress == log.TailAddress);
                return;
            }

            if (asyncMemoryOwnerIter is not null)
            {
                Assert.IsTrue(await asyncMemoryOwnerIter.MoveNextAsync());
                if (expectedData is not null)
                    Assert.IsTrue(asyncMemoryOwnerIter.Current.entry.Memory.Span.ToArray().Take(expectedData.Length).SequenceEqual(expectedData));
                asyncMemoryOwnerIter.Current.entry.Dispose();

                // MoveNextAsync() would hang here waiting for more entries
                if (verifyAtEnd)
                    Assert.IsTrue(asyncMemoryOwnerIter.Current.nextAddress == log.TailAddress);
                return;
            }

            Assert.IsTrue(iter.GetNext(out byte[] result, out _, out _));
            if (expectedData is not null)
                Assert.IsTrue(result.SequenceEqual(expectedData));
            if (verifyAtEnd)
                Assert.IsFalse(iter.GetNext(out _, out _, out _));
        }
    }

    [TestFixture]
    internal class FasterLogGeneralTests : FasterLogTestBase
    {
        [SetUp]
        public void Setup() => base.BaseSetup();

        [TearDown]
        public void TearDown() => base.BaseTearDown();

        [Test]
        [Category("FasterLog")]
        public async ValueTask FasterLogTest1([Values]LogChecksumType logChecksum, [Values]IteratorType iteratorType)
        {
            var logSettings = new FasterLogSettings { LogDevice = device, LogChecksum = logChecksum, LogCommitManager = manager };
            log = IsAsync(iteratorType) ? await FasterLog.CreateAsync(logSettings) : new FasterLog(logSettings);

            byte[] entry = new byte[entryLength];
            for (int i = 0; i < entryLength; i++)
                entry[i] = (byte)i;

            for (int i = 0; i < numEntries; i++)
            {
                log.Enqueue(entry);
            }
            log.Commit(true);

            // If endAddress > log.TailAddress then GetAsyncEnumerable() will wait until more entries are added.
            var endAddress = IsAsync(iteratorType) ? log.TailAddress : long.MaxValue;
            using var iter = log.Scan(0, endAddress);
            var counter = new Counter(log);
            switch (iteratorType)
            {
                case IteratorType.AsyncByteVector:
                    await foreach ((byte[] result, int _, long _, long nextAddress) in iter.GetAsyncEnumerable())
                    {
                        Assert.IsTrue(result.SequenceEqual(entry));
                        counter.IncrementAndMaybeTruncateUntil(nextAddress);
                    }
                    break;
                case IteratorType.AsyncMemoryOwner:
                    await foreach ((IMemoryOwner<byte> result, int _, long _, long nextAddress) in iter.GetAsyncEnumerable(MemoryPool<byte>.Shared))
                    {
                        Assert.IsTrue(result.Memory.Span.ToArray().Take(entry.Length).SequenceEqual(entry));
                        result.Dispose();
                        counter.IncrementAndMaybeTruncateUntil(nextAddress);
                    }
                    break;
                case IteratorType.Sync:
                    while (iter.GetNext(out byte[] result, out _, out _))
                    {
                        Assert.IsTrue(result.SequenceEqual(entry));
                        counter.IncrementAndMaybeTruncateUntil(iter.NextAddress);
                    }
                    break;
                default:
                    Assert.Fail("Unknown IteratorType");
                    break;
            }
            Assert.IsTrue(counter.count == numEntries);
        }

        [Test]
        [Category("FasterLog")]
<<<<<<< HEAD
        public async ValueTask TryEnqueue1([Values]LogChecksumType logChecksum, [Values]IteratorType iteratorType)
        {
            CancellationTokenSource cts = new CancellationTokenSource();
            CancellationToken token = cts.Token;

            var logSettings = new FasterLogSettings { LogDevice = device, LogChecksum = logChecksum, LogCommitManager = manager };
            log = IsAsync(iteratorType) ? await FasterLog.CreateAsync(logSettings) : new FasterLog(logSettings);

            const int dataLength = 1000;
            byte[] data1 = new byte[dataLength];
            for (int i = 0; i < dataLength; i++) data1[i] = (byte)i;

            using (var iter = log.Scan(0, long.MaxValue, scanBufferingMode: ScanBufferingMode.SinglePageBuffering))
            {
                var asyncByteVectorIter = iteratorType == IteratorType.AsyncByteVector ? iter.GetAsyncEnumerable().GetAsyncEnumerator() : default;
                var asyncMemoryOwnerIter = iteratorType == IteratorType.AsyncMemoryOwner ? iter.GetAsyncEnumerable(MemoryPool<byte>.Shared).GetAsyncEnumerator() : default;
                int i = 0;
                while (i++ < 500)
                {
                    var waitingReader = iter.WaitAsync();
                    Assert.IsTrue(!waitingReader.IsCompleted);

                    while (!log.TryEnqueue(data1, out _)) ;

                    // We might have auto-committed at page boundary
                    // Ensure we don't find new entry in iterator
                    while (waitingReader.IsCompleted)
                    {
                        var _next = iter.GetNext(out _, out _, out _);
                        Assert.IsFalse(_next);
                        waitingReader = iter.WaitAsync();
                    }
                    Assert.IsFalse(waitingReader.IsCompleted);

                    await log.CommitAsync(token);
                    while (!waitingReader.IsCompleted); 
                    Assert.IsTrue(waitingReader.IsCompleted);

                    await AssertGetNext(asyncByteVectorIter, asyncMemoryOwnerIter, iter, data1, verifyAtEnd :true);
                }
            }
        }

        [Test]
        [Category("FasterLog")]
        [Category("Smoke")]

        public async ValueTask TryEnqueue2([Values]LogChecksumType logChecksum, [Values]IteratorType iteratorType, [Values] TestUtils.DeviceType deviceType)
        {
            string filename = commitPath + "TryEnqueue2" + deviceType.ToString() + ".log";
            device = TestUtils.CreateTestDevice(deviceType, filename);

            var logSettings = new FasterLogSettings { LogDevice = device, PageSizeBits = 14, LogChecksum = logChecksum, LogCommitManager = manager, SegmentSizeBits = 22 };
            log = IsAsync(iteratorType) ? await FasterLog.CreateAsync(logSettings) : new FasterLog(logSettings);

            const int dataLength = 10000;
            byte[] data1 = new byte[dataLength];
            for (int i = 0; i < dataLength; i++) data1[i] = (byte)i;

            using var iter = log.Scan(0, long.MaxValue, scanBufferingMode: ScanBufferingMode.SinglePageBuffering);
            var asyncByteVectorIter = iteratorType == IteratorType.AsyncByteVector ? iter.GetAsyncEnumerable().GetAsyncEnumerator() : default;
            var asyncMemoryOwnerIter = iteratorType == IteratorType.AsyncMemoryOwner ? iter.GetAsyncEnumerable(MemoryPool<byte>.Shared).GetAsyncEnumerator() : default;

            var appendResult = log.TryEnqueue(data1, out _);
            Assert.IsTrue(appendResult);
            await log.CommitAsync();
            await iter.WaitAsync();

            await AssertGetNext(asyncByteVectorIter, asyncMemoryOwnerIter, iter, data1);

            // This no longer fails in latest TryAllocate improvement
            appendResult = log.TryEnqueue(data1, out _);
            Assert.IsTrue(appendResult);
            await log.CommitAsync();
            await iter.WaitAsync();

            switch (iteratorType)
            {
                case IteratorType.Sync:
                    Assert.IsTrue(iter.GetNext(out _, out _, out _));
                    break;
                case IteratorType.AsyncByteVector:
                    {
                        // No more hole
                        var moveNextTask = asyncByteVectorIter.MoveNextAsync();

                        // Now the data is available.
                        Assert.IsTrue(await moveNextTask);
                    }
                    break;
                case IteratorType.AsyncMemoryOwner:
                    {
                        // No more hole
                        var moveNextTask = asyncMemoryOwnerIter.MoveNextAsync();

                        // Now the data is available, and must be disposed.
                        Assert.IsTrue(await moveNextTask);
                        asyncMemoryOwnerIter.Current.entry.Dispose();
                    }
                    break;
                default:
                    Assert.Fail("Unknown IteratorType");
                    break;
            }
        }

        [Test]
        [Category("FasterLog")]
        [Category("Smoke")]

        public async ValueTask TruncateUntilBasic([Values]LogChecksumType logChecksum, [Values]IteratorType iteratorType, [Values] TestUtils.DeviceType deviceType)
        {
            string filename = commitPath + "TruncateUntilBasic" + deviceType.ToString() + ".log";
            device = TestUtils.CreateTestDevice(deviceType, filename);

            var logSettings = new FasterLogSettings { LogDevice = device, PageSizeBits = 14, LogChecksum = logChecksum, LogCommitManager = manager, SegmentSizeBits = 22 };
            log = IsAsync(iteratorType) ? await FasterLog.CreateAsync(logSettings) : new FasterLog(logSettings);

            byte[] data1 = new byte[100];
            for (int i = 0; i < 100; i++) data1[i] = (byte)i;

            for (int i = 0; i < 100; i++)
            {
                log.Enqueue(data1);
            }

            Assert.IsTrue(log.CommittedUntilAddress == log.BeginAddress);
            await log.CommitAsync();

            Assert.IsTrue(log.CommittedUntilAddress == log.TailAddress);
            Assert.IsTrue(log.CommittedBeginAddress == log.BeginAddress);

            using var iter = log.Scan(0, long.MaxValue);
            var asyncByteVectorIter = iteratorType == IteratorType.AsyncByteVector ? iter.GetAsyncEnumerable().GetAsyncEnumerator() : default;
            var asyncMemoryOwnerIter = iteratorType == IteratorType.AsyncMemoryOwner ? iter.GetAsyncEnumerable(MemoryPool<byte>.Shared).GetAsyncEnumerator() : default;

            await AssertGetNext(asyncByteVectorIter, asyncMemoryOwnerIter, iter, data1);

            log.TruncateUntil(iter.NextAddress);

            Assert.IsTrue(log.CommittedUntilAddress == log.TailAddress);
            Assert.IsTrue(log.CommittedBeginAddress < log.BeginAddress);
            Assert.IsTrue(iter.NextAddress == log.BeginAddress);

            await log.CommitAsync();

            Assert.IsTrue(log.CommittedUntilAddress == log.TailAddress);
            Assert.IsTrue(log.CommittedBeginAddress == log.BeginAddress);
        }

        [Test]
        [Category("FasterLog")]
        [Category("Smoke")]

        public async ValueTask EnqueueAndWaitForCommitAsyncBasicTest([Values]LogChecksumType logChecksum, [Values] TestUtils.DeviceType deviceType)
=======
        public async ValueTask EnqueueAndWaitForCommitAsyncBasicTest([Values]LogChecksumType logChecksum)
>>>>>>> 6ff46078
        {
            CancellationToken cancellationToken = default;

            ReadOnlySpanBatch spanBatch = new ReadOnlySpanBatch(numSpanEntries);

            string filename = commitPath + "EnqueueAndWaitForCommitAsyncBasicTest" + deviceType.ToString() + ".log";
            device = TestUtils.CreateTestDevice(deviceType, filename);
            log = new FasterLog(new FasterLogSettings { LogDevice = device, PageSizeBits = 16, MemorySizeBits = 16, LogChecksum = logChecksum, LogCommitManager = manager, SegmentSizeBits = 22 });

            int headerSize = logChecksum == LogChecksumType.None ? 4 : 12;
            bool _disposed = false;
            var commit = new Thread(() => { while (!_disposed) { log.Commit(true); Thread.Sleep(1); } });

            // create the read only memory byte that will enqueue and commit async
            ReadOnlyMemory<byte> readOnlyMemoryByte = new byte[65536 - headerSize - 64];

            commit.Start();

            // 65536=page size|headerSize|64=log header - add cancellation token on end just so not assuming default on at least one 
            await log.EnqueueAndWaitForCommitAsync(new byte[65536 - headerSize - 64], cancellationToken);

            // 65536=page size|headerSize
            await log.EnqueueAndWaitForCommitAsync(new byte[65536 - headerSize]);

            // 65536=page size|headerSize
            await log.EnqueueAndWaitForCommitAsync(spanBatch);

            // 65536=page size|headerSize
            await log.EnqueueAndWaitForCommitAsync(spanBatch, cancellationToken);

            // 65536=page size|headerSize
            await log.EnqueueAndWaitForCommitAsync(readOnlyMemoryByte);

            // 65536=page size|headerSize
            await log.EnqueueAndWaitForCommitAsync(readOnlyMemoryByte, cancellationToken);

            // TO DO: Probably do more verification - could read it but in reality, if fails it locks up waiting

            _disposed = true;

            commit.Join();
        }

        [Test]
        [Category("FasterLog")]
        public void CommitNoSpinWait()
        {
            log = new FasterLog(new FasterLogSettings { LogDevice = device, LogCommitManager = manager });

            int commitFalseEntries = 100;

            byte[] entry = new byte[entryLength];
            for (int i = 0; i < entryLength; i++)
                entry[i] = (byte)i;

            for (int i = 0; i < commitFalseEntries; i++)
            {
                log.Enqueue(entry);
            }

            // Main point of the test ... If true, spin-wait until commit completes. Otherwise, issue commit and return immediately.
            // There won't be that much difference from True to False here as the True case is so quick. However, it is a good basic check
            // to make sure it isn't crashing and that it does actually commit it
            // Seen timing issues on CI machine when doing false to true ... so just take a second to let it settle
            log.Commit(false);
            Thread.Sleep(4000);

            // flag to make sure data has been checked 
            bool datacheckrun = false;

            // Read the log - Look for the flag so know each entry is unique
            int currentEntry = 0;
            using (var iter = log.Scan(0, 100_000_000))
            {
                while (iter.GetNext(out byte[] result, out _, out _))
                {
                    if (currentEntry < entryLength)
                    {
                        // set check flag to show got in here
                        datacheckrun = true;

                        Assert.IsTrue(result[currentEntry] == (byte)currentEntry, "Fail - Result[" + currentEntry.ToString() + "]:" + result[0].ToString() + "  currentEntry:" + currentEntry);

                        currentEntry++;
                    }
                }
            }

            // if data verification was skipped, then pop a fail
            if (datacheckrun == false)
                Assert.Fail("Failure -- data loop after log.Scan never entered so wasn't verified. ");
            
            log.Dispose();
        }

        [Test]
        [Category("FasterLog")]
        public async ValueTask CommitAsyncPrevTask()
        {

            CancellationTokenSource cts = new CancellationTokenSource();
            CancellationToken token = cts.Token;
            Task currentTask;

            var logSettings = new FasterLogSettings { LogDevice = device, LogCommitManager = manager };
            log = await FasterLog.CreateAsync(logSettings);


            // make it small since launching each on separate threads 
            int entryLength = 10;

            // Set Default entry data
            for (int i = 0; i < entryLength; i++)
            {
                entry[i] = (byte)i;
            }

            // Enqueue and AsyncCommit in a separate thread (wait there until commit is done though).
            currentTask = Task.Run(() => LogWriterAsync(log, entry), token);

            // Give all a second or so to queue up and to help with timing issues - shouldn't need but timing issues
            Thread.Sleep(2000);

            // Commit to the log
            currentTask.Wait(4000, token);

            // double check to make sure finished - seen cases where timing kept running even after commit done
            if (currentTask.Status != TaskStatus.RanToCompletion)
                cts.Cancel();

            // flag to make sure data has been checked 
            bool datacheckrun = false;

            // Read the log to make sure all entries are put in
            int currentEntry = 0;
            using (var iter = log.Scan(0, 100_000_000))
            {
                while (iter.GetNext(out byte[] result, out _, out _))
                {
                    if (currentEntry < entryLength)
                    {
                        // set check flag to show got in here
                        datacheckrun = true;

                        Assert.IsTrue(result[currentEntry] == (byte)currentEntry, "Fail - Result[" + currentEntry.ToString() + "]:" + result[0].ToString() + " not match expected:" + currentEntry);

                        currentEntry++;
                    }
                }
            }

            // if data verification was skipped, then pop a fail
            if (datacheckrun == false)
                Assert.Fail("Failure -- data loop after log.Scan never entered so wasn't verified. ");

            // NOTE: seeing issues where task is not running to completion on Release builds
            // This is a final check to make sure task finished. If didn't then assert
            // One note - if made it this far, know that data was Enqueue and read properly, so just
            // case of task not stopping
            if (currentTask.Status != TaskStatus.RanToCompletion)
            {
                Assert.Fail("Final Status check Failure -- Task should be 'RanToCompletion' but current Status is:" + currentTask.Status);
            }
        }

        static async Task LogWriterAsync(FasterLog log, byte[] entry)
        {

            CancellationTokenSource cts = new CancellationTokenSource();
            CancellationToken token = cts.Token;


            // Enter in some entries then wait on this separate thread
            await log.EnqueueAsync(entry);
            await log.EnqueueAsync(entry);
            var commitTask = await log.CommitAsync(null,token);
            await log.EnqueueAsync(entry);
            await log.CommitAsync(commitTask,token);
        }

        [Test]
        [Category("FasterLog")]
        public async ValueTask RefreshUncommittedAsyncTest([Values] IteratorType iteratorType)
        {

            CancellationTokenSource cts = new CancellationTokenSource();
            CancellationToken token = cts.Token;

            log = new FasterLog(new FasterLogSettings { LogDevice = device, MemorySizeBits = 20, PageSizeBits = 14, LogCommitManager = manager });
            byte[] data1 = new byte[1000];
            for (int i = 0; i < 100; i++) data1[i] = (byte)i;

            for (int i = 0; i < 100; i++)
            {
                log.Enqueue(data1);
            }

            // Actual tess is here 
            await log.RefreshUncommittedAsync();

            Assert.IsTrue(log.SafeTailAddress == log.TailAddress);
            Assert.IsTrue(log.CommittedUntilAddress < log.SafeTailAddress);

            using (var iter = log.Scan(0, long.MaxValue, scanUncommitted: true))
            {
                var asyncByteVectorIter = iteratorType == IteratorType.AsyncByteVector ? iter.GetAsyncEnumerable().GetAsyncEnumerator() : default;
                var asyncMemoryOwnerIter = iteratorType == IteratorType.AsyncMemoryOwner ? iter.GetAsyncEnumerable(MemoryPool<byte>.Shared).GetAsyncEnumerator() : default;

                switch (iteratorType)
                {
                    case IteratorType.Sync:
                        while (iter.GetNext(out _, out _, out _))
                            log.TruncateUntilPageStart(iter.NextAddress);
                        Assert.IsTrue(iter.NextAddress == log.SafeTailAddress);
                        break;
                    case IteratorType.AsyncByteVector:
                        {
                            while (await asyncByteVectorIter.MoveNextAsync() && asyncByteVectorIter.Current.nextAddress != log.SafeTailAddress)
                                log.TruncateUntilPageStart(asyncByteVectorIter.Current.nextAddress);
                        }
                        break;
                    case IteratorType.AsyncMemoryOwner:
                        {
                            while (await asyncMemoryOwnerIter.MoveNextAsync())
                            {
                                log.TruncateUntilPageStart(asyncMemoryOwnerIter.Current.nextAddress);
                                asyncMemoryOwnerIter.Current.entry.Dispose();
                                if (asyncMemoryOwnerIter.Current.nextAddress == log.SafeTailAddress)
                                    break;
                            }
                        }
                        break;
                    default:
                        Assert.Fail("Unknown IteratorType");
                        break;
                }

                // Enqueue data but do not make it visible
                log.Enqueue(data1);

                // Do this only for sync; MoveNextAsync() would hang here waiting for more entries.
                if (!IsAsync(iteratorType))
                    Assert.IsFalse(iter.GetNext(out _, out _, out _));

                // Actual tess is here 
                await log.RefreshUncommittedAsync(token);

                await AssertGetNext(asyncByteVectorIter, asyncMemoryOwnerIter, iter, data1, verifyAtEnd: true);
            }
            log.Dispose();
        }
    }

    [TestFixture]
    internal class FasterLogEnqueueTests : FasterLogTestBase
    {
        [SetUp]
        public void Setup() => base.BaseSetup();

        [TearDown]
        public void TearDown() => base.BaseTearDown();

        [Test]
        [Category("FasterLog")]
<<<<<<< HEAD
        [Category("Smoke")]
        public void CommitNoSpinWait([Values] TestUtils.DeviceType deviceType)
        {
            string filename = commitPath + "CommitNoSpinWait" + deviceType.ToString() + ".log";
            device = TestUtils.CreateTestDevice(deviceType, filename);
            log = new FasterLog(new FasterLogSettings { LogDevice = device, LogCommitManager = manager, SegmentSizeBits = 22 });
=======
        public async ValueTask TryEnqueue1([Values] LogChecksumType logChecksum, [Values] IteratorType iteratorType)
        {
            CancellationTokenSource cts = new CancellationTokenSource();
            CancellationToken token = cts.Token;
>>>>>>> 6ff46078

            var logSettings = new FasterLogSettings { LogDevice = device, LogChecksum = logChecksum, LogCommitManager = manager };
            log = IsAsync(iteratorType) ? await FasterLog.CreateAsync(logSettings) : new FasterLog(logSettings);

            const int dataLength = 1000;
            byte[] data1 = new byte[dataLength];
            for (int i = 0; i < dataLength; i++) data1[i] = (byte)i;

            using (var iter = log.Scan(0, long.MaxValue, scanBufferingMode: ScanBufferingMode.SinglePageBuffering))
            {
                var asyncByteVectorIter = iteratorType == IteratorType.AsyncByteVector ? iter.GetAsyncEnumerable().GetAsyncEnumerator() : default;
                var asyncMemoryOwnerIter = iteratorType == IteratorType.AsyncMemoryOwner ? iter.GetAsyncEnumerable(MemoryPool<byte>.Shared).GetAsyncEnumerator() : default;
                int i = 0;
                while (i++ < 500)
                {
                    var waitingReader = iter.WaitAsync();
                    Assert.IsTrue(!waitingReader.IsCompleted);

                    while (!log.TryEnqueue(data1, out _)) ;

                    // We might have auto-committed at page boundary
                    // Ensure we don't find new entry in iterator
                    while (waitingReader.IsCompleted)
                    {
                        var _next = iter.GetNext(out _, out _, out _);
                        Assert.IsFalse(_next);
                        waitingReader = iter.WaitAsync();
                    }
                    Assert.IsFalse(waitingReader.IsCompleted);

                    await log.CommitAsync(token);
                    while (!waitingReader.IsCompleted) ;
                    Assert.IsTrue(waitingReader.IsCompleted);

                    await AssertGetNext(asyncByteVectorIter, asyncMemoryOwnerIter, iter, data1, verifyAtEnd: true);
                }
            }
        }

        [Test]
        [Category("FasterLog")]
        public async ValueTask TryEnqueue2([Values] LogChecksumType logChecksum, [Values] IteratorType iteratorType)
        {
            var logSettings = new FasterLogSettings { LogDevice = device, PageSizeBits = 14, LogChecksum = logChecksum, LogCommitManager = manager };
            log = IsAsync(iteratorType) ? await FasterLog.CreateAsync(logSettings) : new FasterLog(logSettings);

            const int dataLength = 10000;
            byte[] data1 = new byte[dataLength];
            for (int i = 0; i < dataLength; i++) data1[i] = (byte)i;

            using var iter = log.Scan(0, long.MaxValue, scanBufferingMode: ScanBufferingMode.SinglePageBuffering);
            var asyncByteVectorIter = iteratorType == IteratorType.AsyncByteVector ? iter.GetAsyncEnumerable().GetAsyncEnumerator() : default;
            var asyncMemoryOwnerIter = iteratorType == IteratorType.AsyncMemoryOwner ? iter.GetAsyncEnumerable(MemoryPool<byte>.Shared).GetAsyncEnumerator() : default;

            var appendResult = log.TryEnqueue(data1, out _);
            Assert.IsTrue(appendResult);
            await log.CommitAsync();
            await iter.WaitAsync();

            await AssertGetNext(asyncByteVectorIter, asyncMemoryOwnerIter, iter, data1);

            // This no longer fails in latest TryAllocate improvement
            appendResult = log.TryEnqueue(data1, out _);
            Assert.IsTrue(appendResult);
            await log.CommitAsync();
            await iter.WaitAsync();

            switch (iteratorType)
            {
                case IteratorType.Sync:
                    Assert.IsTrue(iter.GetNext(out _, out _, out _));
                    break;
                case IteratorType.AsyncByteVector:
                    {
                        // No more hole
                        var moveNextTask = asyncByteVectorIter.MoveNextAsync();

                        // Now the data is available.
                        Assert.IsTrue(await moveNextTask);
                    }
                    break;
                case IteratorType.AsyncMemoryOwner:
                    {
                        // No more hole
                        var moveNextTask = asyncMemoryOwnerIter.MoveNextAsync();

                        // Now the data is available, and must be disposed.
                        Assert.IsTrue(await moveNextTask);
                        asyncMemoryOwnerIter.Current.entry.Dispose();
                    }
                    break;
                default:
                    Assert.Fail("Unknown IteratorType");
                    break;
            }
        }
    }

    [TestFixture]
    internal class FasterLogTruncateTests : FasterLogTestBase
    {
        [SetUp]
        public void Setup() => base.BaseSetup();

        [TearDown]
        public void TearDown() => base.BaseTearDown();

        [Test]
        [Category("FasterLog")]
<<<<<<< HEAD
        [Category("Smoke")]
        public async ValueTask CommitAsyncPrevTask([Values] TestUtils.DeviceType deviceType)
=======
        public async ValueTask TruncateUntilBasic([Values] LogChecksumType logChecksum, [Values] IteratorType iteratorType)
>>>>>>> 6ff46078
        {
            var logSettings = new FasterLogSettings { LogDevice = device, PageSizeBits = 14, LogChecksum = logChecksum, LogCommitManager = manager };
            log = IsAsync(iteratorType) ? await FasterLog.CreateAsync(logSettings) : new FasterLog(logSettings);

            byte[] data1 = new byte[100];
            for (int i = 0; i < 100; i++) data1[i] = (byte)i;

<<<<<<< HEAD
            string filename = commitPath + "CommitAsyncPrevTask" + deviceType.ToString() + ".log";
            device = TestUtils.CreateTestDevice(deviceType, filename);
            var logSettings = new FasterLogSettings { LogDevice = device, LogCommitManager = manager, SegmentSizeBits = 22 };
            log = await FasterLog.CreateAsync(logSettings);
=======
            for (int i = 0; i < 100; i++)
            {
                log.Enqueue(data1);
            }
>>>>>>> 6ff46078

            Assert.IsTrue(log.CommittedUntilAddress == log.BeginAddress);
            await log.CommitAsync();

            Assert.IsTrue(log.CommittedUntilAddress == log.TailAddress);
            Assert.IsTrue(log.CommittedBeginAddress == log.BeginAddress);

            using var iter = log.Scan(0, long.MaxValue);
            var asyncByteVectorIter = iteratorType == IteratorType.AsyncByteVector ? iter.GetAsyncEnumerable().GetAsyncEnumerator() : default;
            var asyncMemoryOwnerIter = iteratorType == IteratorType.AsyncMemoryOwner ? iter.GetAsyncEnumerable(MemoryPool<byte>.Shared).GetAsyncEnumerator() : default;

            await AssertGetNext(asyncByteVectorIter, asyncMemoryOwnerIter, iter, data1);

            log.TruncateUntil(iter.NextAddress);

            Assert.IsTrue(log.CommittedUntilAddress == log.TailAddress);
            Assert.IsTrue(log.CommittedBeginAddress < log.BeginAddress);
            Assert.IsTrue(iter.NextAddress == log.BeginAddress);

            await log.CommitAsync();

            Assert.IsTrue(log.CommittedUntilAddress == log.TailAddress);
            Assert.IsTrue(log.CommittedBeginAddress == log.BeginAddress);
        }

        [Test]
        [Category("FasterLog")]
        public async ValueTask TruncateUntil2([Values] LogChecksumType logChecksum, [Values] IteratorType iteratorType)
        {
            var logSettings = new FasterLogSettings { LogDevice = device, MemorySizeBits = 20, PageSizeBits = 14, LogChecksum = logChecksum, LogCommitManager = manager };
            log = IsAsync(iteratorType) ? await FasterLog.CreateAsync(logSettings) : new FasterLog(logSettings);

            byte[] data1 = new byte[1000];
            for (int i = 0; i < 100; i++) data1[i] = (byte)i;

            for (int i = 0; i < 100; i++)
            {
                log.Enqueue(data1);
            }
            log.RefreshUncommitted();
            Assert.IsTrue(log.SafeTailAddress == log.TailAddress);

            Assert.IsTrue(log.CommittedUntilAddress < log.SafeTailAddress);

            using var iter = log.Scan(0, long.MaxValue, scanUncommitted: true);
            var asyncByteVectorIter = iteratorType == IteratorType.AsyncByteVector ? iter.GetAsyncEnumerable().GetAsyncEnumerator() : default;
            var asyncMemoryOwnerIter = iteratorType == IteratorType.AsyncMemoryOwner ? iter.GetAsyncEnumerable(MemoryPool<byte>.Shared).GetAsyncEnumerator() : default;

            switch (iteratorType)
            {
                case IteratorType.Sync:
                    while (iter.GetNext(out _, out _, out _))
                        log.TruncateUntil(iter.NextAddress);
                    Assert.IsTrue(iter.NextAddress == log.SafeTailAddress);
                    break;
                case IteratorType.AsyncByteVector:
                    {
                        while (await asyncByteVectorIter.MoveNextAsync() && asyncByteVectorIter.Current.nextAddress != log.SafeTailAddress)
                            log.TruncateUntil(asyncByteVectorIter.Current.nextAddress);
                    }
                    break;
                case IteratorType.AsyncMemoryOwner:
                    {
                        while (await asyncMemoryOwnerIter.MoveNextAsync())
                        {
                            log.TruncateUntil(asyncMemoryOwnerIter.Current.nextAddress);
                            asyncMemoryOwnerIter.Current.entry.Dispose();
                            if (asyncMemoryOwnerIter.Current.nextAddress == log.SafeTailAddress)
                                break;
                        }
                    }
                    break;
                default:
                    Assert.Fail("Unknown IteratorType");
                    break;
            }

            // Enqueue data but do not make it visible
            log.Enqueue(data1);

            // Do this only for sync; MoveNextAsync() would hang here waiting for more entries.
            if (!IsAsync(iteratorType))
                Assert.IsFalse(iter.GetNext(out _, out _, out _));

            // Make the data visible
            log.RefreshUncommitted();

            await AssertGetNext(asyncByteVectorIter, asyncMemoryOwnerIter, iter, data1, verifyAtEnd: true);

            log.Dispose();
        }

        [Test]
        [Category("FasterLog")]
<<<<<<< HEAD
        [Category("Smoke")]
        public async ValueTask RefreshUncommittedAsyncTest([Values] IteratorType iteratorType, [Values] TestUtils.DeviceType deviceType)
        {

            CancellationTokenSource cts = new CancellationTokenSource();
            CancellationToken token = cts.Token;

            string filename = commitPath + "RefreshUncommittedAsyncTest" + deviceType.ToString() + ".log";
            device = TestUtils.CreateTestDevice(deviceType, filename);

            log = new FasterLog(new FasterLogSettings { LogDevice = device, MemorySizeBits = 20, PageSizeBits = 14, LogCommitManager = manager, SegmentSizeBits = 22 });
=======
        public async ValueTask TruncateUntilPageStart([Values] LogChecksumType logChecksum, [Values] IteratorType iteratorType)
        {
            log = new FasterLog(new FasterLogSettings { LogDevice = device, MemorySizeBits = 20, PageSizeBits = 14, LogChecksum = logChecksum, LogCommitManager = manager });
>>>>>>> 6ff46078
            byte[] data1 = new byte[1000];
            for (int i = 0; i < 100; i++) data1[i] = (byte)i;

            for (int i = 0; i < 100; i++)
            {
                log.Enqueue(data1);
            }
            log.RefreshUncommitted();
            Assert.IsTrue(log.SafeTailAddress == log.TailAddress);

            Assert.IsTrue(log.CommittedUntilAddress < log.SafeTailAddress);

            using (var iter = log.Scan(0, long.MaxValue, scanUncommitted: true))
            {
                var asyncByteVectorIter = iteratorType == IteratorType.AsyncByteVector ? iter.GetAsyncEnumerable().GetAsyncEnumerator() : default;
                var asyncMemoryOwnerIter = iteratorType == IteratorType.AsyncMemoryOwner ? iter.GetAsyncEnumerable(MemoryPool<byte>.Shared).GetAsyncEnumerator() : default;

                switch (iteratorType)
                {
                    case IteratorType.Sync:
                        while (iter.GetNext(out _, out _, out _))
                            log.TruncateUntilPageStart(iter.NextAddress);
                        Assert.IsTrue(iter.NextAddress == log.SafeTailAddress);
                        break;
                    case IteratorType.AsyncByteVector:
                        {
                            while (await asyncByteVectorIter.MoveNextAsync() && asyncByteVectorIter.Current.nextAddress != log.SafeTailAddress)
                                log.TruncateUntilPageStart(asyncByteVectorIter.Current.nextAddress);
                        }
                        break;
                    case IteratorType.AsyncMemoryOwner:
                        {
                            while (await asyncMemoryOwnerIter.MoveNextAsync())
                            {
                                log.TruncateUntilPageStart(asyncMemoryOwnerIter.Current.nextAddress);
                                asyncMemoryOwnerIter.Current.entry.Dispose();
                                if (asyncMemoryOwnerIter.Current.nextAddress == log.SafeTailAddress)
                                    break;
                            }
                        }
                        break;
                    default:
                        Assert.Fail("Unknown IteratorType");
                        break;
                }

                // Enqueue data but do not make it visible
                log.Enqueue(data1);

                // Do this only for sync; MoveNextAsync() would hang here waiting for more entries.
                if (!IsAsync(iteratorType))
                    Assert.IsFalse(iter.GetNext(out _, out _, out _));

<<<<<<< HEAD
                // Actual test is here 
                await log.RefreshUncommittedAsync(token);
=======
                // Make the data visible
                log.RefreshUncommitted();
>>>>>>> 6ff46078

                await AssertGetNext(asyncByteVectorIter, asyncMemoryOwnerIter, iter, data1, verifyAtEnd: true);
            }
            log.Dispose();
        }
    }
}<|MERGE_RESOLUTION|>--- conflicted
+++ resolved
@@ -215,173 +215,13 @@
 
         [Test]
         [Category("FasterLog")]
-<<<<<<< HEAD
-        public async ValueTask TryEnqueue1([Values]LogChecksumType logChecksum, [Values]IteratorType iteratorType)
-        {
-            CancellationTokenSource cts = new CancellationTokenSource();
-            CancellationToken token = cts.Token;
-
-            var logSettings = new FasterLogSettings { LogDevice = device, LogChecksum = logChecksum, LogCommitManager = manager };
-            log = IsAsync(iteratorType) ? await FasterLog.CreateAsync(logSettings) : new FasterLog(logSettings);
-
-            const int dataLength = 1000;
-            byte[] data1 = new byte[dataLength];
-            for (int i = 0; i < dataLength; i++) data1[i] = (byte)i;
-
-            using (var iter = log.Scan(0, long.MaxValue, scanBufferingMode: ScanBufferingMode.SinglePageBuffering))
-            {
-                var asyncByteVectorIter = iteratorType == IteratorType.AsyncByteVector ? iter.GetAsyncEnumerable().GetAsyncEnumerator() : default;
-                var asyncMemoryOwnerIter = iteratorType == IteratorType.AsyncMemoryOwner ? iter.GetAsyncEnumerable(MemoryPool<byte>.Shared).GetAsyncEnumerator() : default;
-                int i = 0;
-                while (i++ < 500)
-                {
-                    var waitingReader = iter.WaitAsync();
-                    Assert.IsTrue(!waitingReader.IsCompleted);
-
-                    while (!log.TryEnqueue(data1, out _)) ;
-
-                    // We might have auto-committed at page boundary
-                    // Ensure we don't find new entry in iterator
-                    while (waitingReader.IsCompleted)
-                    {
-                        var _next = iter.GetNext(out _, out _, out _);
-                        Assert.IsFalse(_next);
-                        waitingReader = iter.WaitAsync();
-                    }
-                    Assert.IsFalse(waitingReader.IsCompleted);
-
-                    await log.CommitAsync(token);
-                    while (!waitingReader.IsCompleted); 
-                    Assert.IsTrue(waitingReader.IsCompleted);
-
-                    await AssertGetNext(asyncByteVectorIter, asyncMemoryOwnerIter, iter, data1, verifyAtEnd :true);
-                }
-            }
-        }
-
-        [Test]
-        [Category("FasterLog")]
-        [Category("Smoke")]
-
-        public async ValueTask TryEnqueue2([Values]LogChecksumType logChecksum, [Values]IteratorType iteratorType, [Values] TestUtils.DeviceType deviceType)
-        {
-            string filename = commitPath + "TryEnqueue2" + deviceType.ToString() + ".log";
-            device = TestUtils.CreateTestDevice(deviceType, filename);
-
-            var logSettings = new FasterLogSettings { LogDevice = device, PageSizeBits = 14, LogChecksum = logChecksum, LogCommitManager = manager, SegmentSizeBits = 22 };
-            log = IsAsync(iteratorType) ? await FasterLog.CreateAsync(logSettings) : new FasterLog(logSettings);
-
-            const int dataLength = 10000;
-            byte[] data1 = new byte[dataLength];
-            for (int i = 0; i < dataLength; i++) data1[i] = (byte)i;
-
-            using var iter = log.Scan(0, long.MaxValue, scanBufferingMode: ScanBufferingMode.SinglePageBuffering);
-            var asyncByteVectorIter = iteratorType == IteratorType.AsyncByteVector ? iter.GetAsyncEnumerable().GetAsyncEnumerator() : default;
-            var asyncMemoryOwnerIter = iteratorType == IteratorType.AsyncMemoryOwner ? iter.GetAsyncEnumerable(MemoryPool<byte>.Shared).GetAsyncEnumerator() : default;
-
-            var appendResult = log.TryEnqueue(data1, out _);
-            Assert.IsTrue(appendResult);
-            await log.CommitAsync();
-            await iter.WaitAsync();
-
-            await AssertGetNext(asyncByteVectorIter, asyncMemoryOwnerIter, iter, data1);
-
-            // This no longer fails in latest TryAllocate improvement
-            appendResult = log.TryEnqueue(data1, out _);
-            Assert.IsTrue(appendResult);
-            await log.CommitAsync();
-            await iter.WaitAsync();
-
-            switch (iteratorType)
-            {
-                case IteratorType.Sync:
-                    Assert.IsTrue(iter.GetNext(out _, out _, out _));
-                    break;
-                case IteratorType.AsyncByteVector:
-                    {
-                        // No more hole
-                        var moveNextTask = asyncByteVectorIter.MoveNextAsync();
-
-                        // Now the data is available.
-                        Assert.IsTrue(await moveNextTask);
-                    }
-                    break;
-                case IteratorType.AsyncMemoryOwner:
-                    {
-                        // No more hole
-                        var moveNextTask = asyncMemoryOwnerIter.MoveNextAsync();
-
-                        // Now the data is available, and must be disposed.
-                        Assert.IsTrue(await moveNextTask);
-                        asyncMemoryOwnerIter.Current.entry.Dispose();
-                    }
-                    break;
-                default:
-                    Assert.Fail("Unknown IteratorType");
-                    break;
-            }
-        }
-
-        [Test]
-        [Category("FasterLog")]
-        [Category("Smoke")]
-
-        public async ValueTask TruncateUntilBasic([Values]LogChecksumType logChecksum, [Values]IteratorType iteratorType, [Values] TestUtils.DeviceType deviceType)
-        {
-            string filename = commitPath + "TruncateUntilBasic" + deviceType.ToString() + ".log";
-            device = TestUtils.CreateTestDevice(deviceType, filename);
-
-            var logSettings = new FasterLogSettings { LogDevice = device, PageSizeBits = 14, LogChecksum = logChecksum, LogCommitManager = manager, SegmentSizeBits = 22 };
-            log = IsAsync(iteratorType) ? await FasterLog.CreateAsync(logSettings) : new FasterLog(logSettings);
-
-            byte[] data1 = new byte[100];
-            for (int i = 0; i < 100; i++) data1[i] = (byte)i;
-
-            for (int i = 0; i < 100; i++)
-            {
-                log.Enqueue(data1);
-            }
-
-            Assert.IsTrue(log.CommittedUntilAddress == log.BeginAddress);
-            await log.CommitAsync();
-
-            Assert.IsTrue(log.CommittedUntilAddress == log.TailAddress);
-            Assert.IsTrue(log.CommittedBeginAddress == log.BeginAddress);
-
-            using var iter = log.Scan(0, long.MaxValue);
-            var asyncByteVectorIter = iteratorType == IteratorType.AsyncByteVector ? iter.GetAsyncEnumerable().GetAsyncEnumerator() : default;
-            var asyncMemoryOwnerIter = iteratorType == IteratorType.AsyncMemoryOwner ? iter.GetAsyncEnumerable(MemoryPool<byte>.Shared).GetAsyncEnumerator() : default;
-
-            await AssertGetNext(asyncByteVectorIter, asyncMemoryOwnerIter, iter, data1);
-
-            log.TruncateUntil(iter.NextAddress);
-
-            Assert.IsTrue(log.CommittedUntilAddress == log.TailAddress);
-            Assert.IsTrue(log.CommittedBeginAddress < log.BeginAddress);
-            Assert.IsTrue(iter.NextAddress == log.BeginAddress);
-
-            await log.CommitAsync();
-
-            Assert.IsTrue(log.CommittedUntilAddress == log.TailAddress);
-            Assert.IsTrue(log.CommittedBeginAddress == log.BeginAddress);
-        }
-
-        [Test]
-        [Category("FasterLog")]
-        [Category("Smoke")]
-
-        public async ValueTask EnqueueAndWaitForCommitAsyncBasicTest([Values]LogChecksumType logChecksum, [Values] TestUtils.DeviceType deviceType)
-=======
         public async ValueTask EnqueueAndWaitForCommitAsyncBasicTest([Values]LogChecksumType logChecksum)
->>>>>>> 6ff46078
         {
             CancellationToken cancellationToken = default;
 
             ReadOnlySpanBatch spanBatch = new ReadOnlySpanBatch(numSpanEntries);
 
-            string filename = commitPath + "EnqueueAndWaitForCommitAsyncBasicTest" + deviceType.ToString() + ".log";
-            device = TestUtils.CreateTestDevice(deviceType, filename);
-            log = new FasterLog(new FasterLogSettings { LogDevice = device, PageSizeBits = 16, MemorySizeBits = 16, LogChecksum = logChecksum, LogCommitManager = manager, SegmentSizeBits = 22 });
+            log = new FasterLog(new FasterLogSettings { LogDevice = device, PageSizeBits = 16, MemorySizeBits = 16, LogChecksum = logChecksum, LogCommitManager = manager });
 
             int headerSize = logChecksum == LogChecksumType.None ? 4 : 12;
             bool _disposed = false;
@@ -638,19 +478,10 @@
 
         [Test]
         [Category("FasterLog")]
-<<<<<<< HEAD
-        [Category("Smoke")]
-        public void CommitNoSpinWait([Values] TestUtils.DeviceType deviceType)
-        {
-            string filename = commitPath + "CommitNoSpinWait" + deviceType.ToString() + ".log";
-            device = TestUtils.CreateTestDevice(deviceType, filename);
-            log = new FasterLog(new FasterLogSettings { LogDevice = device, LogCommitManager = manager, SegmentSizeBits = 22 });
-=======
         public async ValueTask TryEnqueue1([Values] LogChecksumType logChecksum, [Values] IteratorType iteratorType)
         {
             CancellationTokenSource cts = new CancellationTokenSource();
             CancellationToken token = cts.Token;
->>>>>>> 6ff46078
 
             var logSettings = new FasterLogSettings { LogDevice = device, LogChecksum = logChecksum, LogCommitManager = manager };
             log = IsAsync(iteratorType) ? await FasterLog.CreateAsync(logSettings) : new FasterLog(logSettings);
@@ -692,9 +523,14 @@
 
         [Test]
         [Category("FasterLog")]
-        public async ValueTask TryEnqueue2([Values] LogChecksumType logChecksum, [Values] IteratorType iteratorType)
-        {
-            var logSettings = new FasterLogSettings { LogDevice = device, PageSizeBits = 14, LogChecksum = logChecksum, LogCommitManager = manager };
+        [Category("Smoke")]
+
+        public async ValueTask TryEnqueue2([Values]LogChecksumType logChecksum, [Values]IteratorType iteratorType, [Values] TestUtils.DeviceType deviceType)
+        {
+            string filename = commitPath + "TryEnqueue2" + deviceType.ToString() + ".log";
+            device = TestUtils.CreateTestDevice(deviceType, filename);
+
+            var logSettings = new FasterLogSettings { LogDevice = device, PageSizeBits = 14, LogChecksum = logChecksum, LogCommitManager = manager, SegmentSizeBits = 22 };
             log = IsAsync(iteratorType) ? await FasterLog.CreateAsync(logSettings) : new FasterLog(logSettings);
 
             const int dataLength = 10000;
@@ -760,30 +596,23 @@
 
         [Test]
         [Category("FasterLog")]
-<<<<<<< HEAD
         [Category("Smoke")]
-        public async ValueTask CommitAsyncPrevTask([Values] TestUtils.DeviceType deviceType)
-=======
-        public async ValueTask TruncateUntilBasic([Values] LogChecksumType logChecksum, [Values] IteratorType iteratorType)
->>>>>>> 6ff46078
-        {
-            var logSettings = new FasterLogSettings { LogDevice = device, PageSizeBits = 14, LogChecksum = logChecksum, LogCommitManager = manager };
+
+        public async ValueTask TruncateUntilBasic([Values]LogChecksumType logChecksum, [Values]IteratorType iteratorType, [Values] TestUtils.DeviceType deviceType)
+        {
+            string filename = commitPath + "TruncateUntilBasic" + deviceType.ToString() + ".log";
+            device = TestUtils.CreateTestDevice(deviceType, filename);
+
+            var logSettings = new FasterLogSettings { LogDevice = device, PageSizeBits = 14, LogChecksum = logChecksum, LogCommitManager = manager, SegmentSizeBits = 22 };
             log = IsAsync(iteratorType) ? await FasterLog.CreateAsync(logSettings) : new FasterLog(logSettings);
 
             byte[] data1 = new byte[100];
             for (int i = 0; i < 100; i++) data1[i] = (byte)i;
 
-<<<<<<< HEAD
-            string filename = commitPath + "CommitAsyncPrevTask" + deviceType.ToString() + ".log";
-            device = TestUtils.CreateTestDevice(deviceType, filename);
-            var logSettings = new FasterLogSettings { LogDevice = device, LogCommitManager = manager, SegmentSizeBits = 22 };
-            log = await FasterLog.CreateAsync(logSettings);
-=======
             for (int i = 0; i < 100; i++)
             {
                 log.Enqueue(data1);
             }
->>>>>>> 6ff46078
 
             Assert.IsTrue(log.CommittedUntilAddress == log.BeginAddress);
             await log.CommitAsync();
@@ -811,7 +640,55 @@
 
         [Test]
         [Category("FasterLog")]
-        public async ValueTask TruncateUntil2([Values] LogChecksumType logChecksum, [Values] IteratorType iteratorType)
+        [Category("Smoke")]
+
+        public async ValueTask EnqueueAndWaitForCommitAsyncBasicTest([Values]LogChecksumType logChecksum, [Values] TestUtils.DeviceType deviceType)
+        {
+            CancellationToken cancellationToken = default;
+
+            ReadOnlySpanBatch spanBatch = new ReadOnlySpanBatch(numSpanEntries);
+
+            string filename = commitPath + "EnqueueAndWaitForCommitAsyncBasicTest" + deviceType.ToString() + ".log";
+            device = TestUtils.CreateTestDevice(deviceType, filename);
+            log = new FasterLog(new FasterLogSettings { LogDevice = device, PageSizeBits = 16, MemorySizeBits = 16, LogChecksum = logChecksum, LogCommitManager = manager, SegmentSizeBits = 22 });
+
+            int headerSize = logChecksum == LogChecksumType.None ? 4 : 12;
+            bool _disposed = false;
+            var commit = new Thread(() => { while (!_disposed) { log.Commit(true); Thread.Sleep(1); } });
+
+            // create the read only memory byte that will enqueue and commit async
+            ReadOnlyMemory<byte> readOnlyMemoryByte = new byte[65536 - headerSize - 64];
+
+            commit.Start();
+
+            // 65536=page size|headerSize|64=log header - add cancellation token on end just so not assuming default on at least one 
+            await log.EnqueueAndWaitForCommitAsync(new byte[65536 - headerSize - 64], cancellationToken);
+
+            // 65536=page size|headerSize
+            await log.EnqueueAndWaitForCommitAsync(new byte[65536 - headerSize]);
+
+            // 65536=page size|headerSize
+            await log.EnqueueAndWaitForCommitAsync(spanBatch);
+
+            // 65536=page size|headerSize
+            await log.EnqueueAndWaitForCommitAsync(spanBatch, cancellationToken);
+
+            // 65536=page size|headerSize
+            await log.EnqueueAndWaitForCommitAsync(readOnlyMemoryByte);
+
+            // 65536=page size|headerSize
+            await log.EnqueueAndWaitForCommitAsync(readOnlyMemoryByte, cancellationToken);
+
+            // TO DO: Probably do more verification - could read it but in reality, if fails it locks up waiting
+
+            _disposed = true;
+
+            commit.Join();
+        }
+
+        [Test]
+        [Category("FasterLog")]
+        public async ValueTask TruncateUntil2([Values] LogChecksumType logChecksum, [Values]IteratorType iteratorType)
         {
             var logSettings = new FasterLogSettings { LogDevice = device, MemorySizeBits = 20, PageSizeBits = 14, LogChecksum = logChecksum, LogCommitManager = manager };
             log = IsAsync(iteratorType) ? await FasterLog.CreateAsync(logSettings) : new FasterLog(logSettings);
@@ -878,23 +755,9 @@
 
         [Test]
         [Category("FasterLog")]
-<<<<<<< HEAD
-        [Category("Smoke")]
-        public async ValueTask RefreshUncommittedAsyncTest([Values] IteratorType iteratorType, [Values] TestUtils.DeviceType deviceType)
-        {
-
-            CancellationTokenSource cts = new CancellationTokenSource();
-            CancellationToken token = cts.Token;
-
-            string filename = commitPath + "RefreshUncommittedAsyncTest" + deviceType.ToString() + ".log";
-            device = TestUtils.CreateTestDevice(deviceType, filename);
-
-            log = new FasterLog(new FasterLogSettings { LogDevice = device, MemorySizeBits = 20, PageSizeBits = 14, LogCommitManager = manager, SegmentSizeBits = 22 });
-=======
         public async ValueTask TruncateUntilPageStart([Values] LogChecksumType logChecksum, [Values] IteratorType iteratorType)
         {
             log = new FasterLog(new FasterLogSettings { LogDevice = device, MemorySizeBits = 20, PageSizeBits = 14, LogChecksum = logChecksum, LogCommitManager = manager });
->>>>>>> 6ff46078
             byte[] data1 = new byte[1000];
             for (int i = 0; i < 100; i++) data1[i] = (byte)i;
 
@@ -948,17 +811,239 @@
                 if (!IsAsync(iteratorType))
                     Assert.IsFalse(iter.GetNext(out _, out _, out _));
 
-<<<<<<< HEAD
+                // Make the data visible
+                log.RefreshUncommitted();
+
+                await AssertGetNext(asyncByteVectorIter, asyncMemoryOwnerIter, iter, data1, verifyAtEnd: true);
+            }
+            log.Dispose();
+        }
+
+
+        [Test]
+        [Category("FasterLog")]
+        [Category("Smoke")]
+        public void CommitNoSpinWait([Values] TestUtils.DeviceType deviceType)
+        {
+            string filename = commitPath + "CommitNoSpinWait" + deviceType.ToString() + ".log";
+            device = TestUtils.CreateTestDevice(deviceType, filename);
+            log = new FasterLog(new FasterLogSettings { LogDevice = device, LogCommitManager = manager, SegmentSizeBits = 22 });
+
+            int commitFalseEntries = 100;
+
+            byte[] entry = new byte[entryLength];
+            for (int i = 0; i < entryLength; i++)
+                entry[i] = (byte)i;
+
+            for (int i = 0; i < commitFalseEntries; i++)
+            {
+                log.Enqueue(entry);
+            }
+
+            // Main point of the test ... If true, spin-wait until commit completes. Otherwise, issue commit and return immediately.
+            // There won't be that much difference from True to False here as the True case is so quick. However, it is a good basic check
+            // to make sure it isn't crashing and that it does actually commit it
+            // Seen timing issues on CI machine when doing false to true ... so just take a second to let it settle
+            log.Commit(false);
+            Thread.Sleep(4000);
+
+            // flag to make sure data has been checked 
+            bool datacheckrun = false;
+
+            // Read the log - Look for the flag so know each entry is unique
+            int currentEntry = 0;
+            using (var iter = log.Scan(0, 100_000_000))
+            {
+                while (iter.GetNext(out byte[] result, out _, out _))
+                {
+                    if (currentEntry < entryLength)
+                    {
+                        // set check flag to show got in here
+                        datacheckrun = true;
+
+                        Assert.IsTrue(result[currentEntry] == (byte)currentEntry, "Fail - Result[" + currentEntry.ToString() + "]:" + result[0].ToString() + "  currentEntry:" + currentEntry);
+
+                        currentEntry++;
+                    }
+                }
+            }
+
+            // if data verification was skipped, then pop a fail
+            if (datacheckrun == false)
+                Assert.Fail("Failure -- data loop after log.Scan never entered so wasn't verified. ");
+            
+            log.Dispose();
+        }
+
+
+        [Test]
+        [Category("FasterLog")]
+        [Category("Smoke")]
+        public async ValueTask CommitAsyncPrevTask([Values] TestUtils.DeviceType deviceType)
+        {
+
+            CancellationTokenSource cts = new CancellationTokenSource();
+            CancellationToken token = cts.Token;
+            Task currentTask;
+
+            string filename = commitPath + "CommitAsyncPrevTask" + deviceType.ToString() + ".log";
+            device = TestUtils.CreateTestDevice(deviceType, filename);
+            var logSettings = new FasterLogSettings { LogDevice = device, LogCommitManager = manager, SegmentSizeBits = 22 };
+            log = await FasterLog.CreateAsync(logSettings);
+
+
+            // make it small since launching each on separate threads 
+            int entryLength = 10;
+
+            // Set Default entry data
+            for (int i = 0; i < entryLength; i++)
+            {
+                entry[i] = (byte)i;
+            }
+
+            // Enqueue and AsyncCommit in a separate thread (wait there until commit is done though).
+            currentTask = Task.Run(() => LogWriterAsync(log, entry), token);
+
+            // Give all a second or so to queue up and to help with timing issues - shouldn't need but timing issues
+            Thread.Sleep(2000);
+
+            // Commit to the log
+            currentTask.Wait(4000, token);
+
+            // double check to make sure finished - seen cases where timing kept running even after commit done
+            if (currentTask.Status != TaskStatus.RanToCompletion)
+                cts.Cancel();
+
+            // flag to make sure data has been checked 
+            bool datacheckrun = false;
+
+            // Read the log to make sure all entries are put in
+            int currentEntry = 0;
+            using (var iter = log.Scan(0, 100_000_000))
+            {
+                while (iter.GetNext(out byte[] result, out _, out _))
+                {
+                    if (currentEntry < entryLength)
+                    {
+                        // set check flag to show got in here
+                        datacheckrun = true;
+
+                        Assert.IsTrue(result[currentEntry] == (byte)currentEntry, "Fail - Result[" + currentEntry.ToString() + "]:" + result[0].ToString() + " not match expected:" + currentEntry);
+
+                        currentEntry++;
+                    }
+                }
+            }
+
+            // if data verification was skipped, then pop a fail
+            if (datacheckrun == false)
+                Assert.Fail("Failure -- data loop after log.Scan never entered so wasn't verified. ");
+
+            // NOTE: seeing issues where task is not running to completion on Release builds
+            // This is a final check to make sure task finished. If didn't then assert
+            // One note - if made it this far, know that data was Enqueue and read properly, so just
+            // case of task not stopping
+            if (currentTask.Status != TaskStatus.RanToCompletion)
+            {
+                Assert.Fail("Final Status check Failure -- Task should be 'RanToCompletion' but current Status is:" + currentTask.Status);
+            }
+        }
+
+        static async Task LogWriterAsync(FasterLog log, byte[] entry)
+        {
+
+            CancellationTokenSource cts = new CancellationTokenSource();
+            CancellationToken token = cts.Token;
+
+
+            // Enter in some entries then wait on this separate thread
+            await log.EnqueueAsync(entry);
+            await log.EnqueueAsync(entry);
+            var commitTask = await log.CommitAsync(null,token);
+            await log.EnqueueAsync(entry);
+            await log.CommitAsync(commitTask,token);
+        }
+
+
+        [Test]
+        [Category("FasterLog")]
+        [Category("Smoke")]
+        public async ValueTask RefreshUncommittedAsyncTest([Values] IteratorType iteratorType, [Values] TestUtils.DeviceType deviceType)
+        {
+
+            CancellationTokenSource cts = new CancellationTokenSource();
+            CancellationToken token = cts.Token;
+
+            string filename = commitPath + "RefreshUncommittedAsyncTest" + deviceType.ToString() + ".log";
+            device = TestUtils.CreateTestDevice(deviceType, filename);
+
+            log = new FasterLog(new FasterLogSettings { LogDevice = device, MemorySizeBits = 20, PageSizeBits = 14, LogCommitManager = manager, SegmentSizeBits = 22 });
+            byte[] data1 = new byte[1000];
+            for (int i = 0; i < 100; i++) data1[i] = (byte)i;
+
+            for (int i = 0; i < 100; i++)
+            {
+                log.Enqueue(data1);
+            }
+
+            // Actual tess is here 
+            await log.RefreshUncommittedAsync();
+
+            Assert.IsTrue(log.SafeTailAddress == log.TailAddress);
+            Assert.IsTrue(log.CommittedUntilAddress < log.SafeTailAddress);
+
+            using (var iter = log.Scan(0, long.MaxValue, scanUncommitted: true))
+            {
+                var asyncByteVectorIter = iteratorType == IteratorType.AsyncByteVector ? iter.GetAsyncEnumerable().GetAsyncEnumerator() : default;
+                var asyncMemoryOwnerIter = iteratorType == IteratorType.AsyncMemoryOwner ? iter.GetAsyncEnumerable(MemoryPool<byte>.Shared).GetAsyncEnumerator() : default;
+
+                switch (iteratorType)
+                {
+                    case IteratorType.Sync:
+                        while (iter.GetNext(out _, out _, out _))
+                            log.TruncateUntilPageStart(iter.NextAddress);
+                        Assert.IsTrue(iter.NextAddress == log.SafeTailAddress);
+                        break;
+                    case IteratorType.AsyncByteVector:
+                        {
+                            while (await asyncByteVectorIter.MoveNextAsync() && asyncByteVectorIter.Current.nextAddress != log.SafeTailAddress)
+                                log.TruncateUntilPageStart(asyncByteVectorIter.Current.nextAddress);
+                        }
+                        break;
+                    case IteratorType.AsyncMemoryOwner:
+                        {
+                            while (await asyncMemoryOwnerIter.MoveNextAsync())
+                            {
+                                log.TruncateUntilPageStart(asyncMemoryOwnerIter.Current.nextAddress);
+                                asyncMemoryOwnerIter.Current.entry.Dispose();
+                                if (asyncMemoryOwnerIter.Current.nextAddress == log.SafeTailAddress)
+                                    break;
+                            }
+                        }
+                        break;
+                    default:
+                        Assert.Fail("Unknown IteratorType");
+                        break;
+                }
+
+                // Enqueue data but do not make it visible
+                log.Enqueue(data1);
+
+                // Do this only for sync; MoveNextAsync() would hang here waiting for more entries.
+                if (!IsAsync(iteratorType))
+                    Assert.IsFalse(iter.GetNext(out _, out _, out _));
+
                 // Actual test is here 
                 await log.RefreshUncommittedAsync(token);
-=======
-                // Make the data visible
-                log.RefreshUncommitted();
->>>>>>> 6ff46078
 
                 await AssertGetNext(asyncByteVectorIter, asyncMemoryOwnerIter, iter, data1, verifyAtEnd: true);
             }
             log.Dispose();
         }
+
+
+
+
+
     }
 }