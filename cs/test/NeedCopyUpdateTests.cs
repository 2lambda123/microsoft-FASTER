--- conflicted
+++ resolved
@@ -117,18 +117,14 @@
 
     internal class TryAddTestFunctions : TryAddFunctions<int, RMWValue, Status>
     {
-<<<<<<< HEAD
-        public override void InitialUpdater(ref int key, ref RMWValue input, ref RMWValue value, ref RMWValue output, ref RecordInfo recordInfo, ref UpdateInfo updateInfo)
-=======
         internal bool noNeedInitialUpdater;
 
-        public override bool NeedInitialUpdate(ref int key, ref RMWValue input, ref RMWValue output)
+        public override bool NeedInitialUpdate(ref int key, ref RMWValue input, ref RMWValue output, ref UpdateInfo updateInfo)
         {
-            return noNeedInitialUpdater ? false : base.NeedInitialUpdate(ref key, ref input, ref output);
+            return !noNeedInitialUpdater && base.NeedInitialUpdate(ref key, ref input, ref output, ref updateInfo);
         }
 
-        public override void InitialUpdater(ref int key, ref RMWValue input, ref RMWValue value, ref RMWValue output, ref RecordInfo recordInfo, long address)
->>>>>>> 5fc8c9dc
+        public override void InitialUpdater(ref int key, ref RMWValue input, ref RMWValue value, ref RMWValue output, ref RecordInfo recordInfo, ref UpdateInfo updateInfo)
         {
             input.flag = true;
             base.InitialUpdater(ref key, ref input, ref value, ref output, ref recordInfo, ref updateInfo);
