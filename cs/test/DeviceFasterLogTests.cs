﻿// Copyright (c) Microsoft Corporation. All rights reserved.
// Licensed under the MIT license.

using System;
using System.Buffers;
using System.Linq;
using System.Threading.Tasks;
using FASTER.core;
using FASTER.devices;
using NUnit.Framework;
using Microsoft.Azure.Storage.Blob;
using Microsoft.Azure.Storage;

namespace FASTER.test
{
    [TestFixture]
    internal class DeviceFasterLogTests
    {
        const int entryLength = 100;
        const int numEntries = 1000;
        private FasterLog log;
        static readonly byte[] entry = new byte[100];

        [Test]
        [Category("FasterLog")]
        public async ValueTask PageBlobFasterLogTest1([Values] LogChecksumType logChecksum, [Values]FasterLogTestBase.IteratorType iteratorType)
        {
            TestUtils.IgnoreIfNotRunningAzureTests();
            using var device = new AzureStorageDevice(TestUtils.AzureEmulatedStorageString, $"{TestUtils.AzureTestContainer}", TestUtils.AzureTestDirectory, "fasterlog.log", deleteOnClose: true);
            using var checkpointManager = new DeviceLogCommitCheckpointManager(
                new AzureStorageNamedDeviceFactory(TestUtils.AzureEmulatedStorageString),
                new DefaultCheckpointNamingScheme($"{TestUtils.AzureTestContainer}/{TestUtils.AzureTestDirectory}"));
            await FasterLogTest1(logChecksum, device, checkpointManager, iteratorType);
            device.Dispose();
            checkpointManager.PurgeAll();
            checkpointManager.Dispose();
        }

        [Test]
        [Category("FasterLog")]
        public async ValueTask PageBlobFasterLogTestWithLease([Values] LogChecksumType logChecksum, [Values] FasterLogTestBase.IteratorType iteratorType)
        {
            // Set up the blob manager so can set lease to it
            TestUtils.IgnoreIfNotRunningAzureTests();
            CloudStorageAccount storageAccount = CloudStorageAccount.DevelopmentStorageAccount;
            var cloudBlobClient = storageAccount.CreateCloudBlobClient();
            CloudBlobContainer blobContainer = cloudBlobClient.GetContainerReference("test-container");
            blobContainer.CreateIfNotExists();
            var mycloudBlobDir = blobContainer.GetDirectoryReference(@"BlobManager/MyLeaseTest1");

            var blobMgr = new DefaultBlobManager(true, mycloudBlobDir);
            var device = new AzureStorageDevice(TestUtils.AzureEmulatedStorageString, $"{TestUtils.AzureTestContainer}", TestUtils.AzureTestDirectory, "fasterlogLease.log", deleteOnClose: true, underLease: true, blobManager: blobMgr);

            var checkpointManager = new DeviceLogCommitCheckpointManager(
                new AzureStorageNamedDeviceFactory(TestUtils.AzureEmulatedStorageString),
                new DefaultCheckpointNamingScheme($"{TestUtils.AzureTestContainer}/{TestUtils.AzureTestDirectory}"));
            await FasterLogTest1(logChecksum, device, checkpointManager, iteratorType);
            device.Dispose();
            checkpointManager.PurgeAll();
            checkpointManager.Dispose();
            blobContainer.Delete();
        }


        [Test]
        [Category("FasterLog")]
        public void BasicHighLatencyDeviceTest()
        {
            TestUtils.DeleteDirectory(TestUtils.MethodTestDir, wait: true);

            // Create devices \ log for test for in memory device
<<<<<<< HEAD
            using var device = new LocalMemoryDevice(1L << 28, 1L << 25, 2, latencyMs: 20);
            using var LocalMemorylog = new FasterLog(new FasterLogSettings { LogDevice = device, PageSizeBits = 80, MemorySizeBits = 20, GetMemory = null, SegmentSizeBits = 80, MutableFraction = 0.2, LogCommitManager = null });
=======
            using LocalMemoryDevice device = new LocalMemoryDevice(1L << 28, 1L << 25, 2, latencyMs: 20);
            using FasterLog LocalMemorylog = new FasterLog(new FasterLogSettings { LogDevice = device, PageSizeBits = 80, MemorySizeBits = 20, GetMemory = null, SegmentSizeBits = 80, MutableFraction = 0.2, LogCommitManager = null });
>>>>>>> 0ae0568d

            int entryLength = 10;

            // Set Default entry data
            for (int i = 0; i < entryLength; i++)
            {
                entry[i] = (byte)i;
                LocalMemorylog.Enqueue(entry);
            }

            // Commit to the log
            LocalMemorylog.Commit(true);

            // Read the log just to verify was actually committed
            int currentEntry = 0;
            using var iter = LocalMemorylog.Scan(0, 100_000_000);
            while (iter.GetNext(out byte[] result, out _, out _))
            {
                Assert.AreEqual(currentEntry, result[currentEntry]);
                currentEntry++;
            }
        }

        private async ValueTask FasterLogTest1(LogChecksumType logChecksum, IDevice device, ILogCommitManager logCommitManager, FasterLogTestBase.IteratorType iteratorType)
        {
            var logSettings = new FasterLogSettings { PageSizeBits = 20, SegmentSizeBits = 20, LogDevice = device, LogChecksum = logChecksum, LogCommitManager = logCommitManager };
            log = FasterLogTestBase.IsAsync(iteratorType) ? await FasterLog.CreateAsync(logSettings) : new FasterLog(logSettings);

            byte[] entry = new byte[entryLength];
            for (int i = 0; i < entryLength; i++)
                entry[i] = (byte)i;

            for (int i = 0; i < numEntries; i++)
            {
                log.Enqueue(entry);
            }
            log.Commit(true);

            using (var iter = log.Scan(0, long.MaxValue))
            {
                var counter = new FasterLogTestBase.Counter(log);

                switch (iteratorType)
                {
                    case FasterLogTestBase.IteratorType.AsyncByteVector:
                        await foreach ((byte[] result, _, _, long nextAddress) in iter.GetAsyncEnumerable())
                        {
                            Assert.IsTrue(result.SequenceEqual(entry));
                            counter.IncrementAndMaybeTruncateUntil(nextAddress);

                            // MoveNextAsync() would hang at TailAddress, waiting for more entries (that we don't add).
                            // Note: If this happens and the test has to be canceled, there may be a leftover blob from the log.Commit(), because
                            // the log device isn't Dispose()d; the symptom is currently a numeric string format error in DefaultCheckpointNamingScheme.
                            if (nextAddress == log.TailAddress)
                                break;
                        }
                        break;
                    case FasterLogTestBase.IteratorType.AsyncMemoryOwner:
                        await foreach ((IMemoryOwner<byte> result, int _, long _, long nextAddress) in iter.GetAsyncEnumerable(MemoryPool<byte>.Shared))
                        {
                            Assert.IsTrue(result.Memory.Span.ToArray().Take(entry.Length).SequenceEqual(entry));
                            result.Dispose();
                            counter.IncrementAndMaybeTruncateUntil(nextAddress);

                            // MoveNextAsync() would hang at TailAddress, waiting for more entries (that we don't add).
                            // Note: If this happens and the test has to be canceled, there may be a leftover blob from the log.Commit(), because
                            // the log device isn't Dispose()d; the symptom is currently a numeric string format error in DefaultCheckpointNamingScheme.
                            if (nextAddress == log.TailAddress)
                                break;
                        }
                        break;
                    case FasterLogTestBase.IteratorType.Sync:
                        while (iter.GetNext(out byte[] result, out _, out _))
                        {
                            Assert.IsTrue(result.SequenceEqual(entry));
                            counter.IncrementAndMaybeTruncateUntil(iter.NextAddress);
                        }
                        break;
                    default:
                        Assert.Fail("Unknown IteratorType");
                        break;
                }
                Assert.AreEqual(numEntries, counter.count);
            }

            log.Dispose();
        }
    }
}<|MERGE_RESOLUTION|>--- conflicted
+++ resolved
@@ -26,8 +26,8 @@
         public async ValueTask PageBlobFasterLogTest1([Values] LogChecksumType logChecksum, [Values]FasterLogTestBase.IteratorType iteratorType)
         {
             TestUtils.IgnoreIfNotRunningAzureTests();
-            using var device = new AzureStorageDevice(TestUtils.AzureEmulatedStorageString, $"{TestUtils.AzureTestContainer}", TestUtils.AzureTestDirectory, "fasterlog.log", deleteOnClose: true);
-            using var checkpointManager = new DeviceLogCommitCheckpointManager(
+            var device = new AzureStorageDevice(TestUtils.AzureEmulatedStorageString, $"{TestUtils.AzureTestContainer}", TestUtils.AzureTestDirectory, "fasterlog.log", deleteOnClose: true);
+            var checkpointManager = new DeviceLogCommitCheckpointManager(
                 new AzureStorageNamedDeviceFactory(TestUtils.AzureEmulatedStorageString),
                 new DefaultCheckpointNamingScheme($"{TestUtils.AzureTestContainer}/{TestUtils.AzureTestDirectory}"));
             await FasterLogTest1(logChecksum, device, checkpointManager, iteratorType);
@@ -69,13 +69,8 @@
             TestUtils.DeleteDirectory(TestUtils.MethodTestDir, wait: true);
 
             // Create devices \ log for test for in memory device
-<<<<<<< HEAD
-            using var device = new LocalMemoryDevice(1L << 28, 1L << 25, 2, latencyMs: 20);
-            using var LocalMemorylog = new FasterLog(new FasterLogSettings { LogDevice = device, PageSizeBits = 80, MemorySizeBits = 20, GetMemory = null, SegmentSizeBits = 80, MutableFraction = 0.2, LogCommitManager = null });
-=======
             using LocalMemoryDevice device = new LocalMemoryDevice(1L << 28, 1L << 25, 2, latencyMs: 20);
             using FasterLog LocalMemorylog = new FasterLog(new FasterLogSettings { LogDevice = device, PageSizeBits = 80, MemorySizeBits = 20, GetMemory = null, SegmentSizeBits = 80, MutableFraction = 0.2, LogCommitManager = null });
->>>>>>> 0ae0568d
 
             int entryLength = 10;
 
@@ -91,11 +86,13 @@
 
             // Read the log just to verify was actually committed
             int currentEntry = 0;
-            using var iter = LocalMemorylog.Scan(0, 100_000_000);
-            while (iter.GetNext(out byte[] result, out _, out _))
+            using (var iter = LocalMemorylog.Scan(0, 100_000_000))
             {
-                Assert.AreEqual(currentEntry, result[currentEntry]);
-                currentEntry++;
+                while (iter.GetNext(out byte[] result, out _, out _))
+                {
+                    Assert.IsTrue(result[currentEntry] == currentEntry, "Fail - Result[" + currentEntry.ToString() + "]: is not same as " + currentEntry.ToString());
+                    currentEntry++;
+                }
             }
         }
 
@@ -158,7 +155,7 @@
                         Assert.Fail("Unknown IteratorType");
                         break;
                 }
-                Assert.AreEqual(numEntries, counter.count);
+                Assert.IsTrue(counter.count == numEntries);
             }
 
             log.Dispose();
