--- conflicted
+++ resolved
@@ -16,10 +16,7 @@
 namespace FASTER.test
 {
 
-<<<<<<< HEAD
-=======
 
->>>>>>> 728c6512
     // TODO(Tianyu): Now that we are also testing device with Azure Page Blobs here, should we also rename the test?
     [TestFixture]
     internal class BasicDiskFASTERTests
@@ -30,10 +27,6 @@
         public const string EMULATED_STORAGE_STRING = "UseDevelopmentStorage=true;";
         public const string TEST_CONTAINER = "test";
 
-<<<<<<< HEAD
-        void TestDeviceWriteRead(IDevice log)
-        {
-=======
         /// <summary>
         ///  Gets or sets the test context which provides
         ///  information about and functionality for the current test run.
@@ -44,9 +37,8 @@
             set { testContextInstance = value; }
         }
 
-        void TestDeviceWriteRead(IDevice log, bool debug = false)
+        void TestDeviceWriteRead(IDevice log)
         {
->>>>>>> 728c6512
             this.log = log;
             fht = new FasterKV<KeyStruct, ValueStruct, InputStruct, OutputStruct, Empty, Functions>
                        (1L << 20, new Functions(), new LogSettings { LogDevice = log, MemorySizeBits = 15, PageSizeBits = 10 });
@@ -56,13 +48,11 @@
 
             for (int i = 0; i < 2000; i++)
             {
-                if (debug && i % 500 == 0) TestContext.WriteLine("inserted {0} tuples", i);
                 var key1 = new KeyStruct { kfield1 = i, kfield2 = i + 1 };
                 var value = new ValueStruct { vfield1 = i, vfield2 = i + 1 };
                 fht.Upsert(ref key1, ref value, Empty.Default, 0);
             }
             fht.CompletePending(true);
-            if (debug) TestContext.WriteLine("Write pending cleared");
 
             // Update first 100 using RMW from storage
             for (int i = 0; i < 100; i++)
@@ -72,7 +62,6 @@
                 var status = fht.RMW(ref key1, ref input, Empty.Default, 0);
                 if (status == Status.PENDING)
                     fht.CompletePending(true);
-                if (debug && i % 10 == 0) TestContext.WriteLine("Modified {0} tuples\n", i);
             }
 
 
@@ -120,8 +109,7 @@
         [Test]
         public void PageBlobWriteRead()
         {
-<<<<<<< HEAD
-            TestDeviceWriteRead(Devices.CreateAzurePageBlobDevice("BasicDiskFASTERTests", deleteOnClose: false));
+            TestDeviceWriteRead(new AzurePageBlobDevice(EMULATED_STORAGE_STRING, TEST_CONTAINER, "BasicDiskFASTERTests", false));
         }
 
         [Test]
@@ -129,12 +117,9 @@
         {
             // TODO(Tianyu): Magic constant
             IDevice localDevice = Devices.CreateLogDevice(TestContext.CurrentContext.TestDirectory + "\\BasicDiskFASTERTests.log", deleteOnClose: true, capacity : 1 << 30);
-            IDevice cloudDevice = Devices.CreateAzurePageBlobDevice("BasicDiskFASTERTests", deleteOnClose: false);
+            IDevice cloudDevice = new AzurePageBlobDevice(EMULATED_STORAGE_STRING, TEST_CONTAINER, "BasicDiskFASTERTests", false);
             var device = new TieredStorageDevice(1, localDevice, cloudDevice);
             TestDeviceWriteRead(device);
-=======
-            TestDeviceWriteRead(new AzurePageBlobDevice(EMULATED_STORAGE_STRING, TEST_CONTAINER, "BasicDiskFASTERTests", false), true);
->>>>>>> 728c6512
         }
     }
 }