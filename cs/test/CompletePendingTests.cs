--- conflicted
+++ resolved
@@ -35,10 +35,7 @@
             fht = null;
             log?.Dispose();
             log = null;
-<<<<<<< HEAD
-=======
             TestUtils.DeleteDirectory(path, wait: true);
->>>>>>> 8d422de7
         }
 
         const int numRecords = 1000;
