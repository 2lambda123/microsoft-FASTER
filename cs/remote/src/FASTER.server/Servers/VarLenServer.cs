﻿// Copyright (c) Microsoft Corporation. All rights reserved.
// Licensed under the MIT license.

using System;
using System.IO;
using FASTER.core;
using FASTER.common;

namespace FASTER.server
{
    /// <summary>
    /// FASTER server for variable-length data
    /// </summary>
    public sealed class VarLenServer : IDisposable
    {
        readonly ServerOptions opts;        
        readonly IFasterServer server;
        readonly FasterKV<SpanByte, SpanByte> store;
        readonly SpanByteFasterKVProvider provider;
        readonly SubscribeKVBroker<SpanByte, SpanByte, SpanByte, IKeyInputSerializer<SpanByte, SpanByte>> kvBroker;
        readonly SubscribeBroker<SpanByte, SpanByte, IKeySerializer<SpanByte>> broker;
        readonly LogSettings logSettings;

        /// <summary>
        /// Create server instance; use Start to start the server.
        /// </summary>
        /// <param name="opts"></param>
        public VarLenServer(ServerOptions opts)
        {
            this.opts = opts;

            if (opts.LogDir != null && !Directory.Exists(opts.LogDir))
                Directory.CreateDirectory(opts.LogDir);

            if (opts.CheckpointDir != null && !Directory.Exists(opts.CheckpointDir))
                Directory.CreateDirectory(opts.CheckpointDir);

            opts.GetSettings(out logSettings, out var checkpointSettings, out var indexSize);
<<<<<<< HEAD
            store = new FasterKV<SpanByte, SpanByte>(indexSize, logSettings, checkpointSettings, supportsLocking: true );
=======
            store = new FasterKV<SpanByte, SpanByte>(indexSize, logSettings, checkpointSettings, disableLocking: false );
>>>>>>> f2c025d4

            if (opts.EnablePubSub)
            {
                kvBroker = new SubscribeKVBroker<SpanByte, SpanByte, SpanByte, IKeyInputSerializer<SpanByte, SpanByte>>(new SpanByteKeySerializer(), null, true);
                broker = new SubscribeBroker<SpanByte, SpanByte, IKeySerializer<SpanByte>>(new SpanByteKeySerializer(), null, true);
            }

            // Create session provider for VarLen
            provider = new SpanByteFasterKVProvider(store, kvBroker, broker, opts.Recover);

            server = new FasterServerTcp(opts.Address, opts.Port);
            server.Register(WireFormat.DefaultVarLenKV, provider);
            server.Register(WireFormat.WebSocket, provider);
        }

        /// <summary>
        /// Start server instance
        /// </summary>
        public void Start() => server.Start();

        /// <summary>
        /// Dispose store (including log and checkpoint directory)
        /// </summary>
        public void Dispose()
        {
            InternalDispose();
            DeleteDirectory(opts.LogDir);
            DeleteDirectory(opts.CheckpointDir);
        }

        /// <summary>
        /// Dipose, optionally deleting logs and checkpoints
        /// </summary>
        /// <param name="deleteDir">Whether to delete logs and checkpoints</param>
        public void Dispose(bool deleteDir = true)
        {
            InternalDispose();
            if (deleteDir) DeleteDirectory(opts.LogDir);
            if (deleteDir) DeleteDirectory(opts.CheckpointDir);
        }

        private void InternalDispose()
        {
            server.Dispose();
            broker?.Dispose();
            kvBroker?.Dispose();
            store.Dispose();
            logSettings.LogDevice.Dispose();
        }

        private static void DeleteDirectory(string path)
        {
            if (path == null) return;

            foreach (string directory in Directory.GetDirectories(path))
            {
                DeleteDirectory(directory);
            }

            // Exceptions may happen due to a handle briefly remaining held after Dispose().
            try
            {
                Directory.Delete(path, true);
            }
            catch (Exception ex) when (ex is IOException ||
                                       ex is UnauthorizedAccessException)
            {
                try
                {
                    Directory.Delete(path, true);
                }
                catch { }
            }
        }
    }
}<|MERGE_RESOLUTION|>--- conflicted
+++ resolved
@@ -36,11 +36,7 @@
                 Directory.CreateDirectory(opts.CheckpointDir);
 
             opts.GetSettings(out logSettings, out var checkpointSettings, out var indexSize);
-<<<<<<< HEAD
-            store = new FasterKV<SpanByte, SpanByte>(indexSize, logSettings, checkpointSettings, supportsLocking: true );
-=======
             store = new FasterKV<SpanByte, SpanByte>(indexSize, logSettings, checkpointSettings, disableLocking: false );
->>>>>>> f2c025d4
 
             if (opts.EnablePubSub)
             {
