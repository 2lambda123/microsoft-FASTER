--- conflicted
+++ resolved
@@ -22,7 +22,6 @@
         byte* dcurr;
 
         readonly SubscribeKVBroker<Key, Value, IKeySerializer<Key>> subscribeKVBroker;
-<<<<<<< HEAD
         readonly SubscribeBroker<Key, Value, IKeySerializer<Key>> subscribeBroker;
 
 
@@ -31,14 +30,6 @@
         {
             this.subscribeKVBroker = subscribeKVBroker;
             this.subscribeBroker = subscribeBroker;
-=======
-
-        public BinaryServerSession(Socket socket, FasterKV<Key, Value> store, Functions functions, ParameterSerializer serializer, MaxSizeSettings maxSizeSettings, SubscribeKVBroker<Key, Value, IKeySerializer<Key>> subscribeKVBroker)
-            : base(socket, store, functions, serializer, maxSizeSettings)
-        {
-            if (subscribeKVBroker != null)
-                this.subscribeKVBroker = subscribeKVBroker;
->>>>>>> cef115f2
 
             readHead = 0;
 
@@ -157,12 +148,8 @@
                             hrw.Write(message, ref dcurr, (int)(dend - dcurr));
                             Write(ref status, ref dcurr, (int)(dend - dcurr));
 
-<<<<<<< HEAD
-                            subscribeKVBroker.Publish(keyPtr);
-=======
                             if (subscribeKVBroker != null)
                                 subscribeKVBroker.Publish(keyPtr);
->>>>>>> cef115f2
                             break;
 
                         case MessageType.Read:
@@ -201,12 +188,8 @@
                             else if (status == Status.OK || status == Status.NOTFOUND)
                                 serializer.SkipOutput(ref dcurr);
 
-<<<<<<< HEAD
-                            subscribeKVBroker.Publish(keyPtr);
-=======
                             if (subscribeKVBroker != null)
                                 subscribeKVBroker.Publish(keyPtr);
->>>>>>> cef115f2
                             break;
 
                         case MessageType.Delete:
@@ -215,10 +198,6 @@
                                 SendAndReset(ref d, ref dend);
 
                             keyPtr = src;
-<<<<<<< HEAD
-
-=======
->>>>>>> cef115f2
                             status = session.Delete(ref serializer.ReadKeyByRef(ref src), serialNo: serialNum);
 
                             hrw.Write(message, ref dcurr, (int)(dend - dcurr));
@@ -252,36 +231,6 @@
 
                             if (subscribeKVBroker == null)
                                 break;
-
-                            keyStart = src;
-                            serializer.ReadKeyByRef(ref src);
-
-                            sid = subscribeKVBroker.PSubscribe(ref keyStart, this);
-                            status = Status.PENDING;
-                            hrw.Write(message, ref dcurr, (int)(dend - dcurr));
-                            Write(ref status, ref dcurr, (int)(dend - dcurr));
-<<<<<<< HEAD
-
-                            subscribeKVBroker.Publish(keyPtr);
-                            break;
-
-                        case MessageType.SubscribeKV:
-                            if ((int)(dend - dcurr) < 2 + maxSizeSettings.MaxOutputSize)
-                                SendAndReset(ref d, ref dend);
-
-                            var keyStart = src;
-                            serializer.ReadKeyByRef(ref src);
-
-                            int sid = subscribeKVBroker.Subscribe(ref keyStart, this);
-                            status = Status.PENDING;
-                            hrw.Write(message, ref dcurr, (int)(dend - dcurr));
-                            Write(ref status, ref dcurr, (int)(dend - dcurr));
-                            Write(sid, ref dcurr, (int)(dend - dcurr));
-                            break;
-
-                        case MessageType.PSubscribeKV:
-                            if ((int)(dend - dcurr) < 2 + maxSizeSettings.MaxOutputSize)
-                                SendAndReset(ref d, ref dend);
 
                             keyStart = src;
                             serializer.ReadKeyByRef(ref src);
@@ -307,7 +256,8 @@
                             hrw.Write(message, ref dcurr, (int)(dend - dcurr));
                             Write(ref status, ref dcurr, (int)(dend - dcurr));
 
-                            subscribeBroker.Publish(keyPtr, valPtr, valueLength);
+                            if (subscribeBroker != null)
+                                subscribeBroker.Publish(keyPtr, valPtr, valueLength);
                             break;
 
                         case MessageType.Subscribe:
@@ -335,9 +285,6 @@
                             status = Status.PENDING;
                             hrw.Write(message, ref dcurr, (int)(dend - dcurr));
                             Write(ref status, ref dcurr, (int)(dend - dcurr));
-=======
->>>>>>> cef115f2
-                            Write(sid, ref dcurr, (int)(dend - dcurr));
                             break;
 
                         default:
@@ -356,7 +303,6 @@
             }
         }
 
-<<<<<<< HEAD
         public unsafe override void Publish(ref byte* keyPtr, int keyLength, ref byte* valPtr, int sid, bool prefix)
         {
             Input input = default;
@@ -373,14 +319,6 @@
                 if (prefix)
                     message = MessageType.PSubscribe;
             }
-=======
-        public unsafe override void Publish(ref byte* keyPtr, int keyLength, int sid, bool prefix)
-        {
-            Input input = default;
-            MessageType message = MessageType.SubscribeKV;
-            if (prefix)
-                message = MessageType.PSubscribeKV;
->>>>>>> cef115f2
 
             GetResponseObject();
 
@@ -405,14 +343,10 @@
             else
                 outputDcurr = dcurr + 6;
 
-<<<<<<< HEAD
             var status = Status.OK;
             if (valPtr == null)
                 status = session.Read(ref key, ref input, ref serializer.AsRefOutput(outputDcurr, (int)(dend - dcurr)), ctx, 0);
 
-=======
-            var status = session.Read(ref key, ref input, ref serializer.AsRefOutput(outputDcurr, (int)(dend - dcurr)), ctx, 0);
->>>>>>> cef115f2
             msgnum++;
 
             if (status != Status.PENDING)
@@ -423,16 +357,11 @@
                 Write(sid, ref dcurr, (int)(dend - dcurr));
                 if (prefix)
                     serializer.Write(ref key, ref dcurr, (int)(dend - dcurr));
-<<<<<<< HEAD
                 if (valPtr != null)
                 {
                     ref Value value = ref serializer.ReadValueByRef(ref valPtr);
                     serializer.Write(ref value, ref dcurr, (int)(dend - dcurr));
                 } else if (status == Status.OK)
-=======
-
-                if (status == Status.OK)
->>>>>>> cef115f2
                     serializer.SkipOutput(ref dcurr);
             }
 
@@ -486,12 +415,8 @@
 
         public override void Dispose()
         {
-<<<<<<< HEAD
-            subscribeKVBroker.RemoveSubscription(this);
-=======
             if (subscribeKVBroker != null)
                 subscribeKVBroker.RemoveSubscription(this);
->>>>>>> cef115f2
         }
     }
 }