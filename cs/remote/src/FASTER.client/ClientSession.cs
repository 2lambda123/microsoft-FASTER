--- conflicted
+++ resolved
@@ -240,7 +240,6 @@
         public void PSubscribeKV(Key prefix, Input input = default, Context userContext = default, long serialNo = 0)
             => InternalSubscribeKV(MessageType.PSubscribeKV, ref prefix, ref input, userContext, serialNo);
 
-<<<<<<< HEAD
         /// <summary>
         /// Upsert operation
         /// </summary>
@@ -252,7 +251,6 @@
         public Status Publish(Key key, Value desiredValue, Context userContext = default, long serialNo = 0)
             => InternalPublish(MessageType.Publish, ref key, ref desiredValue, userContext, serialNo);
 
-
         /// <summary>
         /// SubscribeKV operation
         /// </summary>
@@ -274,9 +272,6 @@
         /// <returns>Status of operation</returns>
         public void PSubscribe(Key prefix, Context userContext = default, long serialNo = 0)
             => InternalSubscribe(MessageType.PSubscribe, ref prefix, userContext, serialNo);
-=======
->>>>>>> cef115f2
-
 
         /// <summary>
         /// Flush current buffer of outgoing messages. Does not wait for responses.
@@ -520,7 +515,6 @@
                                 }
                                 break;
                             }
-<<<<<<< HEAD
                         case MessageType.Publish:
                             {
                                 var status = ReadStatus(ref src);
@@ -571,8 +565,6 @@
                                 }
                                 break;
                             }
-=======
->>>>>>> cef115f2
                         case MessageType.PendingResult:
                             {
                                 HandlePending(ref src);
@@ -772,7 +764,6 @@
         }
 
         [MethodImpl(MethodImplOptions.AggressiveInlining)]
-<<<<<<< HEAD
         private unsafe Status InternalPublish(MessageType messageType, ref Key key, ref Value desiredValue, Context userContext = default, long serialNo = 0)
         {
             Debug.Assert(!subscriptionSession);
@@ -816,8 +807,6 @@
         }
 
         [MethodImpl(MethodImplOptions.AggressiveInlining)]
-=======
->>>>>>> cef115f2
         private unsafe Status InternalUpsert(MessageType messageType, ref Key key, ref Value desiredValue, Context userContext = default, long serialNo = 0)
         {
             Debug.Assert(!subscriptionSession);
