﻿using System;
using System.IO;
using FASTER.core;
using FASTER.server;
using FASTER.common;

namespace FASTER.remote.test
{
    class VarLenServer : IDisposable
    {
        readonly string folderName;
        readonly FasterServer server;
        readonly FasterKV<SpanByte, SpanByte> store;
        readonly SpanByteFasterKVProvider provider;

        public VarLenServer(string folderName, string address = "127.0.0.1", int port = 33278)
        {
            this.folderName = folderName;
            GetSettings(folderName, out var logSettings, out var checkpointSettings, out var indexSize);

            store = new FasterKV<SpanByte, SpanByte>(indexSize, logSettings, checkpointSettings);

            var broker = new SubscribeKVBroker<SpanByte, SpanByte, IKeySerializer<SpanByte>>(new SpanByteKeySerializer());

            // Create session provider for VarLen
<<<<<<< HEAD
            var provider = new FasterKVProvider<SpanByte, SpanByte, SpanByte, SpanByteAndMemory, SpanByteFunctionsForServer<long>, SpanByteServerSerializer>(store, wp => new SpanByteFunctionsForServer<long>(wp), broker, new SpanByteServerSerializer());
=======
            provider = new SpanByteFasterKVProvider(store);
>>>>>>> c57595d5

            server = new FasterServer(address, port);
            server.Register(WireFormat.DefaultVarLenKV, provider);
            server.Start();
        }

        public void Dispose()
        {
            server.Dispose();
            provider.Dispose();
            store.Dispose();
            new DirectoryInfo(folderName).Delete(true);
        }

        private static void GetSettings(string LogDir, out LogSettings logSettings, out CheckpointSettings checkpointSettings, out int indexSize)
        {
            logSettings = new LogSettings { PreallocateLog = false };

            logSettings.PageSizeBits = 20;
            logSettings.MemorySizeBits = 25;
            logSettings.SegmentSizeBits = 30;
            indexSize = 1 << 20;

            var device = LogDir == "" ? new NullDevice() : Devices.CreateLogDevice(LogDir + "/hlog", preallocateFile: false);
            logSettings.LogDevice = device;

            string CheckpointDir = null;
            if (CheckpointDir == null && LogDir == null)
                checkpointSettings = null;
            else
                checkpointSettings = new CheckpointSettings
                {
                    CheckPointType = CheckpointType.FoldOver,
                    CheckpointDir = CheckpointDir ?? (LogDir + "/checkpoints")
                };
        }
    }
}<|MERGE_RESOLUTION|>--- conflicted
+++ resolved
@@ -23,11 +23,7 @@
             var broker = new SubscribeKVBroker<SpanByte, SpanByte, IKeySerializer<SpanByte>>(new SpanByteKeySerializer());
 
             // Create session provider for VarLen
-<<<<<<< HEAD
-            var provider = new FasterKVProvider<SpanByte, SpanByte, SpanByte, SpanByteAndMemory, SpanByteFunctionsForServer<long>, SpanByteServerSerializer>(store, wp => new SpanByteFunctionsForServer<long>(wp), broker, new SpanByteServerSerializer());
-=======
-            provider = new SpanByteFasterKVProvider(store);
->>>>>>> c57595d5
+            provider = new SpanByteFasterKVProvider(store, broker);
 
             server = new FasterServer(address, port);
             server.Register(WireFormat.DefaultVarLenKV, provider);
