--- conflicted
+++ resolved
@@ -39,11 +39,7 @@
         }
 
         [Test]
-<<<<<<< HEAD
-        public void SubscribeTest()
-=======
         public void SubscribeKVTest()
->>>>>>> 3a6f6f65
         {
             var session = client.GetSession();
             var subSession = client.GetSession();
@@ -57,11 +53,7 @@
         }
 
         [Test]
-<<<<<<< HEAD
-        public void PrefixSubscribeTest()
-=======
         public void PrefixSubscribeKVTest()
->>>>>>> 3a6f6f65
         {
             var session = client.GetSession();
             var subSession = client.GetSession();
@@ -74,8 +66,6 @@
             System.Threading.Thread.Sleep(1000);
         }
 
-<<<<<<< HEAD
-=======
         [Test]
         public void SubscribeTest()
         {
@@ -103,6 +93,5 @@
 
             System.Threading.Thread.Sleep(1000);
         }
->>>>>>> 3a6f6f65
     }
 }