﻿using System;
using NUnit.Framework;

namespace FASTER.remote.test
{
    [TestFixture]
    public class VarLenBinaryTests
    {
        VarLenServer  server;
        VarLenMemoryClient client;

        [SetUp]
        public void Setup()
        {
            server = new VarLenServer(TestContext.CurrentContext.TestDirectory + "/VarLenBinaryTests");
            client = new VarLenMemoryClient();
        }

        [TearDown]
        public void TearDown()
        {
            client.Dispose();
            server.Dispose();
        }

        [Test]
        public void UpsertReadTest()
        {
            Random r = new Random(23);
            using var session = client.GetSession();
            var key = new Memory<int>(new int[2 + r.Next(50)]);
            var value = new Memory<int>(new int[1 + r.Next(50)]);
            key.Span[0] = r.Next(100);
            key.Span[1] = value.Length;
            value.Span.Fill(key.Span[0]);

            session.Upsert(key, value);
            session.CompletePending(true);
            session.Read(key, userContext: key.Span[0]);
            session.CompletePending(true);
        }

        [Test]
<<<<<<< HEAD
        public void SubscribeTest()
=======
        public void SubscribeKVTest()
>>>>>>> 3a6f6f65
        {
            Random r = new Random(23);
            var session = client.GetSession();
            var subSession = client.GetSession();
            var key = new Memory<int>(new int[2 + r.Next(50)]);
            var value = new Memory<int>(new int[1 + r.Next(50)]);
            key.Span[0] = r.Next(100);
            key.Span[1] = value.Length;
            value.Span.Fill(key.Span[0]);

            subSession.SubscribeKV(key);
            subSession.CompletePending(true);
            session.Upsert(key, value);
            session.CompletePending(true);

            System.Threading.Thread.Sleep(1000);
        }

        [Test]
<<<<<<< HEAD
        public void PSubscribeTest()
=======
        public void PSubscribeKVTest()
>>>>>>> 3a6f6f65
        {
            Random r = new Random(23);
            var session = client.GetSession();
            var subSession = client.GetSession();
            var key = new Memory<int>(new int[2 + r.Next(50)]);
            var value = new Memory<int>(new int[1 + r.Next(50)]);
            int randomNum = r.Next(100);            
            key.Span[0] = randomNum;
            key.Span[1] = value.Length;
            value.Span.Fill(key.Span[0]);

            var upsertKey = new Memory<int>(new int[100]);
            upsertKey.Span[0] = randomNum;
            upsertKey.Span[1] = value.Length;

            subSession.PSubscribeKV(key);
            subSession.CompletePending(true);
            session.Upsert(upsertKey, value);
            session.CompletePending(true);

            System.Threading.Thread.Sleep(1000);
        }
<<<<<<< HEAD
=======

        [Test]
        public void SubscribeTest()
        {
            Random r = new Random(23);
            var session = client.GetSession();
            var subSession = client.GetSession();
            var key = new Memory<int>(new int[2 + r.Next(50)]);
            var value = new Memory<int>(new int[1 + r.Next(50)]);
            key.Span[0] = r.Next(100);
            key.Span[1] = value.Length;
            value.Span.Fill(key.Span[0]);

            subSession.Subscribe(key);
            subSession.CompletePending(true);
            session.Publish(key, value);
            session.CompletePending(true);

            System.Threading.Thread.Sleep(1000);
        }

        [Test]
        public void PSubscribeTest()
        {
            Random r = new Random(23);
            var session = client.GetSession();
            var subSession = client.GetSession();
            var key = new Memory<int>(new int[2 + r.Next(50)]);
            var value = new Memory<int>(new int[1 + r.Next(50)]);
            int randomNum = r.Next(100);
            key.Span[0] = randomNum;
            key.Span[1] = value.Length;
            value.Span.Fill(key.Span[0]);

            var upsertKey = new Memory<int>(new int[100]);
            upsertKey.Span[0] = randomNum;
            upsertKey.Span[1] = value.Length;

            subSession.PSubscribe(key);
            subSession.CompletePending(true);
            session.Publish(upsertKey, value);
            session.CompletePending(true);

            System.Threading.Thread.Sleep(1000);
        }
>>>>>>> 3a6f6f65
    }
}<|MERGE_RESOLUTION|>--- conflicted
+++ resolved
@@ -41,11 +41,7 @@
         }
 
         [Test]
-<<<<<<< HEAD
-        public void SubscribeTest()
-=======
         public void SubscribeKVTest()
->>>>>>> 3a6f6f65
         {
             Random r = new Random(23);
             var session = client.GetSession();
@@ -65,11 +61,7 @@
         }
 
         [Test]
-<<<<<<< HEAD
-        public void PSubscribeTest()
-=======
         public void PSubscribeKVTest()
->>>>>>> 3a6f6f65
         {
             Random r = new Random(23);
             var session = client.GetSession();
@@ -92,8 +84,6 @@
 
             System.Threading.Thread.Sleep(1000);
         }
-<<<<<<< HEAD
-=======
 
         [Test]
         public void SubscribeTest()
@@ -139,6 +129,5 @@
 
             System.Threading.Thread.Sleep(1000);
         }
->>>>>>> 3a6f6f65
     }
 }