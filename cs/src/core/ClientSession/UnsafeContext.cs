--- conflicted
+++ resolved
@@ -506,13 +506,8 @@
                 => _clientSession.functions.CopyUpdater(ref key, ref input, ref oldValue, ref newValue, ref output, ref recordInfo, ref updateInfo);
 
             [MethodImpl(MethodImplOptions.AggressiveInlining)]
-<<<<<<< HEAD
-            public bool PostCopyUpdater(ref Key key, ref Input input, ref Value oldValue, ref Value newValue, ref Output output, ref RecordInfo recordInfo, ref UpdateInfo updateInfo) 
+            public void PostCopyUpdater(ref Key key, ref Input input, ref Value oldValue, ref Value newValue, ref Output output, ref RecordInfo recordInfo, ref UpdateInfo updateInfo) 
                 => _clientSession.functions.PostCopyUpdater(ref key, ref input, ref oldValue, ref newValue, ref output, ref recordInfo, ref updateInfo);
-=======
-            public void PostCopyUpdater(ref Key key, ref Input input, ref Value oldValue, ref Value newValue, ref Output output, ref RecordInfo recordInfo, long address) 
-                => _clientSession.functions.PostCopyUpdater(ref key, ref input, ref oldValue, ref newValue, ref output, ref recordInfo, address);
->>>>>>> 5fc8c9dc
             #endregion CopyUpdater
 
             #region InPlaceUpdater
