﻿// Copyright (c) Microsoft Corporation. All rights reserved.
// Licensed under the MIT license.

using System.Diagnostics;
using System.Runtime.CompilerServices;
using System.Threading;
using System.Threading.Tasks;

namespace FASTER.core
{
    /// <summary>
    /// Faster Context implementation that allows manual control of record locking and epoch management. For advanced use only.
    /// </summary>
    public readonly struct LockableContext<Key, Value, Input, Output, Context, Functions> : IFasterContext<Key, Value, Input, Output, Context>, ILockableContext<Key>
        where Functions : IFunctions<Key, Value, Input, Output, Context>
    {
        readonly ClientSession<Key, Value, Input, Output, Context, Functions> clientSession;
        readonly InternalFasterSession FasterSession;

        /// <summary>Indicates whether this struct has been initialized</summary>
        public bool IsNull => this.clientSession is null;

        internal LockableContext(ClientSession<Key, Value, Input, Output, Context, Functions> clientSession)
        {
            this.clientSession = clientSession;
            FasterSession = new InternalFasterSession(clientSession);
        }

        #region Begin/EndLockable

        /// <inheritdoc/>
        public void BeginLockable() => clientSession.AcquireLockable();

        /// <inheritdoc/>
        public void EndLockable() => clientSession.ReleaseLockable();

        #endregion Begin/EndLockable

        #region Key Locking

        /// <inheritdoc/>
        public bool NeedKeyLockCode => clientSession.NeedKeyLockCode;

        /// <inheritdoc/>
        public long GetLockCode(Key key, out long keyHash) => clientSession.GetLockCode(ref key, out keyHash);

        /// <inheritdoc/>
        public long GetLockCode(ref Key key, out long keyHash) => clientSession.GetLockCode(ref key, out keyHash);

        /// <inheritdoc/>
        public long GetLockCode(Key key, long keyHash) => clientSession.GetLockCode(ref key, keyHash);

        /// <inheritdoc/>
        public long GetLockCode(ref Key key, long keyHash) => clientSession.GetLockCode(ref key, keyHash);

        /// <inheritdoc/>
        public int CompareLockCodes<TLockableKey>(TLockableKey key1, TLockableKey key2) where TLockableKey : ILockableKey => clientSession.CompareLockCodes(key1, key2);

        /// <inheritdoc/>
        public int CompareLockCodes<TLockableKey>(ref TLockableKey key1, ref TLockableKey key2) where TLockableKey : ILockableKey => clientSession.CompareLockCodes(ref key1, ref key2);

        /// <inheritdoc/>
        public void SortLockCodes<TLockableKey>(TLockableKey[] keys) where TLockableKey : ILockableKey => clientSession.SortLockCodes(keys);

        /// <inheritdoc/>
        public void SortLockCodes<TLockableKey>(TLockableKey[] keys, int start, int count) where TLockableKey : ILockableKey => clientSession.SortLockCodes(keys, start, count);

        [MethodImpl(MethodImplOptions.AggressiveInlining)]
        internal static unsafe void DoInternalLockOp<FasterSession, TLockableKey>(FasterSession fasterSession, ClientSession<Key, Value, Input, Output, Context, Functions> clientSession,
                                                                   TLockableKey[] keys, int start, int count, LockOperationType lockOpType)
            where FasterSession : IFasterSession<Key, Value, Input, Output, Context>
            where TLockableKey : ILockableKey
        {
            // The key codes are sorted, but there may be duplicates; the sorting is such that exclusive locks come first for each key code,
            // which of course allows the session to do shared operations as well, so we take the first occurrence of each key code.
            // Unlock has to be done in the reverse order of locking, so we take the *last* occurrence of each key there.
            var end = start + count - 1;
            if (lockOpType == LockOperationType.Lock)
            {
                for (int ii = start; ii <= end; ++ii)
                {
                    var lockType = DoLockOp(fasterSession, clientSession, keys, start, lockOpType, ii);
                    if (lockType == LockType.Exclusive)
                        ++clientSession.exclusiveLockCount;
                    else if (lockType == LockType.Shared)
                        ++clientSession.sharedLockCount;
                }
                return;
            }

            // LockOperationType.Unlock; go through the keys in reverse.
            for (int ii = end; ii >= start; --ii)
            {
                var lockType = DoLockOp(fasterSession, clientSession, keys, start, lockOpType, ii);
                if (lockType == LockType.Exclusive)
                    --clientSession.exclusiveLockCount;
                else if (lockType == LockType.Shared)
                    --clientSession.sharedLockCount;
            }
        }

        [MethodImpl(MethodImplOptions.AggressiveInlining)]
        private static unsafe LockType DoLockOp<FasterSession, TLockableKey>(FasterSession fasterSession, ClientSession<Key, Value, Input, Output, Context, Functions> clientSession,
                                                                             TLockableKey[] keys, int start, LockOperationType lockOpType, int idx)
            where FasterSession : IFasterSession<Key, Value, Input, Output, Context>
            where TLockableKey : ILockableKey
        {
            ref var key = ref keys[idx];
            if (idx == start || clientSession.fht.LockTable.GetBucketIndex(key.LockCode) != clientSession.fht.LockTable.GetBucketIndex(keys[idx - 1].LockCode))
            {
                OperationStatus status;
                do
                    status = clientSession.fht.InternalLock(key.LockCode, new(lockOpType, key.LockType));
                while (clientSession.fht.HandleImmediateNonPendingRetryStatus<Input, Output, Context, FasterSession>(status, fasterSession));
                Debug.Assert(status == OperationStatus.SUCCESS);
                return key.LockType;
            }
            return LockType.None;
        }

        /// <inheritdoc/>
        public void Lock<TLockableKey>(TLockableKey[] keys) where TLockableKey : ILockableKey => Lock(keys, 0, keys.Length);
        
        /// <inheritdoc/>
        public void Lock<TLockableKey>(TLockableKey[] keys, int start, int count)
            where TLockableKey : ILockableKey
        {
            clientSession.CheckIsAcquiredLockable();
            Debug.Assert(!clientSession.fht.epoch.ThisInstanceProtected(), "Trying to protect an already-protected epoch for LockableUnsafeContext.Lock()");

            clientSession.UnsafeResumeThread();
            try
            {
                DoInternalLockOp(FasterSession, clientSession, keys, start, count, LockOperationType.Lock);
            }
            finally
            {
                clientSession.UnsafeSuspendThread();
            }
        }

        /// <inheritdoc/>
        public void Unlock<TLockableKey>(TLockableKey[] keys) where TLockableKey : ILockableKey => Unlock(keys, 0, keys.Length);

        /// <inheritdoc/>
        public void Unlock<TLockableKey>(TLockableKey[] keys, int start, int count)
            where TLockableKey : ILockableKey
        {
            clientSession.CheckIsAcquiredLockable();
            Debug.Assert(!clientSession.fht.epoch.ThisInstanceProtected(), "Trying to protect an already-protected epoch for LockableUnsafeContext.Unlock()");

            clientSession.UnsafeResumeThread();
            try
            {
                DoInternalLockOp(FasterSession, clientSession, keys, start, count, LockOperationType.Unlock);
            }
            finally
            {
                clientSession.UnsafeSuspendThread();
            }
        }

        /// <summary>
        /// The session id of FasterSession
        /// </summary>
        public int SessionID { get { return clientSession.ctx.sessionID; } }

        #endregion Key Locking

        #region IFasterContext

        /// <inheritdoc/>
        public bool CompletePending(bool wait = false, bool spinWaitForCommit = false)
        {
            Debug.Assert(!clientSession.fht.epoch.ThisInstanceProtected());
            clientSession.UnsafeResumeThread();
            try
            {
                return this.clientSession.UnsafeCompletePending(this.FasterSession, false, wait, spinWaitForCommit);
            }
            finally
            {
                clientSession.UnsafeSuspendThread();
            }
        }

        /// <inheritdoc/>
        public bool CompletePendingWithOutputs(out CompletedOutputIterator<Key, Value, Input, Output, Context> completedOutputs, bool wait = false, bool spinWaitForCommit = false)
        {
            Debug.Assert(!clientSession.fht.epoch.ThisInstanceProtected());
            clientSession.UnsafeResumeThread();
            try
            {
                return this.clientSession.UnsafeCompletePendingWithOutputs(this.FasterSession, out completedOutputs, wait, spinWaitForCommit);
            }
            finally
            {
                clientSession.UnsafeSuspendThread();
            }
        }

        /// <inheritdoc/>
        public ValueTask CompletePendingAsync(bool waitForCommit = false, CancellationToken token = default)
            => this.clientSession.CompletePendingAsync(waitForCommit, token);

        /// <inheritdoc/>
        public ValueTask<CompletedOutputIterator<Key, Value, Input, Output, Context>> CompletePendingWithOutputsAsync(bool waitForCommit = false, CancellationToken token = default)
            => this.clientSession.CompletePendingWithOutputsAsync(waitForCommit, token);

        /// <inheritdoc/>
        [MethodImpl(MethodImplOptions.AggressiveInlining)]
        public Status Read(ref Key key, ref Input input, ref Output output, Context userContext = default, long serialNo = 0)
        {
            Debug.Assert(!clientSession.fht.epoch.ThisInstanceProtected());
            clientSession.UnsafeResumeThread();
            try
            {
                return clientSession.fht.ContextRead(ref key, ref input, ref output, userContext, FasterSession, serialNo);
            }
            finally
            {
                clientSession.UnsafeSuspendThread();
            }
        }

        /// <inheritdoc/>
        [MethodImpl(MethodImplOptions.AggressiveInlining)]
        public Status Read(Key key, Input input, out Output output, Context userContext = default, long serialNo = 0)
        {
            output = default;
            return Read(ref key, ref input, ref output, userContext, serialNo);
        }

        /// <inheritdoc/>
        [MethodImpl(MethodImplOptions.AggressiveInlining)]
        public Status Read(ref Key key, ref Output output, Context userContext = default, long serialNo = 0)
        {
            Input input = default;
            return Read(ref key, ref input, ref output, userContext, serialNo);
        }

        /// <inheritdoc/>
        [MethodImpl(MethodImplOptions.AggressiveInlining)]
        public Status Read(Key key, out Output output, Context userContext = default, long serialNo = 0)
        {
            Input input = default;
            output = default;
            return Read(ref key, ref input, ref output, userContext, serialNo);
        }

        /// <inheritdoc/>
        [MethodImpl(MethodImplOptions.AggressiveInlining)]
        public (Status status, Output output) Read(Key key, Context userContext = default, long serialNo = 0)
        {
            Input input = default;
            Output output = default;
            return (Read(ref key, ref input, ref output, userContext, serialNo), output);
        }

        /// <inheritdoc/>
        [MethodImpl(MethodImplOptions.AggressiveInlining)]
        public Status Read(ref Key key, ref Input input, ref Output output, ref ReadOptions readOptions, out RecordMetadata recordMetadata, Context userContext = default, long serialNo = 0)
        {
            Debug.Assert(!clientSession.fht.epoch.ThisInstanceProtected());
            clientSession.UnsafeResumeThread();
            try
            {
                return clientSession.fht.ContextRead(ref key, ref input, ref output, ref readOptions, out recordMetadata, userContext, FasterSession, serialNo);
            }
            finally
            {
                clientSession.UnsafeSuspendThread();
            }
        }

        /// <inheritdoc/>
        [MethodImpl(MethodImplOptions.AggressiveInlining)]
        public Status ReadAtAddress(ref Input input, ref Output output, ref ReadOptions readOptions, Context userContext = default, long serialNo = 0)
        {
            Debug.Assert(!clientSession.fht.epoch.ThisInstanceProtected());
            clientSession.UnsafeResumeThread();
            try
            {
                return clientSession.fht.ContextReadAtAddress(ref input, ref output, ref readOptions, userContext, FasterSession, serialNo);
            }
            finally
            {
                clientSession.UnsafeSuspendThread();
            }
        }

        /// <inheritdoc/>
        [MethodImpl(MethodImplOptions.AggressiveInlining)]
        public ValueTask<FasterKV<Key, Value>.ReadAsyncResult<Input, Output, Context>> ReadAsync(ref Key key, ref Input input, Context userContext = default, long serialNo = 0, CancellationToken cancellationToken = default)
        {
            Debug.Assert(!clientSession.fht.epoch.ThisInstanceProtected());
            ReadOptions readOptions = default;
            return clientSession.fht.ReadAsync(FasterSession, ref key, ref input, ref readOptions, userContext, serialNo, cancellationToken);
        }

        /// <inheritdoc/>
        [MethodImpl(MethodImplOptions.AggressiveInlining)]
        public ValueTask<FasterKV<Key, Value>.ReadAsyncResult<Input, Output, Context>> ReadAsync(Key key, Input input, Context context = default, long serialNo = 0, CancellationToken token = default)
        {
            Debug.Assert(!clientSession.fht.epoch.ThisInstanceProtected());
            ReadOptions readOptions = default;
            return clientSession.fht.ReadAsync(FasterSession, ref key, ref input, ref readOptions, context, serialNo, token);
        }

        /// <inheritdoc/>
        [MethodImpl(MethodImplOptions.AggressiveInlining)]
        public ValueTask<FasterKV<Key, Value>.ReadAsyncResult<Input, Output, Context>> ReadAsync(ref Key key, Context userContext = default, long serialNo = 0, CancellationToken token = default)
        {
            Debug.Assert(!clientSession.fht.epoch.ThisInstanceProtected());
            Input input = default;
            ReadOptions readOptions = default;
            return clientSession.fht.ReadAsync(FasterSession, ref key, ref input, ref readOptions, userContext, serialNo, token);
        }

        /// <inheritdoc/>
        [MethodImpl(MethodImplOptions.AggressiveInlining)]
        public ValueTask<FasterKV<Key, Value>.ReadAsyncResult<Input, Output, Context>> ReadAsync(Key key, Context context = default, long serialNo = 0, CancellationToken token = default)
        {
            Debug.Assert(!clientSession.fht.epoch.ThisInstanceProtected());
            Input input = default;
            ReadOptions readOptions = default;
            return clientSession.fht.ReadAsync(FasterSession, ref key, ref input, ref readOptions, context, serialNo, token);
        }

        /// <inheritdoc/>
        [MethodImpl(MethodImplOptions.AggressiveInlining)]
        public ValueTask<FasterKV<Key, Value>.ReadAsyncResult<Input, Output, Context>> ReadAsync(ref Key key, ref Input input, ref ReadOptions readOptions,
                                                                                                 Context userContext = default, long serialNo = 0, CancellationToken cancellationToken = default)
        {
            Debug.Assert(!clientSession.fht.epoch.ThisInstanceProtected());
            return clientSession.fht.ReadAsync(FasterSession, ref key, ref input, ref readOptions, userContext, serialNo, cancellationToken);
        }

        /// <inheritdoc/>
        [MethodImpl(MethodImplOptions.AggressiveInlining)]
        public ValueTask<FasterKV<Key, Value>.ReadAsyncResult<Input, Output, Context>> ReadAtAddressAsync(ref Input input, ref ReadOptions readOptions,
                                                                                                          Context userContext = default, long serialNo = 0, CancellationToken cancellationToken = default)
        {
            Debug.Assert(!clientSession.fht.epoch.ThisInstanceProtected());
            Key key = default;
            return clientSession.fht.ReadAsync(FasterSession, ref key, ref input, ref readOptions, userContext, serialNo, cancellationToken, noKey: true);
        }

        /// <inheritdoc/>
        [MethodImpl(MethodImplOptions.AggressiveInlining)]
        public Status Upsert(ref Key key, ref Value desiredValue, Context userContext = default, long serialNo = 0)
        {
            Debug.Assert(!clientSession.fht.epoch.ThisInstanceProtected());
            Input input = default;
            Output output = default;
            return Upsert(ref key, ref input, ref desiredValue, ref output, out _, userContext, serialNo);
        }

        /// <inheritdoc/>
        [MethodImpl(MethodImplOptions.AggressiveInlining)]
        public Status Upsert(ref Key key, ref Input input, ref Value desiredValue, ref Output output, Context userContext = default, long serialNo = 0)
        {
            Debug.Assert(!clientSession.fht.epoch.ThisInstanceProtected());
            clientSession.UnsafeResumeThread();
            try
            {
                return clientSession.fht.ContextUpsert(ref key, ref input, ref desiredValue, ref output, userContext, FasterSession, serialNo);
            }
            finally
            {
                clientSession.UnsafeSuspendThread();
            }
        }

        /// <inheritdoc/>
        [MethodImpl(MethodImplOptions.AggressiveInlining)]
        public Status Upsert(ref Key key, ref Input input, ref Value desiredValue, ref Output output, out RecordMetadata recordMetadata, Context userContext = default, long serialNo = 0)
        {
            Debug.Assert(!clientSession.fht.epoch.ThisInstanceProtected());
            clientSession.UnsafeResumeThread();
            try
            {
                return clientSession.fht.ContextUpsert(ref key, ref input, ref desiredValue, ref output, out recordMetadata, userContext, FasterSession, serialNo);
            }
            finally
            {
                clientSession.UnsafeSuspendThread();
            }
        }

        /// <inheritdoc/>
        [MethodImpl(MethodImplOptions.AggressiveInlining)]
        public Status Upsert(Key key, Value desiredValue, Context userContext = default, long serialNo = 0)
            => Upsert(ref key, ref desiredValue, userContext, serialNo);

        /// <inheritdoc/>
        [MethodImpl(MethodImplOptions.AggressiveInlining)]
        public Status Upsert(Key key, Input input, Value desiredValue, ref Output output, Context userContext = default, long serialNo = 0)
            => Upsert(ref key, ref input, ref desiredValue, ref output, userContext, serialNo);

        /// <inheritdoc/>
        [MethodImpl(MethodImplOptions.AggressiveInlining)]
        public ValueTask<FasterKV<Key, Value>.UpsertAsyncResult<Input, Output, Context>> UpsertAsync(ref Key key, ref Value desiredValue, Context userContext = default, long serialNo = 0, CancellationToken token = default)
        {
            Input input = default;
            return UpsertAsync(ref key, ref input, ref desiredValue, userContext, serialNo, token);
        }

        /// <inheritdoc/>
        [MethodImpl(MethodImplOptions.AggressiveInlining)]
        public ValueTask<FasterKV<Key, Value>.UpsertAsyncResult<Input, Output, Context>> UpsertAsync(ref Key key, ref Input input, ref Value desiredValue, Context userContext = default, long serialNo = 0, CancellationToken token = default)
        {
            Debug.Assert(!clientSession.fht.epoch.ThisInstanceProtected());
            return clientSession.fht.UpsertAsync<Input, Output, Context, InternalFasterSession>(FasterSession, ref key, ref input, ref desiredValue, userContext, serialNo, token);
        }

        /// <inheritdoc/>
        [MethodImpl(MethodImplOptions.AggressiveInlining)]
        public ValueTask<FasterKV<Key, Value>.UpsertAsyncResult<Input, Output, Context>> UpsertAsync(Key key, Value desiredValue, Context userContext = default, long serialNo = 0, CancellationToken token = default)
            => UpsertAsync(ref key, ref desiredValue, userContext, serialNo, token);

        /// <inheritdoc/>
        [MethodImpl(MethodImplOptions.AggressiveInlining)]
        public ValueTask<FasterKV<Key, Value>.UpsertAsyncResult<Input, Output, Context>> UpsertAsync(Key key, Input input, Value desiredValue, Context userContext = default, long serialNo = 0, CancellationToken token = default)
            => UpsertAsync(ref key, ref input, ref desiredValue, userContext, serialNo, token);

        /// <inheritdoc/>
        [MethodImpl(MethodImplOptions.AggressiveInlining)]
        public Status RMW(ref Key key, ref Input input, ref Output output, Context userContext = default, long serialNo = 0)
            => RMW(ref key, ref input, ref output, out _, userContext, serialNo);

        /// <inheritdoc/>
        [MethodImpl(MethodImplOptions.AggressiveInlining)]
        public Status RMW(ref Key key, ref Input input, ref Output output, out RecordMetadata recordMetadata, Context userContext = default, long serialNo = 0)
        {
            Debug.Assert(!clientSession.fht.epoch.ThisInstanceProtected());
            clientSession.UnsafeResumeThread();
            try
            {
                return clientSession.fht.ContextRMW(ref key, ref input, ref output, out recordMetadata, userContext, FasterSession, serialNo);
            }
            finally
            {
                clientSession.UnsafeSuspendThread();
            }
        }

        /// <inheritdoc/>
        [MethodImpl(MethodImplOptions.AggressiveInlining)]
        public Status RMW(Key key, Input input, out Output output, Context userContext = default, long serialNo = 0)
        {
            output = default;
            return RMW(ref key, ref input, ref output, userContext, serialNo);
        }

        /// <inheritdoc/>
        [MethodImpl(MethodImplOptions.AggressiveInlining)]
        public Status RMW(ref Key key, ref Input input, Context userContext = default, long serialNo = 0)
        {
            Output output = default;
            return RMW(ref key, ref input, ref output, userContext, serialNo);
        }

        /// <inheritdoc/>
        [MethodImpl(MethodImplOptions.AggressiveInlining)]
        public Status RMW(Key key, Input input, Context userContext = default, long serialNo = 0)
        {
            Output output = default;
            return RMW(ref key, ref input, ref output, userContext, serialNo);
        }

        /// <inheritdoc/>
        [MethodImpl(MethodImplOptions.AggressiveInlining)]
        public ValueTask<FasterKV<Key, Value>.RmwAsyncResult<Input, Output, Context>> RMWAsync(ref Key key, ref Input input, Context context = default, long serialNo = 0, CancellationToken token = default)
        {
            Debug.Assert(!clientSession.fht.epoch.ThisInstanceProtected());
            return clientSession.fht.RmwAsync<Input, Output, Context, InternalFasterSession>(FasterSession, ref key, ref input, context, serialNo, token);
        }

        /// <inheritdoc/>
        [MethodImpl(MethodImplOptions.AggressiveInlining)]
        public ValueTask<FasterKV<Key, Value>.RmwAsyncResult<Input, Output, Context>> RMWAsync(Key key, Input input, Context context = default, long serialNo = 0, CancellationToken token = default)
            => RMWAsync(ref key, ref input, context, serialNo, token);

        /// <inheritdoc/>
        [MethodImpl(MethodImplOptions.AggressiveInlining)]
        public Status Delete(ref Key key, Context userContext = default, long serialNo = 0)
        {
            Debug.Assert(!clientSession.fht.epoch.ThisInstanceProtected());
            clientSession.UnsafeResumeThread();
            try
            {
                return clientSession.fht.ContextDelete<Input, Output, Context, InternalFasterSession>(ref key, userContext, FasterSession, serialNo);
            }
            finally
            {
                clientSession.UnsafeSuspendThread();
            }
        }

        /// <inheritdoc/>
        [MethodImpl(MethodImplOptions.AggressiveInlining)]
        public Status Delete(Key key, Context userContext = default, long serialNo = 0)
            => Delete(ref key, userContext, serialNo);

        /// <inheritdoc/>
        [MethodImpl(MethodImplOptions.AggressiveInlining)]
        public ValueTask<FasterKV<Key, Value>.DeleteAsyncResult<Input, Output, Context>> DeleteAsync(ref Key key, Context userContext = default, long serialNo = 0, CancellationToken token = default)
        {
            Debug.Assert(!clientSession.fht.epoch.ThisInstanceProtected());
            return clientSession.fht.DeleteAsync<Input, Output, Context, InternalFasterSession>(FasterSession, ref key, userContext, serialNo, token);
        }

        /// <inheritdoc/>
        [MethodImpl(MethodImplOptions.AggressiveInlining)]
        public ValueTask<FasterKV<Key, Value>.DeleteAsyncResult<Input, Output, Context>> DeleteAsync(Key key, Context userContext = default, long serialNo = 0, CancellationToken token = default)
            => DeleteAsync(ref key, userContext, serialNo, token);

        /// <inheritdoc/>
        [MethodImpl(MethodImplOptions.AggressiveInlining)]
        public void ResetModified(ref Key key)
            => clientSession.ResetModified(ref key);

        /// <inheritdoc/>
        [MethodImpl(MethodImplOptions.AggressiveInlining)]
        internal bool IsModified(Key key)
            => clientSession.IsModified(ref key);

        /// <inheritdoc/>
        public void Refresh()
        {
            Debug.Assert(!clientSession.fht.epoch.ThisInstanceProtected());
            clientSession.UnsafeResumeThread();
            try
            {
                clientSession.fht.InternalRefresh<Input, Output, Context, InternalFasterSession>(FasterSession);
            }
            finally
            {
                clientSession.UnsafeSuspendThread();
            }
        }

        #endregion IFasterContext

        #region IFasterSession

        // This is a struct to allow JIT to inline calls (and bypass default interface call mechanism)
        internal readonly struct InternalFasterSession : IFasterSession<Key, Value, Input, Output, Context>
        {
            private readonly ClientSession<Key, Value, Input, Output, Context, Functions> _clientSession;

            public InternalFasterSession(ClientSession<Key, Value, Input, Output, Context, Functions> clientSession)
            {
                _clientSession = clientSession;
            }

            public bool DisableTransientLocking => true;       // We only lock in Lock/Unlock, explicitly; these are longer-duration locks.

            public bool IsManualLocking => true;

            #region IFunctions - Reads
            [MethodImpl(MethodImplOptions.AggressiveInlining)]
            public bool SingleReader(ref Key key, ref Input input, ref Value value, ref Output dst, ref RecordInfo recordInfo, ref ReadInfo readInfo)
                => _clientSession.functions.SingleReader(ref key, ref input, ref value, ref dst, ref readInfo);

            [MethodImpl(MethodImplOptions.AggressiveInlining)]
<<<<<<< HEAD
            public bool ConcurrentReader(ref Key key, ref Input input, ref Value value, ref Output dst, ref RecordInfo recordInfo, ref ReadInfo readInfo) 
                => _clientSession.functions.ConcurrentReader(ref key, ref input, ref value, ref dst, ref readInfo);
=======
            public bool ConcurrentReader(ref Key key, ref Input input, ref Value value, ref Output dst, ref RecordInfo recordInfo, ref ReadInfo readInfo, out EphemeralLockResult lockResult)
            {
                lockResult = EphemeralLockResult.Success;       // Ephemeral locking is not used with Lockable contexts
                return _clientSession.functions.ConcurrentReader(ref key, ref input, ref value, ref dst, ref readInfo);
            }
>>>>>>> 041c0e4d

            public void ReadCompletionCallback(ref Key key, ref Input input, ref Output output, Context ctx, Status status, RecordMetadata recordMetadata)
                => _clientSession.functions.ReadCompletionCallback(ref key, ref input, ref output, ctx, status, recordMetadata);

            #endregion IFunctions - Reads

            #region IFunctions - Upserts
            [MethodImpl(MethodImplOptions.AggressiveInlining)]
            public bool SingleWriter(ref Key key, ref Input input, ref Value src, ref Value dst, ref Output output, ref RecordInfo recordInfo, ref UpsertInfo upsertInfo, WriteReason reason)
                => _clientSession.functions.SingleWriter(ref key, ref input, ref src, ref dst, ref output, ref upsertInfo, reason);

            [MethodImpl(MethodImplOptions.AggressiveInlining)]
            public void PostSingleWriter(ref Key key, ref Input input, ref Value src, ref Value dst, ref Output output, ref RecordInfo recordInfo, ref UpsertInfo upsertInfo, WriteReason reason)
            {
                recordInfo.SetDirtyAndModified();
                _clientSession.functions.PostSingleWriter(ref key, ref input, ref src, ref dst, ref output, ref upsertInfo, reason);
            }

            [MethodImpl(MethodImplOptions.AggressiveInlining)]
            public bool ConcurrentWriter(ref Key key, ref Input input, ref Value src, ref Value dst, ref Output output, ref RecordInfo recordInfo, ref UpsertInfo upsertInfo, out EphemeralLockResult lockResult)
            {
                lockResult = EphemeralLockResult.Success;       // Ephemeral locking is not used with Lockable contexts
                if (!_clientSession.functions.ConcurrentWriter(ref key, ref input, ref src, ref dst, ref output, ref upsertInfo))
                    return false;
                recordInfo.SetDirtyAndModified();
                return true;
            }
            #endregion IFunctions - Upserts

            #region IFunctions - RMWs
            #region InitialUpdater
            [MethodImpl(MethodImplOptions.AggressiveInlining)]
            public bool NeedInitialUpdate(ref Key key, ref Input input, ref Output output, ref RMWInfo rmwInfo)
                => _clientSession.functions.NeedInitialUpdate(ref key, ref input, ref output, ref rmwInfo);

            [MethodImpl(MethodImplOptions.AggressiveInlining)]
            public bool InitialUpdater(ref Key key, ref Input input, ref Value value, ref Output output, ref RecordInfo recordInfo, ref RMWInfo rmwInfo)
                => _clientSession.functions.InitialUpdater(ref key, ref input, ref value, ref output, ref rmwInfo);

            [MethodImpl(MethodImplOptions.AggressiveInlining)]
            public void PostInitialUpdater(ref Key key, ref Input input, ref Value value, ref Output output, ref RecordInfo recordInfo, ref RMWInfo rmwInfo)
            {
                recordInfo.SetDirtyAndModified();
                _clientSession.functions.PostInitialUpdater(ref key, ref input, ref value, ref output, ref rmwInfo);
            }
            #endregion InitialUpdater

            #region CopyUpdater
            [MethodImpl(MethodImplOptions.AggressiveInlining)]
            public bool NeedCopyUpdate(ref Key key, ref Input input, ref Value oldValue, ref Output output, ref RMWInfo rmwInfo)
                => _clientSession.functions.NeedCopyUpdate(ref key, ref input, ref oldValue, ref output, ref rmwInfo);

            [MethodImpl(MethodImplOptions.AggressiveInlining)]
            public bool CopyUpdater(ref Key key, ref Input input, ref Value oldValue, ref Value newValue, ref Output output, ref RecordInfo recordInfo, ref RMWInfo rmwInfo)
                => _clientSession.functions.CopyUpdater(ref key, ref input, ref oldValue, ref newValue, ref output, ref rmwInfo);

            [MethodImpl(MethodImplOptions.AggressiveInlining)]
            public void PostCopyUpdater(ref Key key, ref Input input, ref Value oldValue, ref Value newValue, ref Output output, ref RecordInfo recordInfo, ref RMWInfo rmwInfo) 
            {
                recordInfo.SetDirtyAndModified();
                _clientSession.functions.PostCopyUpdater(ref key, ref input, ref oldValue, ref newValue, ref output, ref rmwInfo);
            }
            #endregion CopyUpdater

            #region InPlaceUpdater
            [MethodImpl(MethodImplOptions.AggressiveInlining)]
            public bool InPlaceUpdater(ref Key key, ref Input input, ref Value value, ref Output output, ref RecordInfo recordInfo, ref RMWInfo rmwInfo, out OperationStatus status, out EphemeralLockResult lockResult)
            {
                lockResult = EphemeralLockResult.Success;       // Ephemeral locking is not used with Lockable contexts
                if (!_clientSession.InPlaceUpdater(ref key, ref input, ref value, ref output, ref recordInfo, ref rmwInfo, out status))
                    return false;
                recordInfo.SetDirtyAndModified();
                return true;
            }

            public void RMWCompletionCallback(ref Key key, ref Input input, ref Output output, Context ctx, Status status, RecordMetadata recordMetadata)
                => _clientSession.functions.RMWCompletionCallback(ref key, ref input, ref output, ctx, status, recordMetadata);

            #endregion InPlaceUpdater
            #endregion IFunctions - RMWs

            #region IFunctions - Deletes
            [MethodImpl(MethodImplOptions.AggressiveInlining)]
            public bool SingleDeleter(ref Key key, ref Value value, ref RecordInfo recordInfo, ref DeleteInfo deleteInfo)
                => _clientSession.functions.SingleDeleter(ref key, ref value, ref deleteInfo);

            [MethodImpl(MethodImplOptions.AggressiveInlining)]
            public void PostSingleDeleter(ref Key key, ref RecordInfo recordInfo, ref DeleteInfo deleteInfo) 
            {
                recordInfo.SetDirtyAndModified();
                _clientSession.functions.PostSingleDeleter(ref key, ref deleteInfo);
            }

            [MethodImpl(MethodImplOptions.AggressiveInlining)]
            public bool ConcurrentDeleter(ref Key key, ref Value value, ref RecordInfo recordInfo, ref DeleteInfo deleteInfo, out EphemeralLockResult lockResult)
            {
                lockResult = EphemeralLockResult.Success;       // Ephemeral locking is not used with Lockable contexts
                if (!_clientSession.functions.ConcurrentDeleter(ref key, ref value, ref deleteInfo))
                    return false;
                recordInfo.SetDirtyAndModified();
                recordInfo.SetTombstone();
                return true;
            }
            #endregion IFunctions - Deletes

            #region IFunctions - Dispose
            public void DisposeSingleWriter(ref Key key, ref Input input, ref Value src, ref Value dst, ref Output output, ref RecordInfo recordInfo, ref UpsertInfo upsertInfo, WriteReason reason)
                => _clientSession.functions.DisposeSingleWriter(ref key, ref input, ref src, ref dst, ref output, ref upsertInfo, reason);
            public void DisposeCopyUpdater(ref Key key, ref Input input, ref Value oldValue, ref Value newValue, ref Output output, ref RecordInfo recordInfo, ref RMWInfo rmwInfo)
                => _clientSession.functions.DisposeCopyUpdater(ref key, ref input, ref oldValue, ref newValue, ref output, ref rmwInfo);
            public void DisposeInitialUpdater(ref Key key, ref Input input, ref Value value, ref Output output, ref RecordInfo recordInfo, ref RMWInfo rmwInfo)
                => _clientSession.functions.DisposeInitialUpdater(ref key, ref input, ref value, ref output, ref rmwInfo);
            public void DisposeSingleDeleter(ref Key key, ref Value value, ref RecordInfo recordInfo, ref DeleteInfo deleteInfo)
                => _clientSession.functions.DisposeSingleDeleter(ref key, ref value, ref deleteInfo);
            public void DisposeDeserializedFromDisk(ref Key key, ref Value value, ref RecordInfo recordInfo)
                => _clientSession.functions.DisposeDeserializedFromDisk(ref key, ref value);
            #endregion IFunctions - Dispose

            #region IFunctions - Checkpointing
            public void CheckpointCompletionCallback(int sessionID, string sessionName, CommitPoint commitPoint)
            {
                _clientSession.functions.CheckpointCompletionCallback(sessionID, sessionName, commitPoint);
                _clientSession.LatestCommitPoint = commitPoint;
            }
            #endregion IFunctions - Checkpointing

            #region Transient locking
            public bool TryLockTransientExclusive(ref Key key, ref OperationStackContext<Key, Value> stackCtx)
            {
                Debug.Assert(_clientSession.fht.LockTable.IsLockedExclusive(ref key, ref stackCtx.hei),
                            $"Attempting to use a non-XLocked key in a Lockable context (requesting XLock):"
                            + $" XLocked {_clientSession.fht.LockTable.IsLockedExclusive(ref key, ref stackCtx.hei)},"
                            + $" Slocked {_clientSession.fht.LockTable.IsLockedShared(ref key, ref stackCtx.hei)}");
                return true;
            }

            public bool TryLockTransientShared(ref Key key, ref OperationStackContext<Key, Value> stackCtx)
            {
                Debug.Assert(_clientSession.fht.LockTable.IsLocked(ref key, ref stackCtx.hei),
                            $"Attempting to use a non-Locked (S or X) key in a Lockable context (requesting SLock):"
                            + $" XLocked {_clientSession.fht.LockTable.IsLockedExclusive(ref key, ref stackCtx.hei)},"
                            + $" Slocked {_clientSession.fht.LockTable.IsLockedShared(ref key, ref stackCtx.hei)}");
                return true;
            }

            public void UnlockTransientExclusive(ref Key key, ref OperationStackContext<Key, Value> stackCtx)
            {
                Debug.Assert(_clientSession.fht.LockTable.IsLockedExclusive(ref key, ref stackCtx.hei),
                            $"Attempting to unlock a non-XLocked key in a Lockable context (requesting XLock):"
                            + $" XLocked {_clientSession.fht.LockTable.IsLockedExclusive(ref key, ref stackCtx.hei)},"
                            + $" Slocked {_clientSession.fht.LockTable.IsLockedShared(ref key, ref stackCtx.hei)}");
            }

            public void UnlockTransientShared(ref Key key, ref OperationStackContext<Key, Value> stackCtx)
            {
                Debug.Assert(_clientSession.fht.LockTable.IsLockedShared(ref key, ref stackCtx.hei),
                            $"Attempting to use a non-XLocked key in a Lockable context (requesting XLock):"
                            + $" XLocked {_clientSession.fht.LockTable.IsLockedExclusive(ref key, ref stackCtx.hei)},"
                            + $" Slocked {_clientSession.fht.LockTable.IsLockedShared(ref key, ref stackCtx.hei)}");
            }
            #endregion

            #region Internal utilities
            public int GetInitialLength(ref Input input)
                => _clientSession.variableLengthStruct.GetInitialLength(ref input);

            public int GetLength(ref Value t, ref Input input)
                => _clientSession.variableLengthStruct.GetLength(ref t, ref input);

            public IHeapContainer<Input> GetHeapContainer(ref Input input)
            {
                if (_clientSession.inputVariableLengthStruct == default)
                    return new StandardHeapContainer<Input>(ref input);
                return new VarLenHeapContainer<Input>(ref input, _clientSession.inputVariableLengthStruct, _clientSession.fht.hlog.bufferPool);
            }

            public void UnsafeResumeThread() => _clientSession.UnsafeResumeThread();

            public void UnsafeSuspendThread() => _clientSession.UnsafeSuspendThread();

            public bool CompletePendingWithOutputs(out CompletedOutputIterator<Key, Value, Input, Output, Context> completedOutputs, bool wait = false, bool spinWaitForCommit = false)
                => _clientSession.CompletePendingWithOutputs(out completedOutputs, wait, spinWaitForCommit);

            public FasterKV<Key, Value>.FasterExecutionContext<Input, Output, Context> Ctx => this._clientSession.ctx;
            #endregion Internal utilities
        }
        #endregion IFasterSession
    }
}<|MERGE_RESOLUTION|>--- conflicted
+++ resolved
@@ -565,16 +565,11 @@
                 => _clientSession.functions.SingleReader(ref key, ref input, ref value, ref dst, ref readInfo);
 
             [MethodImpl(MethodImplOptions.AggressiveInlining)]
-<<<<<<< HEAD
-            public bool ConcurrentReader(ref Key key, ref Input input, ref Value value, ref Output dst, ref RecordInfo recordInfo, ref ReadInfo readInfo) 
-                => _clientSession.functions.ConcurrentReader(ref key, ref input, ref value, ref dst, ref readInfo);
-=======
             public bool ConcurrentReader(ref Key key, ref Input input, ref Value value, ref Output dst, ref RecordInfo recordInfo, ref ReadInfo readInfo, out EphemeralLockResult lockResult)
             {
                 lockResult = EphemeralLockResult.Success;       // Ephemeral locking is not used with Lockable contexts
                 return _clientSession.functions.ConcurrentReader(ref key, ref input, ref value, ref dst, ref readInfo);
             }
->>>>>>> 041c0e4d
 
             public void ReadCompletionCallback(ref Key key, ref Input input, ref Output output, Context ctx, Status status, RecordMetadata recordMetadata)
                 => _clientSession.functions.ReadCompletionCallback(ref key, ref input, ref output, ctx, status, recordMetadata);
