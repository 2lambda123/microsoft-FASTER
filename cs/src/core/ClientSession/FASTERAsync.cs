﻿// Copyright (c) Microsoft Corporation. All rights reserved.
// Licensed under the MIT license.

#pragma warning disable 0162

using System;
using System.Diagnostics;
using System.Runtime.CompilerServices;
using System.Runtime.ExceptionServices;
using System.Threading;
using System.Threading.Tasks;

namespace FASTER.core
{
    /// <summary>
    /// The FASTER key-value store
    /// </summary>
    /// <typeparam name="Key">Key</typeparam>
    /// <typeparam name="Value">Value</typeparam>
    public partial class FasterKV<Key, Value> : FasterBase, IFasterKV<Key, Value>
        where Key : new()
        where Value : new()
    {

        /// <summary>
        /// Check if at least one (sync) request is ready for CompletePending to operate on
        /// </summary>
        /// <param name="clientSession"></param>
        /// <param name="token"></param>
        /// <returns></returns>
        internal async ValueTask ReadyToCompletePendingAsync<Input, Output, Context, Functions>(ClientSession<Key, Value, Input, Output, Context, Functions> clientSession, CancellationToken token = default)
            where Functions : IFunctions<Key, Value, Input, Output, Context>
        {
            #region Previous pending requests
            if (!RelaxedCPR)
            {
                if (clientSession.ctx.phase == Phase.IN_PROGRESS || clientSession.ctx.phase == Phase.WAIT_PENDING)
                {
                    if (clientSession.ctx.prevCtx.SyncIoPendingCount != 0)
                        await clientSession.ctx.prevCtx.readyResponses.WaitForEntryAsync(token);
                }
            }
            #endregion

            if (clientSession.ctx.SyncIoPendingCount != 0)
                await clientSession.ctx.readyResponses.WaitForEntryAsync(token);
        }

        /// <summary>
        /// Complete outstanding pending operations that were issued synchronously
        /// Async operations (e.g., ReadAsync) need to be completed individually
        /// </summary>
        /// <returns></returns>
        internal async ValueTask CompletePendingAsync<Input, Output, Context, Functions>(ClientSession<Key, Value, Input, Output, Context, Functions> clientSession, CancellationToken token = default)
            where Functions : IFunctions<Key, Value, Input, Output, Context>
        {
            bool done = true;

            #region Previous pending requests
            if (!RelaxedCPR)
            {
                if (clientSession.ctx.phase == Phase.IN_PROGRESS
                    ||
                    clientSession.ctx.phase == Phase.WAIT_PENDING)
                {

                    await clientSession.ctx.prevCtx.pendingReads.WaitEmptyAsync();

                    await InternalCompletePendingRequestsAsync(clientSession.ctx.prevCtx, clientSession.ctx, clientSession.FasterSession, token);
                    Debug.Assert(clientSession.ctx.prevCtx.SyncIoPendingCount == 0);

                    if (clientSession.ctx.prevCtx.retryRequests.Count > 0)
                    {
                        InternalCompleteRetryRequests(clientSession.ctx.prevCtx, clientSession.ctx, clientSession.FasterSession);
                    }

                    done &= (clientSession.ctx.prevCtx.HasNoPendingRequests);
                }
            }
            #endregion

            await InternalCompletePendingRequestsAsync(clientSession.ctx, clientSession.ctx, clientSession.FasterSession, token);
            InternalCompleteRetryRequests(clientSession.ctx, clientSession.ctx, clientSession.FasterSession);

            Debug.Assert(clientSession.ctx.HasNoPendingRequests);

            done &= (clientSession.ctx.HasNoPendingRequests);

            if (!done)
            {
                throw new Exception("CompletePendingAsync did not complete");
            }
        }

        internal sealed class ReadAsyncInternal<Input, Output, Context, Functions>
            where Functions : IFunctions<Key, Value, Input, Output, Context>
        {
            const int Completed = 1;
            const int Pending = 0;
            ExceptionDispatchInfo _exception;
            readonly FasterKV<Key, Value> _fasterKV;
            readonly ClientSession<Key, Value, Input, Output, Context, Functions> _clientSession;
            PendingContext<Input, Output, Context> _pendingContext;
            AsyncIOContext<Key, Value> _diskRequest;
            int CompletionComputeStatus;

            internal ReadAsyncInternal(FasterKV<Key, Value> fasterKV, ClientSession<Key, Value, Input, Output, Context, Functions> clientSession, PendingContext<Input, Output, Context> pendingContext, AsyncIOContext<Key, Value> diskRequest)
            {
                _exception = default;
                _fasterKV = fasterKV;
                _clientSession = clientSession;
                _pendingContext = pendingContext;
                _diskRequest = diskRequest;
                CompletionComputeStatus = Pending;
            }

            internal (Status, Output) CompleteRead()
            {
                (Status, Output) _result = default;
                if (_diskRequest.asyncOperation != null
                    && CompletionComputeStatus != Completed
                    && Interlocked.CompareExchange(ref CompletionComputeStatus, Completed, Pending) == Pending)
                {
                    try
                    {
                        if (_clientSession.SupportAsync) _clientSession.UnsafeResumeThread();
                        try
                        {
                            Debug.Assert(_fasterKV.RelaxedCPR);

                            _result = _fasterKV.InternalCompletePendingReadRequest(
                                _clientSession.ctx, _clientSession.ctx, _clientSession.FasterSession, _diskRequest, _pendingContext);
                        }
                        finally
                        {
                            if (_clientSession.SupportAsync) _clientSession.UnsafeSuspendThread();
                        }
                    }
                    catch (Exception e)
                    {
                        _exception = ExceptionDispatchInfo.Capture(e);
                    }
                    finally
                    {
                        _clientSession.ctx.ioPendingRequests.Remove(_pendingContext.id);
                        _clientSession.ctx.asyncPendingCount--;
                    }
                }

                if (_exception != default)
                    _exception.Throw();
                return _result;
            }
        }

        /// <summary>
        /// State storage for the completion of an async Read, or the result if the read was completed synchronously
        /// </summary>
        public struct ReadAsyncResult<Input, Output, Context, Functions>
            where Functions : IFunctions<Key, Value, Input, Output, Context>
        {
            internal readonly Status status;
            internal readonly Output output;

            internal readonly ReadAsyncInternal<Input, Output, Context, Functions> readAsyncInternal;

            internal ReadAsyncResult(Status status, Output output)
            {
                this.status = status;
                this.output = output;
                this.readAsyncInternal = default;
            }

            internal ReadAsyncResult(
                FasterKV<Key, Value> fasterKV,
                ClientSession<Key, Value, Input, Output, Context, Functions> clientSession,
                PendingContext<Input, Output, Context> pendingContext, AsyncIOContext<Key, Value> diskRequest)
            {
                status = Status.PENDING;
                output = default;
                readAsyncInternal = new ReadAsyncInternal<Input, Output, Context, Functions>(fasterKV, clientSession, pendingContext, diskRequest);
            }

            /// <summary>
            /// Complete the read operation, after any I/O is completed.
            /// </summary>
            /// <returns>The read result, or throws an exception if error encountered.</returns>
            public (Status, Output) CompleteRead()
            {
                if (status != Status.PENDING)
                    return (status, output);

                return readAsyncInternal.CompleteRead();
            }
        }


        [MethodImpl(MethodImplOptions.AggressiveInlining)]
        internal ValueTask<ReadAsyncResult<Input, Output, Context, Functions>> ReadAsync<Input, Output, Context, Functions>(ClientSession<Key, Value, Input, Output, Context, Functions> clientSession,
            ref Key key, ref Input input, Context context = default, CancellationToken token = default)
            where Functions : IFunctions<Key, Value, Input, Output, Context>
        {
            var pcontext = default(PendingContext<Input, Output, Context>);
            Output output = default;
            OperationStatus internalStatus;
            var nextSerialNum = clientSession.ctx.serialNum + 1;

            if (clientSession.SupportAsync) clientSession.UnsafeResumeThread();
            try
            {
            TryReadAgain:

                internalStatus = InternalRead(ref key, ref input, ref output, ref context, ref pcontext, clientSession.FasterSession, clientSession.ctx, nextSerialNum);
                if (internalStatus == OperationStatus.SUCCESS || internalStatus == OperationStatus.NOTFOUND)
                {
                    return new ValueTask<ReadAsyncResult<Input, Output, Context, Functions>>(new ReadAsyncResult<Input, Output, Context, Functions>((Status)internalStatus, output));
                }

                if (internalStatus == OperationStatus.CPR_SHIFT_DETECTED)
                {
                    SynchronizeEpoch(clientSession.ctx, clientSession.ctx, ref pcontext, clientSession.FasterSession);
                    goto TryReadAgain;
                }
            }
            finally
            {
                clientSession.ctx.serialNum = nextSerialNum;
                if (clientSession.SupportAsync) clientSession.UnsafeSuspendThread();
            }

            return SlowReadAsync(this, clientSession, pcontext, token);
        }

<<<<<<< HEAD
        private static async ValueTask<ReadAsyncResult> SlowReadAsync(
            FasterKV<Key, Value, Input, Output, Context, Functions> @this,
            ClientSession<Key, Value, Input, Output, Context, Functions> clientSession,
            PendingContext pendingContext, CancellationToken token = default)
=======
        private static async ValueTask<ReadAsyncResult<Input, Output, Context, Functions>> SlowReadAsync<Input, Output, Context, Functions>(
            FasterKV<Key, Value> @this,
            ClientSession<Key, Value, Input, Output, Context, Functions> clientSession,
            PendingContext<Input, Output, Context> pendingContext, CancellationToken token = default)
            where Functions : IFunctions<Key, Value, Input, Output, Context>
>>>>>>> f7d7550d
        {
            var diskRequest = @this.ScheduleGetFromDisk(clientSession.ctx, ref pendingContext);
            clientSession.ctx.ioPendingRequests.Add(pendingContext.id, pendingContext);
            clientSession.ctx.asyncPendingCount++;
            clientSession.ctx.pendingReads.Add();
<<<<<<< HEAD

            try
            {
                token.ThrowIfCancellationRequested();

                if (@this.epoch.ThisInstanceProtected())
                    throw new NotSupportedException("Async operations not supported over protected epoch");

=======

            try
            {
                token.ThrowIfCancellationRequested();

                if (@this.epoch.ThisInstanceProtected())
                    throw new NotSupportedException("Async operations not supported over protected epoch");

>>>>>>> f7d7550d
                diskRequest = await diskRequest.asyncOperation.ValueTaskOfT;
            }
            catch
            {
                clientSession.ctx.ioPendingRequests.Remove(pendingContext.id);
                clientSession.ctx.asyncPendingCount--;
                throw;
<<<<<<< HEAD
            }
            finally 
            {
                clientSession.ctx.pendingReads.Remove();
            }

            return new ReadAsyncResult(@this, clientSession, pendingContext, diskRequest);
=======
            }
            finally
            {
                clientSession.ctx.pendingReads.Remove();
            }

            return new ReadAsyncResult<Input, Output, Context, Functions>(@this, clientSession, pendingContext, diskRequest);
>>>>>>> f7d7550d
        }

        internal bool AtomicSwitch<Input, Output, Context>(FasterExecutionContext<Input, Output, Context> fromCtx, FasterExecutionContext<Input, Output, Context> toCtx, int version)
        {
            lock (toCtx)
            {
                if (toCtx.version < version)
                {
                    CopyContext(fromCtx, toCtx);
                    if (toCtx.serialNum != -1)
                    {
                        _hybridLogCheckpoint.info.checkpointTokens.TryAdd(toCtx.guid,
                            new CommitPoint
                            {
                                UntilSerialNo = toCtx.serialNum,
                                ExcludedSerialNos = toCtx.excludedSerialNos
                            });
                    }
                    return true;
                }
            }
            return false;
        }
    }
}<|MERGE_RESOLUTION|>--- conflicted
+++ resolved
@@ -231,24 +231,16 @@
             return SlowReadAsync(this, clientSession, pcontext, token);
         }
 
-<<<<<<< HEAD
-        private static async ValueTask<ReadAsyncResult> SlowReadAsync(
-            FasterKV<Key, Value, Input, Output, Context, Functions> @this,
-            ClientSession<Key, Value, Input, Output, Context, Functions> clientSession,
-            PendingContext pendingContext, CancellationToken token = default)
-=======
         private static async ValueTask<ReadAsyncResult<Input, Output, Context, Functions>> SlowReadAsync<Input, Output, Context, Functions>(
             FasterKV<Key, Value> @this,
             ClientSession<Key, Value, Input, Output, Context, Functions> clientSession,
             PendingContext<Input, Output, Context> pendingContext, CancellationToken token = default)
             where Functions : IFunctions<Key, Value, Input, Output, Context>
->>>>>>> f7d7550d
         {
             var diskRequest = @this.ScheduleGetFromDisk(clientSession.ctx, ref pendingContext);
             clientSession.ctx.ioPendingRequests.Add(pendingContext.id, pendingContext);
             clientSession.ctx.asyncPendingCount++;
             clientSession.ctx.pendingReads.Add();
-<<<<<<< HEAD
 
             try
             {
@@ -257,16 +249,6 @@
                 if (@this.epoch.ThisInstanceProtected())
                     throw new NotSupportedException("Async operations not supported over protected epoch");
 
-=======
-
-            try
-            {
-                token.ThrowIfCancellationRequested();
-
-                if (@this.epoch.ThisInstanceProtected())
-                    throw new NotSupportedException("Async operations not supported over protected epoch");
-
->>>>>>> f7d7550d
                 diskRequest = await diskRequest.asyncOperation.ValueTaskOfT;
             }
             catch
@@ -274,23 +256,13 @@
                 clientSession.ctx.ioPendingRequests.Remove(pendingContext.id);
                 clientSession.ctx.asyncPendingCount--;
                 throw;
-<<<<<<< HEAD
-            }
-            finally 
+            }
+            finally
             {
                 clientSession.ctx.pendingReads.Remove();
             }
 
-            return new ReadAsyncResult(@this, clientSession, pendingContext, diskRequest);
-=======
-            }
-            finally
-            {
-                clientSession.ctx.pendingReads.Remove();
-            }
-
             return new ReadAsyncResult<Input, Output, Context, Functions>(@this, clientSession, pendingContext, diskRequest);
->>>>>>> f7d7550d
         }
 
         internal bool AtomicSwitch<Input, Output, Context>(FasterExecutionContext<Input, Output, Context> fromCtx, FasterExecutionContext<Input, Output, Context> toCtx, int version)
