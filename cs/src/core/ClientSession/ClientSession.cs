--- conflicted
+++ resolved
@@ -164,19 +164,6 @@
         }
 
         /// <summary>
-<<<<<<< HEAD
-        /// Return a new interface to Faster operations that supports manual epoch control.
-        /// </summary>
-        public UnsafeContext<Key, Value, Input, Output, Context, Functions> GetUnsafeContext()
-        {
-            this.uContext ??= new (this);
-            this.uContext.Acquire();
-            return this.uContext;
-        }
-
-        /// <summary>
-=======
->>>>>>> f2c025d4
         /// Return a new interface to Faster operations that supports manual locking and epoch control.
         /// </summary>
         public LockableUnsafeContext<Key, Value, Input, Output, Context, Functions> GetLockableUnsafeContext()
@@ -324,32 +311,24 @@
         [MethodImpl(MethodImplOptions.AggressiveInlining)]
         public Status Upsert(ref Key key, ref Input input, ref Value desiredValue, ref Output output, Context userContext = default, long serialNo = 0)
         {
-<<<<<<< HEAD
-            if (SupportAsync) UnsafeResumeThread();
-=======
-            UnsafeResumeThread();
->>>>>>> f2c025d4
-            try
-            {
-                return fht.ContextUpsert(ref key, ref input, ref desiredValue, ref output, userContext, FasterSession, serialNo, ctx);
-            }
-            finally
-            {
-<<<<<<< HEAD
-                if (SupportAsync) UnsafeSuspendThread();
-=======
-                UnsafeSuspendThread();
->>>>>>> f2c025d4
-            }
-        }
-
-        /// <inheritdoc/>
-        [MethodImpl(MethodImplOptions.AggressiveInlining)]
-        public Status Upsert(ref Key key, ref Input input, ref Value desiredValue, ref Output output, out RecordMetadata recordMetadata, Context userContext = default, long serialNo = 0)
-        {
             UnsafeResumeThread();
             try
             {
+                return fht.ContextUpsert(ref key, ref input, ref desiredValue, ref output, userContext, FasterSession, serialNo, ctx);
+            }
+            finally
+            {
+                UnsafeSuspendThread();
+            }
+        }
+
+        /// <inheritdoc/>
+        [MethodImpl(MethodImplOptions.AggressiveInlining)]
+        public Status Upsert(ref Key key, ref Input input, ref Value desiredValue, ref Output output, out RecordMetadata recordMetadata, Context userContext = default, long serialNo = 0)
+        {
+            UnsafeResumeThread();
+            try
+            {
                 return fht.ContextUpsert(ref key, ref input, ref desiredValue, ref output, out recordMetadata, userContext, FasterSession, serialNo, ctx);
             }
             finally
@@ -478,15 +457,9 @@
         /// <inheritdoc/>
         public void Refresh()
         {
-<<<<<<< HEAD
-            if (SupportAsync) UnsafeResumeThread();
-            fht.InternalRefresh(ctx, FasterSession);
-            if (SupportAsync) UnsafeSuspendThread();
-=======
             UnsafeResumeThread();
             fht.InternalRefresh(ctx, FasterSession);
             UnsafeSuspendThread();
->>>>>>> f2c025d4
         }
 
         #endregion IFasterOperations
@@ -776,29 +749,6 @@
             UnsafeResumeThread();
             try
             {
-                return fht.InternalContainsKeyInMemory(ref key, ctx, FasterSession, out logicalAddress, fromAddress);
-            }
-            finally
-            {
-                UnsafeSuspendThread();
-            }
-        }
-
-        /// <summary>
-        /// Experimental feature
-        /// Checks whether specified record is present in memory
-        /// (between HeadAddress and tail, or between fromAddress
-        /// and tail), including tombstones.
-        /// </summary>
-        /// <param name="key">Key of the record.</param>
-        /// <param name="logicalAddress">Logical address of record, if found</param>
-        /// <param name="fromAddress">Look until this address</param>
-        /// <returns>Status</returns>
-        internal Status ContainsKeyInMemory(ref Key key, out long logicalAddress, long fromAddress = -1)
-        {
-            if (SupportAsync) UnsafeResumeThread();
-            try
-            {
                 OperationStatus status;
                 do
                     status = fht.InternalContainsKeyInMemory(ref key, ctx, FasterSession, out logicalAddress, fromAddress);
@@ -809,7 +759,7 @@
             }
             finally
             {
-                if (SupportAsync) UnsafeSuspendThread();
+                UnsafeSuspendThread();
             }
         }
 
@@ -839,7 +789,6 @@
 
         /// <summary>
         /// Resume session on current thread. IMPORTANT: Call SuspendThread before any async op.
-<<<<<<< HEAD
         /// </summary>
         /// <param name="resumeEpoch">Epoch that session resumes on; can be saved to see if epoch has changed</param>
         [MethodImpl(MethodImplOptions.AggressiveInlining)]
@@ -851,19 +800,6 @@
 
         /// <summary>
         /// Suspend session on current thread
-=======
->>>>>>> f2c025d4
-        /// </summary>
-        /// <param name="resumeEpoch">Epoch that session resumes on; can be saved to see if epoch has changed</param>
-        [MethodImpl(MethodImplOptions.AggressiveInlining)]
-        internal void UnsafeResumeThread(out int resumeEpoch)
-        {
-            fht.epoch.Resume(out resumeEpoch);
-            fht.InternalRefresh(ctx, FasterSession);
-        }
-
-        /// <summary>
-        /// Suspend session on current thread
         /// </summary>
         [MethodImpl(MethodImplOptions.AggressiveInlining)]
         internal void UnsafeSuspendThread() 
@@ -889,13 +825,11 @@
             }
 
             #region IFunctions - Optional features supported
-<<<<<<< HEAD
-            public bool SupportsLocking => _clientSession.fht.SupportsLocking;
-=======
             public bool DisableLocking => _clientSession.fht.DisableLocking;
->>>>>>> f2c025d4
 
             public bool IsManualLocking => false;
+
+            public SessionType SessionType => SessionType.ClientSession;
             #endregion IFunctions - Optional features supported
 
             #region IFunctions - Reads
@@ -906,11 +840,7 @@
             public bool ConcurrentReader(ref Key key, ref Input input, ref Value value, ref Output dst, ref RecordInfo recordInfo, long address, out bool lockFailed)
             {
                 lockFailed = false;
-<<<<<<< HEAD
-                return !this.SupportsLocking
-=======
                 return this.DisableLocking
->>>>>>> f2c025d4
                                    ? _clientSession.functions.ConcurrentReader(ref key, ref input, ref value, ref dst, ref recordInfo, address)
                                    : ConcurrentReaderLock(ref key, ref input, ref value, ref dst, ref recordInfo, address, out lockFailed);
             }
@@ -940,80 +870,41 @@
 
             // Except for readcache/copy-to-tail usage of SingleWriter, all operations that append a record must lock in the <Operation>() call and unlock
             // in the Post<Operation> call; otherwise another session can try to access the record as soon as it's CAS'd and before Post<Operation> is called.
-<<<<<<< HEAD
 
             #region IFunctions - Upserts
             [MethodImpl(MethodImplOptions.AggressiveInlining)]
-            public bool SingleWriter(ref Key key, ref Input input, ref Value src, ref Value dst, ref Output output, ref RecordInfo recordInfo, ref int usedValueLength, int fullValueLength, long address) 
-                => _clientSession.functions.SingleWriter(ref key, ref input, ref src, ref dst, ref output, ref recordInfo, ref usedValueLength, fullValueLength, address);
-
-            [MethodImpl(MethodImplOptions.AggressiveInlining)]
-            public void PostSingleWriter(ref Key key, ref Input input, ref Value src, ref Value dst, ref Output output, ref RecordInfo recordInfo, long address) 
-                => _clientSession.functions.PostSingleWriter(ref key, ref input, ref src, ref dst, ref output, ref recordInfo, address);
-=======
->>>>>>> f2c025d4
-
-            #region IFunctions - Upserts
-            [MethodImpl(MethodImplOptions.AggressiveInlining)]
-<<<<<<< HEAD
-            public void CopyWriter(ref Key key, ref Value src, ref Value dst, ref RecordInfo recordInfo, long address) 
-                => _clientSession.functions.CopyWriter(ref key, ref src, ref dst, ref recordInfo, address);
-
-            [MethodImpl(MethodImplOptions.AggressiveInlining)]
-            public void PostCopyWriter(ref Key key, ref Value src, ref Value dst, ref RecordInfo recordInfo, long address)
-            {
-                // TODO: Placeholder for indexing
-            }
-
-            [MethodImpl(MethodImplOptions.AggressiveInlining)]
-            public bool ConcurrentWriter(long physicalAddress, ref Key key, ref Input input, ref Value src, ref Value dst, ref Output output, ref RecordInfo recordInfo, long address, out bool lockFailed)
-            {
-                lockFailed = false;
-                return !this.SupportsLocking
-                                   ? ConcurrentWriterNoLock(physicalAddress, ref key, ref input, ref src, ref dst, ref output, ref recordInfo, address)
-                                   : ConcurrentWriterLock(physicalAddress, ref key, ref input, ref src, ref dst, ref output, ref recordInfo, address, out lockFailed);
-            }
-
-            [MethodImpl(MethodImplOptions.AggressiveInlining)]
-            private bool ConcurrentWriterNoLock(long physicalAddress, ref Key key, ref Input input, ref Value src, ref Value dst, ref Output output, ref RecordInfo recordInfo, long address)
-=======
-            public void SingleWriter(ref Key key, ref Input input, ref Value src, ref Value dst, ref Output output, ref RecordInfo recordInfo, long address, WriteReason reason) 
-                => _clientSession.functions.SingleWriter(ref key, ref input, ref src, ref dst, ref output, ref recordInfo, address, reason);
-
-            [MethodImpl(MethodImplOptions.AggressiveInlining)]
-            public void PostSingleWriter(ref Key key, ref Input input, ref Value src, ref Value dst, ref Output output, ref RecordInfo recordInfo, long address, WriteReason reason) 
-                => _clientSession.functions.PostSingleWriter(ref key, ref input, ref src, ref dst, ref output, ref recordInfo, address, reason);
-
-            [MethodImpl(MethodImplOptions.AggressiveInlining)]
-            public bool ConcurrentWriter(ref Key key, ref Input input, ref Value src, ref Value dst, ref Output output, ref RecordInfo recordInfo, long address, out bool lockFailed)
+            public bool SingleWriter(ref Key key, ref Input input, ref Value src, ref Value dst, ref Output output, ref RecordInfo recordInfo, ref UpdateInfo updateInfo, long address, WriteReason reason) 
+                => _clientSession.functions.SingleWriter(ref key, ref input, ref src, ref dst, ref output, ref recordInfo, ref updateInfo, address, reason);
+
+            [MethodImpl(MethodImplOptions.AggressiveInlining)]
+            public void PostSingleWriter(ref Key key, ref Input input, ref Value src, ref Value dst, ref Output output, ref RecordInfo recordInfo, ref UpdateInfo updateInfo, long address, WriteReason reason) 
+                => _clientSession.functions.PostSingleWriter(ref key, ref input, ref src, ref dst, ref output, ref recordInfo, ref updateInfo, address, reason);
+
+            [MethodImpl(MethodImplOptions.AggressiveInlining)]
+            public bool ConcurrentWriter(long physicalAddress, ref Key key, ref Input input, ref Value src, ref Value dst, ref Output output, ref RecordInfo recordInfo, ref UpdateInfo updateInfo, long address, out bool lockFailed)
             {
                 lockFailed = false;
                 return this.DisableLocking
-                                   ? ConcurrentWriterNoLock(ref key, ref input, ref src, ref dst, ref output, ref recordInfo, address)
-                                   : ConcurrentWriterLock(ref key, ref input, ref src, ref dst, ref output, ref recordInfo, address, out lockFailed);
-            }
-
-            [MethodImpl(MethodImplOptions.AggressiveInlining)]
-            private bool ConcurrentWriterNoLock(ref Key key, ref Input input, ref Value src, ref Value dst, ref Output output, ref RecordInfo recordInfo, long address)
->>>>>>> f2c025d4
+                                   ? ConcurrentWriterNoLock(physicalAddress, ref key, ref input, ref src, ref dst, ref output, ref recordInfo, ref updateInfo, address)
+                                   : ConcurrentWriterLock(physicalAddress, ref key, ref input, ref src, ref dst, ref output, ref recordInfo, ref updateInfo, address, out lockFailed);
+            }
+
+            [MethodImpl(MethodImplOptions.AggressiveInlining)]
+            private bool ConcurrentWriterNoLock(long physicalAddress, ref Key key, ref Input input, ref Value src, ref Value dst, ref Output output, ref RecordInfo recordInfo, ref UpdateInfo updateInfo, long address)
             {
                 recordInfo.SetDirty();
                 // Note: KeyIndexes do not need notification of in-place updates because the key does not change.
-                var (usedValueLength, fullValueLength) = _clientSession.fht.GetValueLengths<Input, Output, Context, IFasterSession<Key, Value, Input, Output, Context>>(physicalAddress, ref dst, ref recordInfo, this);
-                if (_clientSession.functions.ConcurrentWriter(ref key, ref input, ref src, ref dst, ref output, ref recordInfo, ref usedValueLength, fullValueLength, address))
-                {
-                    _clientSession.fht.SetLengths(physicalAddress, ref dst, ref recordInfo, usedValueLength, fullValueLength);
+                (updateInfo.UsedValueLength, updateInfo.FullValueLength) = _clientSession.fht.GetValueLengths<Input, Output, Context, IFasterSession<Key, Value, Input, Output, Context>>(physicalAddress, ref dst, ref recordInfo, this);
+                if (_clientSession.functions.ConcurrentWriter(ref key, ref input, ref src, ref dst, ref output, ref recordInfo, ref updateInfo, address))
+                {
+                    _clientSession.fht.SetLengths(physicalAddress, ref dst, ref recordInfo, updateInfo.UsedValueLength, updateInfo.FullValueLength);
                     return true;
                 }
                 return false;
             }
 
             [MethodImpl(MethodImplOptions.AggressiveInlining)]
-<<<<<<< HEAD
-            private bool ConcurrentWriterLock(long physicalAddress, ref Key key, ref Input input, ref Value src, ref Value dst, ref Output output, ref RecordInfo recordInfo, long address, out bool lockFailed)
-=======
-            private bool ConcurrentWriterLock(ref Key key, ref Input input, ref Value src, ref Value dst, ref Output output, ref RecordInfo recordInfo, long address, out bool lockFailed)
->>>>>>> f2c025d4
+            private bool ConcurrentWriterLock(long physicalAddress, ref Key key, ref Input input, ref Value src, ref Value dst, ref Output output, ref RecordInfo recordInfo, ref UpdateInfo updateInfo, long address, out bool lockFailed)
             {
                 if (!recordInfo.LockExclusive())
                 {
@@ -1023,113 +914,71 @@
                 try
                 {
                     lockFailed = false;
-<<<<<<< HEAD
-                    return !recordInfo.Tombstone && ConcurrentWriterNoLock(physicalAddress, ref key, ref input, ref src, ref dst, ref output, ref recordInfo, address);
-=======
-                    return !recordInfo.Tombstone && ConcurrentWriterNoLock(ref key, ref input, ref src, ref dst, ref output, ref recordInfo, address);
->>>>>>> f2c025d4
+                    return !recordInfo.Tombstone && ConcurrentWriterNoLock(physicalAddress, ref key, ref input, ref src, ref dst, ref output, ref recordInfo, ref updateInfo, address);
                 }
                 finally
                 {
                     recordInfo.UnlockExclusive();
                 }
             }
-
-            public void UpsertCompletionCallback(ref Key key, ref Input input, ref Value value, Context ctx)
-                => _clientSession.functions.UpsertCompletionCallback(ref key, ref input, ref value, ctx);
             #endregion IFunctions - Upserts
 
             #region IFunctions - RMWs
             #region InitialUpdater
             [MethodImpl(MethodImplOptions.AggressiveInlining)]
-            public bool NeedInitialUpdate(ref Key key, ref Input input, ref Output output)
-                => _clientSession.functions.NeedInitialUpdate(ref key, ref input, ref output);
-
-            [MethodImpl(MethodImplOptions.AggressiveInlining)]
-<<<<<<< HEAD
-            public bool InitialUpdater(ref Key key, ref Input input, ref Value value, ref Output output, ref RecordInfo recordInfo, ref int usedValueLength, int fullValueLength, long address) 
-                => _clientSession.functions.InitialUpdater(ref key, ref input, ref value, ref output, ref recordInfo, ref usedValueLength, fullValueLength, address);
-=======
-            public void InitialUpdater(ref Key key, ref Input input, ref Value value, ref Output output, ref RecordInfo recordInfo, long address) 
-                => _clientSession.functions.InitialUpdater(ref key, ref input, ref value, ref output, ref recordInfo, address);
->>>>>>> f2c025d4
-
-            [MethodImpl(MethodImplOptions.AggressiveInlining)]
-            public void PostInitialUpdater(ref Key key, ref Input input, ref Value value, ref Output output, ref RecordInfo recordInfo, long address) 
-                => _clientSession.functions.PostInitialUpdater(ref key, ref input, ref value, ref output, ref recordInfo, address);
+            public bool NeedInitialUpdate(ref Key key, ref Input input, ref Output output, ref UpdateInfo updateInfo)
+                => _clientSession.functions.NeedInitialUpdate(ref key, ref input, ref output, ref updateInfo);
+
+            [MethodImpl(MethodImplOptions.AggressiveInlining)]
+            public bool InitialUpdater(ref Key key, ref Input input, ref Value value, ref Output output, ref RecordInfo recordInfo, ref UpdateInfo updateInfo, long address) 
+                => _clientSession.functions.InitialUpdater(ref key, ref input, ref value, ref output, ref recordInfo, ref updateInfo, address);
+
+            [MethodImpl(MethodImplOptions.AggressiveInlining)]
+            public void PostInitialUpdater(ref Key key, ref Input input, ref Value value, ref Output output, ref RecordInfo recordInfo, ref UpdateInfo updateInfo, long address) 
+                => _clientSession.functions.PostInitialUpdater(ref key, ref input, ref value, ref output, ref recordInfo, ref updateInfo, address);
             #endregion InitialUpdater
 
             #region CopyUpdater
             [MethodImpl(MethodImplOptions.AggressiveInlining)]
-            public bool NeedCopyUpdate(ref Key key, ref Input input, ref Value oldValue, ref Output output)
-                => _clientSession.functions.NeedCopyUpdate(ref key, ref input, ref oldValue, ref output);
-
-            [MethodImpl(MethodImplOptions.AggressiveInlining)]
-<<<<<<< HEAD
-            public bool CopyUpdater(ref Key key, ref Input input, ref Value oldValue, ref Value newValue, ref Output output, ref RecordInfo recordInfo, ref int usedValueLength, int fullValueLength, long address) 
-                => _clientSession.functions.CopyUpdater(ref key, ref input, ref oldValue, ref newValue, ref output, ref recordInfo, ref usedValueLength, fullValueLength, address);
-
-            [MethodImpl(MethodImplOptions.AggressiveInlining)]
-            public bool PostCopyUpdater(ref Key key, ref Input input, ref Value oldValue, ref Value newValue, ref Output output, ref RecordInfo recordInfo, long address) 
-                => _clientSession.functions.PostCopyUpdater(ref key, ref input, ref oldValue, ref newValue, ref output, ref recordInfo, address);
+            public bool NeedCopyUpdate(ref Key key, ref Input input, ref Value oldValue, ref Output output, ref UpdateInfo updateInfo)
+                => _clientSession.functions.NeedCopyUpdate(ref key, ref input, ref oldValue, ref output, ref updateInfo);
+
+            [MethodImpl(MethodImplOptions.AggressiveInlining)]
+            public bool CopyUpdater(ref Key key, ref Input input, ref Value oldValue, ref Value newValue, ref Output output, ref RecordInfo recordInfo, ref UpdateInfo updateInfo, long address)
+                => _clientSession.functions.CopyUpdater(ref key, ref input, ref oldValue, ref newValue, ref output, ref recordInfo, ref updateInfo, address);
+
+            [MethodImpl(MethodImplOptions.AggressiveInlining)]
+            public bool PostCopyUpdater(ref Key key, ref Input input, ref Value oldValue, ref Value newValue, ref Output output, ref RecordInfo recordInfo, ref UpdateInfo updateInfo, long address)
+                => _clientSession.functions.PostCopyUpdater(ref key, ref input, ref oldValue, ref newValue, ref output, ref recordInfo, ref updateInfo, address);
             #endregion CopyUpdater
-=======
-            public void CopyUpdater(ref Key key, ref Input input, ref Value oldValue, ref Value newValue, ref Output output, ref RecordInfo recordInfo, long address) 
-                => _clientSession.functions.CopyUpdater(ref key, ref input, ref oldValue, ref newValue, ref output, ref recordInfo, address);
->>>>>>> f2c025d4
 
             #region InPlaceUpdater
             [MethodImpl(MethodImplOptions.AggressiveInlining)]
-<<<<<<< HEAD
-            public bool InPlaceUpdater(long physicalAddress, ref Key key, ref Input input, ref Value value, ref Output output, ref RecordInfo recordInfo, long address, out bool lockFailed)
-            {
-                lockFailed = false;
-                return !this.SupportsLocking
-                                   ? InPlaceUpdaterNoLock(physicalAddress, ref key, ref input, ref value, ref output, ref recordInfo, address)
-                                   : InPlaceUpdaterLock(physicalAddress, ref key, ref input, ref value, ref output, ref recordInfo, address, out lockFailed);
-            }
-
-            [MethodImpl(MethodImplOptions.AggressiveInlining)]
-            private bool InPlaceUpdaterNoLock(long physicalAddress, ref Key key, ref Input input, ref Value value, ref Output output, ref RecordInfo recordInfo, long address)
-            {
-                recordInfo.SetDirty();
-
-                // Note: KeyIndexes do not need notification of in-place updates because the key does not change.
-                var (usedValueLength, fullValueLength) = _clientSession.fht.GetValueLengths<Input, Output, Context, IFasterSession<Key, Value, Input, Output, Context>>(physicalAddress, ref value, ref recordInfo, this);
-                if (_clientSession.functions.InPlaceUpdater(ref key, ref input, ref value, ref output, ref recordInfo, ref usedValueLength, fullValueLength, address))
-                {
-                    _clientSession.fht.SetLengths(physicalAddress, ref value, ref recordInfo, usedValueLength, fullValueLength);
-                    return true;
-                }
-                return false;
-=======
-            public bool PostCopyUpdater(ref Key key, ref Input input, ref Value oldValue, ref Value newValue, ref Output output, ref RecordInfo recordInfo, long address) 
-                => _clientSession.functions.PostCopyUpdater(ref key, ref input, ref oldValue, ref newValue, ref output, ref recordInfo, address);
-            #endregion CopyUpdater
-
-            #region InPlaceUpdater
-            [MethodImpl(MethodImplOptions.AggressiveInlining)]
-            public bool InPlaceUpdater(ref Key key, ref Input input, ref Value value, ref Output output, ref RecordInfo recordInfo, long address, out bool lockFailed)
+            public bool InPlaceUpdater(long physicalAddress, ref Key key, ref Input input, ref Value value, ref Output output, ref RecordInfo recordInfo, ref UpdateInfo updateInfo, long address, out bool lockFailed)
             {
                 lockFailed = false;
                 return this.DisableLocking
-                                   ? InPlaceUpdaterNoLock(ref key, ref input, ref output, ref value, ref recordInfo, address)
-                                   : InPlaceUpdaterLock(ref key, ref input, ref output, ref value, ref recordInfo, address, out lockFailed);
->>>>>>> f2c025d4
-            }
-
-            private bool InPlaceUpdaterLock(long physicalAddress, ref Key key, ref Input input, ref Value value, ref Output output, ref RecordInfo recordInfo, long address, out bool lockFailed)
-            {
-<<<<<<< HEAD
-=======
+                                   ? InPlaceUpdaterNoLock(physicalAddress, ref key, ref input, ref value, ref output, ref recordInfo, ref updateInfo, address)
+                                   : InPlaceUpdaterLock(physicalAddress, ref key, ref input, ref value, ref output, ref recordInfo, ref updateInfo, address, out lockFailed);
+            }
+
+            [MethodImpl(MethodImplOptions.AggressiveInlining)]
+            private bool InPlaceUpdaterNoLock(long physicalAddress, ref Key key, ref Input input, ref Value value, ref Output output, ref RecordInfo recordInfo, ref UpdateInfo updateInfo, long address)
+            {
                 recordInfo.SetDirty();
+
                 // Note: KeyIndexes do not need notification of in-place updates because the key does not change.
-                return _clientSession.functions.InPlaceUpdater(ref key, ref input, ref value, ref output, ref recordInfo, address);
-            }
-
-            private bool InPlaceUpdaterLock(ref Key key, ref Input input, ref Output output, ref Value value, ref RecordInfo recordInfo, long address, out bool lockFailed)
-            {
->>>>>>> f2c025d4
+                (updateInfo.UsedValueLength, updateInfo.FullValueLength) = _clientSession.fht.GetValueLengths<Input, Output, Context, IFasterSession<Key, Value, Input, Output, Context>>(physicalAddress, ref value, ref recordInfo, this);
+                if (_clientSession.functions.InPlaceUpdater(ref key, ref input, ref value, ref output, ref recordInfo, ref updateInfo, address))
+                {
+                    _clientSession.fht.SetLengths(physicalAddress, ref value, ref recordInfo, updateInfo.UsedValueLength, updateInfo.FullValueLength);
+                    return true;
+                }
+                return false;
+            }
+
+            private bool InPlaceUpdaterLock(long physicalAddress, ref Key key, ref Input input, ref Value value, ref Output output, ref RecordInfo recordInfo, ref UpdateInfo updateInfo, long address, out bool lockFailed)
+            {
                 if (!recordInfo.LockExclusive())
                 {
                     lockFailed = true;
@@ -1138,11 +987,7 @@
                 try
                 {
                     lockFailed = false;
-<<<<<<< HEAD
-                    return !recordInfo.Tombstone && InPlaceUpdaterNoLock(physicalAddress, ref key, ref input, ref value, ref output, ref recordInfo, address);
-=======
-                    return !recordInfo.Tombstone && InPlaceUpdaterNoLock(ref key, ref input, ref output, ref value, ref recordInfo, address);
->>>>>>> f2c025d4
+                    return !recordInfo.Tombstone && InPlaceUpdaterNoLock(physicalAddress, ref key, ref input, ref value, ref output, ref recordInfo, ref updateInfo, address);
                 }
                 finally
                 {
@@ -1158,67 +1003,48 @@
 
             #region IFunctions - Deletes
             [MethodImpl(MethodImplOptions.AggressiveInlining)]
-<<<<<<< HEAD
-            public void SingleDeleter(ref Key key, ref Value value, ref RecordInfo recordInfo, ref int usedValueLength, int fullValueLength, long address) 
-                => _clientSession.functions.SingleDeleter(ref key, ref value, ref recordInfo, ref usedValueLength, fullValueLength, address);
-=======
-            public void SingleDeleter(ref Key key, ref Value value, ref RecordInfo recordInfo, long address) 
-                => _clientSession.functions.SingleDeleter(ref key, ref value, ref recordInfo, address);
->>>>>>> f2c025d4
-
-            [MethodImpl(MethodImplOptions.AggressiveInlining)]
-            public void PostSingleDeleter(ref Key key, ref RecordInfo recordInfo, long address)
+            public void SingleDeleter(ref Key key, ref Value value, ref RecordInfo recordInfo, ref UpdateInfo updateInfo, long address) 
+                => _clientSession.functions.SingleDeleter(ref key, ref value, ref recordInfo, ref updateInfo, address);
+
+            [MethodImpl(MethodImplOptions.AggressiveInlining)]
+            public void PostSingleDeleter(ref Key key, ref RecordInfo recordInfo, ref UpdateInfo updateInfo, long address)
             {
                 recordInfo.SetDirty();
-                _clientSession.functions.PostSingleDeleter(ref key, ref recordInfo, address);
-            }
-
-            [MethodImpl(MethodImplOptions.AggressiveInlining)]
-<<<<<<< HEAD
-            public bool ConcurrentDeleter(long physicalAddress, ref Key key, ref Value value, ref RecordInfo recordInfo, out int fullRecordLength, long address, out bool lockFailed)
-            {
-                lockFailed = false;
-                return (!this.SupportsLocking)
-                                   ? ConcurrentDeleterNoLock(physicalAddress, ref key, ref value, ref recordInfo, out fullRecordLength, address)
-                                   : ConcurrentDeleterLock(physicalAddress, ref key, ref value, ref recordInfo, out fullRecordLength, address, out lockFailed);
-=======
-            public bool ConcurrentDeleter(ref Key key, ref Value value, ref RecordInfo recordInfo, long address, out bool lockFailed)
+                _clientSession.functions.PostSingleDeleter(ref key, ref recordInfo, ref updateInfo, address);
+            }
+
+            [MethodImpl(MethodImplOptions.AggressiveInlining)]
+            public bool ConcurrentDeleter(long physicalAddress, ref Key key, ref Value value, ref RecordInfo recordInfo, ref UpdateInfo updateInfo, out int fullRecordLength, long address, out bool lockFailed)
             {
                 lockFailed = false;
                 return this.DisableLocking
-                                   ? ConcurrentDeleterNoLock(ref key, ref value, ref recordInfo, address)
-                                   : ConcurrentDeleterLock(ref key, ref value, ref recordInfo, address, out lockFailed);
->>>>>>> f2c025d4
-            }
-
-            [MethodImpl(MethodImplOptions.AggressiveInlining)]
-            private bool ConcurrentDeleterNoLock(long physicalAddress, ref Key key, ref Value value, ref RecordInfo recordInfo, out int fullRecordLength, long address)
+                                   ? ConcurrentDeleterNoLock(physicalAddress, ref key, ref value, ref recordInfo, ref updateInfo, out fullRecordLength, address)
+                                   : ConcurrentDeleterLock(physicalAddress, ref key, ref value, ref recordInfo, ref updateInfo, out fullRecordLength, address, out lockFailed);
+            }
+
+            [MethodImpl(MethodImplOptions.AggressiveInlining)]
+            private bool ConcurrentDeleterNoLock(long physicalAddress, ref Key key, ref Value value, ref RecordInfo recordInfo, ref UpdateInfo updateInfo, out int fullRecordLength, long address)
             {
                 recordInfo.SetDirty();
 
-                var (usedValueLength, fullValueLength, frl) = _clientSession.fht.GetRecordLengths<Input, Output, Context, IFasterSession<Key, Value, Input, Output, Context>>(physicalAddress, ref value, ref recordInfo, this);
-                fullRecordLength = frl;
+                (updateInfo.UsedValueLength, updateInfo.FullValueLength, fullRecordLength) = _clientSession.fht.GetRecordLengths<Input, Output, Context, IFasterSession<Key, Value, Input, Output, Context>>(physicalAddress, ref value, ref recordInfo, this);
                 recordInfo.SetTombstone();
 
-                if (_clientSession.functions.ConcurrentDeleter(ref key, ref value, ref recordInfo, ref usedValueLength, fullValueLength, address))
+                if (_clientSession.functions.ConcurrentDeleter(ref key, ref value, ref recordInfo, ref updateInfo, address))
                 {
                     if (_clientSession.fht.WriteDefaultOnDelete)
                         value = default;
-                    _clientSession.fht.SetDeletedValueLength(physicalAddress, ref recordInfo, fullValueLength);
+                    _clientSession.fht.SetDeletedValueLength(physicalAddress, ref recordInfo, updateInfo.FullValueLength);
                     return true;
                 }
                 return false;
             }
 
             [MethodImpl(MethodImplOptions.AggressiveInlining)]
-<<<<<<< HEAD
-            private bool ConcurrentDeleterLock(long physicalAddress, ref Key key, ref Value value, ref RecordInfo recordInfo, out int fullRecordLength, long address, out bool lockFailed)
+            private bool ConcurrentDeleterLock(long physicalAddress, ref Key key, ref Value value, ref RecordInfo recordInfo, ref UpdateInfo updateInfo, out int fullRecordLength, long address, out bool lockFailed)
             {
                 fullRecordLength = 0;
-=======
-            private bool ConcurrentDeleterLock(ref Key key, ref Value value, ref RecordInfo recordInfo, long address, out bool lockFailed)
-            {
->>>>>>> f2c025d4
+
                 if (!recordInfo.LockExclusive())
                 {
                     lockFailed = true;
@@ -1227,20 +1053,13 @@
                 try
                 {
                     lockFailed = false;
-<<<<<<< HEAD
-                    return ConcurrentDeleterNoLock(physicalAddress, ref key, ref value, ref recordInfo, out fullRecordLength, address);
-=======
-                    return ConcurrentDeleterNoLock(ref key, ref value, ref recordInfo, address);
->>>>>>> f2c025d4
+                    return ConcurrentDeleterNoLock(physicalAddress, ref key, ref value, ref recordInfo, ref updateInfo, out fullRecordLength, address);
                 }
                 finally
                 {
                     recordInfo.UnlockExclusive();
                 }
             }
-
-            public void DeleteCompletionCallback(ref Key key, Context ctx)
-                => _clientSession.functions.DeleteCompletionCallback(ref key, ctx);
             #endregion IFunctions - Deletes
 
             #region Key and Value management
