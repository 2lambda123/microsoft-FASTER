--- conflicted
+++ resolved
@@ -545,17 +545,6 @@
         public ValueTask<FasterKV<Key, Value>.DeleteAsyncResult<Input, Output, Context>> DeleteAsync(Key key, Context userContext = default, long serialNo = 0, CancellationToken token = default)
             => DeleteAsync(ref key, userContext, serialNo, token);
 
-<<<<<<< HEAD
-=======
-        /// <summary>
-        /// Scan the log given address range, calling <paramref name="scanFunctions"/> for each record.
-        /// </summary>
-        /// <returns>True if Scan completed; false if Scan ended early due to one of the TScanIterator reader functions returning false</returns>
-        public bool Scan<TScanFunctions>(long beginAddress, long endAddress, ref TScanFunctions scanFunctions, ScanBufferingMode scanBufferingMode = ScanBufferingMode.DoublePageBuffering)
-            where TScanFunctions : IScanIteratorFunctions<Key, Value>
-            => fht.hlog.Scan<Input, Output, Context, InternalFasterSession, TScanFunctions>(FasterSession, beginAddress, endAddress, ref scanFunctions, scanBufferingMode);
-
->>>>>>> c76f1deb
         /// <inheritdoc/>
         public void Refresh()
         {
