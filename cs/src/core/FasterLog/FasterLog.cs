--- conflicted
+++ resolved
@@ -545,7 +545,6 @@
         }
 
         /// <summary>
-<<<<<<< HEAD
         /// Try to append a user-defined header byte and a SpanByte entry atomically to the log. If it returns true, we are
         /// done. If it returns false, we need to retry.
         /// </summary>
@@ -579,8 +578,6 @@
         }
 
         /// <summary>
-=======
->>>>>>> 5181a2cf
         /// Try to enqueue batch of entries as a single atomic unit (to memory). Entire 
         /// batch needs to fit on one log page.
         /// </summary>
