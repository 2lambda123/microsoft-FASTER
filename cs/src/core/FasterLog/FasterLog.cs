﻿// Copyright (c) Microsoft Corporation. All rights reserved.
// Licensed under the MIT license.

using System;
using System.Buffers;
using System.Collections.Concurrent;
using System.Collections.Generic;
using System.Diagnostics;
using System.IO;
using System.Linq;
using System.Runtime.CompilerServices;
using System.Threading;
using System.Threading.Tasks;
using Microsoft.Extensions.Logging;

namespace FASTER.core
{
    /// <summary>
    /// FASTER log
    /// </summary>
    public sealed class FasterLog : IDisposable
    {
        private Exception cannedException = null;

        readonly BlittableAllocator<Empty, byte> allocator;
        readonly LightEpoch epoch;
        readonly ILogCommitManager logCommitManager;
        readonly bool disposeLogCommitManager;
        readonly GetMemory getMemory;
        readonly int headerSize;
        readonly LogChecksumType logChecksum;
        readonly WorkQueueLIFO<CommitInfo> commitQueue;

        internal readonly bool readOnlyMode;
        internal readonly bool fastCommitMode;
        internal readonly bool tolerateDeviceFailure;

        TaskCompletionSource<LinkedCommitInfo> commitTcs = new(TaskCreationOptions.RunContinuationsAsynchronously);
        internal TaskCompletionSource<Empty> refreshUncommittedTcs;

        // Offsets for all currently unprocessed commit records
        readonly Queue<(long, FasterLogRecoveryInfo)> ongoingCommitRequests;
        readonly List<FasterLogRecoveryInfo> coveredCommits = new();
        long commitNum, commitCoveredAddress;

        readonly LogCommitPolicy commitPolicy;

        /// <summary>
        /// Beginning address of log
        /// </summary>
        public long BeginAddress => beginAddress;

        /// <summary>
        /// BeginAddress as per allocator, used in tests
        /// </summary>
        internal long AllocatorBeginAddress => allocator.BeginAddress;

        // Here's a soft begin address that is observed by all access at the FasterLog level but not actually on the
        // allocator. This is to make sure that any potential physical deletes only happen after commit.
        long beginAddress;

        /// <summary>
        /// Tail address of log
        /// </summary>
        public long TailAddress => allocator.GetTailAddress();

        /// <summary>
        /// Log flushed until address
        /// </summary>
        public long FlushedUntilAddress => allocator.FlushedUntilAddress;

        /// <summary>
        /// Log safe read-only address
        /// </summary>
        internal long SafeTailAddress;

        /// <summary>
        /// Dictionary of recovered iterators and their committed until addresses
        /// </summary>
        public Dictionary<string, long> RecoveredIterators { get; private set; }

        /// <summary>
        /// Log committed until address
        /// </summary>
        public long CommittedUntilAddress;

        /// <summary>
        /// Log committed begin address
        /// </summary>
        public long CommittedBeginAddress;

        /// <summary>
        /// Recovered Commit Cookie
        /// </summary>
        public byte[] RecoveredCookie;

        /// <summary>
        /// Header size used by FasterLog
        /// </summary>
        public int HeaderSize => headerSize;

        /// <summary>
        /// Task notifying commit completions
        /// </summary>
        internal Task<LinkedCommitInfo> CommitTask => commitTcs.Task;

        /// <summary>
        /// Task notifying log flush completions
        /// </summary>
        internal CompletionEvent FlushEvent => allocator.FlushEvent;

        /// <summary>
        /// Table of persisted iterators
        /// </summary>
        internal readonly ConcurrentDictionary<string, FasterLogScanIterator> PersistedIterators = new();

        /// <summary>
        /// Committed view of commitMetadataVersion
        /// </summary>
        private long persistedCommitNum;

        internal Dictionary<string, long> LastPersistedIterators;

        /// <summary>
        /// Numer of references to log, including itself
        /// Used to determine disposability of log
        /// </summary>
        internal int logRefCount = 1;

        readonly ILogger logger;

        /// <summary>
        /// Whether we refresh safe tail as records are inserted
        /// </summary>
        readonly bool AutoRefreshSafeTailAddress;

        /// <summary>
        /// Whether we automatically commit as records are inserted
        /// </summary>
        readonly bool AutoCommit;

        /// <summary>
        /// Whether there is an ongoing auto refresh safe tail
        /// </summary>
        int _ongoingAutoRefreshSafeTailAddress = 0;

        /// <summary>
        /// Create new log instance
        /// </summary>
        /// <param name="logSettings">Log settings</param>
        /// <param name="logger">Log settings</param>
        public FasterLog(FasterLogSettings logSettings, ILogger logger = null)
            : this(logSettings, logSettings.TryRecoverLatest, logger)
        { }

        /// <summary>
        /// Create new log instance
        /// </summary>
        /// <param name="logSettings">Log settings</param>
        /// <param name="syncRecover">Recover synchronously</param>
        /// <param name="logger">Log settings</param>
        private FasterLog(FasterLogSettings logSettings, bool syncRecover, ILogger logger = null)
        {
            this.logger = logger;
            AutoRefreshSafeTailAddress = logSettings.AutoRefreshSafeTailAddress;
            AutoCommit = logSettings.AutoCommit;
            logCommitManager = logSettings.LogCommitManager ??
                new DeviceLogCommitCheckpointManager
                (new LocalStorageNamedDeviceFactory(),
                    new DefaultCheckpointNamingScheme(
                        logSettings.LogCommitDir ??
                        new FileInfo(logSettings.LogDevice.FileName).Directory.FullName),
                    !logSettings.ReadOnlyMode && logSettings.RemoveOutdatedCommits);

            if (logSettings.LogCommitManager == null)
                disposeLogCommitManager = true;

            // Reserve 8 byte checksum in header if requested
            logChecksum = logSettings.LogChecksum;
            headerSize = logChecksum == LogChecksumType.PerEntry ? 12 : 4;
            getMemory = logSettings.GetMemory;
            epoch = new LightEpoch();
            CommittedUntilAddress = Constants.kFirstValidAddress;
            CommittedBeginAddress = Constants.kFirstValidAddress;
            SafeTailAddress = Constants.kFirstValidAddress;
            commitQueue = new WorkQueueLIFO<CommitInfo>(ci => SerialCommitCallbackWorker(ci));
            allocator = new BlittableAllocator<Empty, byte>(
                logSettings.GetLogSettings(), null,
                null, epoch, CommitCallback, logger);
            allocator.Initialize();
            beginAddress = allocator.BeginAddress;

            // FasterLog is used as a read-only iterator
            if (logSettings.ReadOnlyMode)
            {
                readOnlyMode = true;
                allocator.HeadAddress = long.MaxValue;
            }

            fastCommitMode = logSettings.FastCommitMode;

            ongoingCommitRequests = new Queue<(long, FasterLogRecoveryInfo)>();
            commitPolicy = logSettings.LogCommitPolicy ?? LogCommitPolicy.Default();
            commitPolicy.OnAttached(this);

            tolerateDeviceFailure = logSettings.TolerateDeviceFailure;

            if (syncRecover)
            {
                try
                {
                    Recover(-1);
                }
                catch { }
            }
        }

        /// <summary>
        /// Reset FasterLog to empty state
        /// WARNING: Run after database is quiesced
        /// </summary>
        public void Reset()
        {
            var beginAddress = allocator.GetFirstValidLogicalAddress(0);
            allocator.Reset();
            CommittedUntilAddress = beginAddress;
            CommittedBeginAddress = beginAddress;
            SafeTailAddress = beginAddress;

            commitNum = 0;
            this.beginAddress = beginAddress;
        }

        /// <summary>
        /// Initialize new log instance with specific begin address and (optional) last commit number
        /// </summary>
        /// <param name="beginAddress"></param>
        /// <param name="committedUntilAddress"></param>
        /// <param name="lastCommitNum"></param>
        public void Initialize(long beginAddress, long committedUntilAddress, long lastCommitNum = 0)
        {
            Debug.Assert(!readOnlyMode);

            if (beginAddress == 0)
                beginAddress = allocator.GetFirstValidLogicalAddress(0);

            if (committedUntilAddress == 0)
                committedUntilAddress = beginAddress;

            try
            {
                allocator.Reset();
                allocator.RestoreHybridLog(beginAddress, committedUntilAddress, committedUntilAddress, committedUntilAddress);
            }
            catch
            {
                if (!tolerateDeviceFailure) throw;
            }

            CommittedUntilAddress = committedUntilAddress;
            CommittedBeginAddress = beginAddress;
            SafeTailAddress = committedUntilAddress;

            commitNum = lastCommitNum;
            this.beginAddress = beginAddress;

            if (lastCommitNum > 0) logCommitManager.OnRecovery(lastCommitNum);
        }

        /// <summary>
        /// Recover FasterLog to the specific commit number, or latest if -1
        /// </summary>
        /// <param name="requestedCommitNum">Requested commit number</param>
        public void Recover(long requestedCommitNum = -1)
        {
            if (CommittedUntilAddress > BeginAddress)
                throw new FasterException($"Already recovered until address {CommittedUntilAddress}");

            Dictionary<string, long> it;
            if (requestedCommitNum == -1)
                RestoreLatest(out it, out RecoveredCookie);
            else
                RestoreSpecificCommit(requestedCommitNum, out it, out RecoveredCookie);
            RecoveredIterators = it;
        }

        /// <summary>
        /// Create new log instance asynchronously
        /// </summary>
        /// <param name="logSettings"></param>
        /// <param name="cancellationToken"></param>
        public static async ValueTask<FasterLog> CreateAsync(FasterLogSettings logSettings, CancellationToken cancellationToken = default)
        {
            var fasterLog = new FasterLog(logSettings, false);
            if (logSettings.TryRecoverLatest)
            {
                var (it, cookie) = await fasterLog.RestoreLatestAsync(cancellationToken).ConfigureAwait(false);
                fasterLog.RecoveredIterators = it;
                fasterLog.RecoveredCookie = cookie;
            }
            return fasterLog;
        }

        /// <summary>
        /// Dispose
        /// </summary>
        public void Dispose()
        {
            if (Interlocked.Decrement(ref logRefCount) == 0)
                TrueDispose();
        }

        /// <summary>
        /// Mark the log as complete. A completed log will no longer allow enqueues, and all currently enqueued items will
        /// be immediately committed.
        /// </summary>
        /// <param name="spinWait"> whether to spin until log completion becomes committed </param>
        public void CompleteLog(bool spinWait = false)
        {

            // Ensure all currently started entries will enqueue before we declare log closed
            epoch.BumpCurrentEpoch(() =>
            {
                CommitInternal(out _, out _, false, Array.Empty<byte>(), long.MaxValue, null);
            });

            // Ensure progress even if there is no thread in epoch table
            if (!epoch.ThisInstanceProtected())
            {
                epoch.Resume();
                epoch.Suspend();
            }

            if (spinWait)
                WaitForCommit(TailAddress, long.MaxValue);
        }

        /// <summary>
        /// Check if the log is complete. A completed log will no longer allow enqueues, and all currently enqueued items will
        /// be immediately committed.
        /// </summary>
        public bool LogCompleted => commitNum == long.MaxValue;

        internal void TrueDispose()
        {
            commitQueue.Dispose();
            commitTcs.TrySetException(new ObjectDisposedException("Log has been disposed"));
            allocator.Dispose();
            epoch.Dispose();
            if (disposeLogCommitManager)
                logCommitManager.Dispose();
        }

        #region Enqueue
        /// <summary>
        /// Enqueue entry to log (in memory) - no guarantee of flush/commit
        /// </summary>
        /// <param name="entry">Entry to be enqueued to log</param>
        /// <returns>Logical address of added entry</returns>
        public long Enqueue(byte[] entry)
        {
            long logicalAddress;
            while (!TryEnqueue(entry, out logicalAddress))
                Thread.Yield();
            return logicalAddress;
        }

        /// <summary>
        /// Enqueue entry to log (in memory) - no guarantee of flush/commit
        /// </summary>
        /// <param name="entry">Entry to be enqueued to log</param>
        /// <returns>Logical address of added entry</returns>
        public long Enqueue(ReadOnlySpan<byte> entry)
        {
            long logicalAddress;
            while (!TryEnqueue(entry, out logicalAddress))
                Thread.Yield();
            return logicalAddress;
        }

        /// <summary>
        /// Enqueue raw pre-formatted bytes with headers to the log (in memory).
        /// </summary>
        /// <param name="entryBytes">Raw bytes to be enqueued to log</param>
        /// <param name="noCommit">Do not auto-commit</param>
        /// <returns>First logical address of added entries</returns>
        public long UnsafeEnqueueRaw(ReadOnlySpan<byte> entryBytes, bool noCommit = false)
        {
            long logicalAddress;
            while (!UnsafeTryEnqueueRaw(entryBytes, noCommit, out logicalAddress))
                Thread.Yield();
            return logicalAddress;

        }

        /// <summary>
        /// Commit metadata only (no records added to main log)
        /// </summary>
        /// <param name="info"></param>
        public void UnsafeCommitMetadataOnly(FasterLogRecoveryInfo info)
        {
            lock (ongoingCommitRequests)
            {
                ongoingCommitRequests.Enqueue((info.UntilAddress, info));
            }
            try
            {
                epoch.Resume();
                if (!allocator.ShiftReadOnlyToTail(out _, out _))
                    CommitMetadataOnly(ref info);
            }
            finally
            {
                epoch.Suspend();
            }
        }

        /// <summary>
        /// Enqueue batch of entries to log (in memory) - no guarantee of flush/commit
        /// </summary>
        /// <param name="readOnlySpanBatch">Batch of entries to be enqueued to log</param>
        /// <returns>Logical address of added entry</returns>
        public long Enqueue(IReadOnlySpanBatch readOnlySpanBatch)
        {
            long logicalAddress;
            while (!TryEnqueue(readOnlySpanBatch, out logicalAddress))
                Thread.Yield();
            return logicalAddress;
        }

<<<<<<< HEAD
        public unsafe bool TryEnqueue(IReadOnlySpanBatch readOnlySpanBatch, Action<IReadOnlySpanBatch, int, long> criticalSection)
        {
            int totalEntries = readOnlySpanBatch.TotalEntries();
            var allocatedLength = 0;
            for (int i = 0; i < totalEntries; i++)
            {
                allocatedLength += Align(readOnlySpanBatch.Get(i).Length) + headerSize;
            }

            ValidateAllocatedLength(allocatedLength);

            epoch.Resume();
            if (commitNum == long.MaxValue) throw new FasterException("Attempting to enqueue into a completed log");

            var logicalAddress = allocator.TryAllocateRetryNow(allocatedLength);

            if (logicalAddress == 0)
            {
                epoch.Suspend();
                if (cannedException != null) throw cannedException;
                return false;
            }

            var physicalAddress = allocator.GetPhysicalAddress(logicalAddress);
            var currentLogicalAddress = logicalAddress;
            for (int i = 0; i < totalEntries; i++)
            {
                var span = readOnlySpanBatch.Get(i);
                var entryLength = span.Length;
                fixed (byte* bp = &span.GetPinnableReference())
                    Buffer.MemoryCopy(bp, (void*) (headerSize + physicalAddress), entryLength, entryLength);
                SetHeader(entryLength, (byte*) physicalAddress);
                var usedSpace = Align(entryLength) + headerSize;
                
                criticalSection?.Invoke(readOnlySpanBatch, i, currentLogicalAddress);
                currentLogicalAddress += usedSpace;
                physicalAddress += usedSpace;
            }
            
            if (AutoRefreshSafeTailAddress) DoAutoRefreshSafeTailAddress();

            epoch.Suspend();
            return true;
        }
        
        public void Enqueue(IReadOnlySpanBatch batch, Action<IReadOnlySpanBatch, int, long> criticalSection)
        {
            while (!TryEnqueue(batch, criticalSection))
                Thread.Yield();
        }
        
=======
>>>>>>> 0e03937e
        /// <summary>
        /// Enqueue batch of entries to log (in memory) - no guarantee of flush/commit
        /// </summary>
        /// <param name="entry">Entry to be enqueued to log</param>
        /// <typeparam name="T">type of entry</typeparam>
        /// <returns>Logical address of added entry</returns>
        public long Enqueue<T>(T entry) where T : ILogEnqueueEntry
        {
            long logicalAddress;
            while (!TryEnqueue(entry, out logicalAddress))
                Thread.Yield();
            return logicalAddress;
        }

        /// <summary>
        /// Enqueue batch of entries to log (in memory) - no guarantee of flush/commit
        /// </summary>
        /// <param name="entries">Batch of entries to be enqueued to log</param>
        /// <typeparam name="T">type of entry</typeparam>
        /// <returns>Logical address of added entry</returns>
        public long Enqueue<T>(IEnumerable<T> entries) where T : ILogEnqueueEntry
        {
            long logicalAddress;
            while (!TryEnqueue(entries, out logicalAddress))
                Thread.Yield();
            return logicalAddress;
        }
        #endregion

        #region TryEnqueue
        /// <summary>
        /// Try to enqueue entry to log (in memory). If it returns true, we are
        /// done. If it returns false, we need to retry.
        /// </summary>
        /// <param name="entry">Entry to be enqueued to log</param>
        /// <param name="logicalAddress">Logical address of added entry</param>
        /// <typeparam name="T">type of entry</typeparam>
        /// <returns>Whether the append succeeded</returns>
        public unsafe bool TryEnqueue<T>(T entry, out long logicalAddress) where T : ILogEnqueueEntry
        {
            logicalAddress = 0;
            var length = entry.SerializedLength;
            int allocatedLength = headerSize + Align(length);
            ValidateAllocatedLength(allocatedLength);

            epoch.Resume();

            if (commitNum == long.MaxValue) throw new FasterException("Attempting to enqueue into a completed log");

            logicalAddress = allocator.TryAllocateRetryNow(allocatedLength);
            if (logicalAddress == 0)
                if (logicalAddress == 0)
                {
                    epoch.Suspend();
                    if (cannedException != null) throw cannedException;
                    return false;
                }

            var physicalAddress = allocator.GetPhysicalAddress(logicalAddress);
            entry.SerializeTo(new Span<byte>((void*)(headerSize + physicalAddress), length));
            SetHeader(length, (byte*)physicalAddress);
            if (AutoRefreshSafeTailAddress) DoAutoRefreshSafeTailAddress();
            epoch.Suspend();
            if (AutoCommit) Commit();
            return true;
        }

        /// <summary>
        /// Try to enqueue batch of entries as a single atomic unit (to memory). Entire 
        /// batch needs to fit on one log page.
        /// </summary>
        /// <param name="entries">Batch to be appended to log</param>
        /// <param name="logicalAddress">Logical address of first added entry</param>
        /// <typeparam name="T">type of entry</typeparam>
        /// <returns>Whether the append succeeded</returns>
        public unsafe bool TryEnqueue<T>(IEnumerable<T> entries, out long logicalAddress) where T : ILogEnqueueEntry
        {
            logicalAddress = 0;

            var allocatedLength = 0;
            foreach (var entry in entries)
            {
                allocatedLength += Align(entry.SerializedLength) + headerSize;
            }

            ValidateAllocatedLength(allocatedLength);

            epoch.Resume();
            if (commitNum == long.MaxValue) throw new FasterException("Attempting to enqueue into a completed log");

            logicalAddress = allocator.TryAllocateRetryNow(allocatedLength);

            if (logicalAddress == 0)
            {
                epoch.Suspend();
                if (cannedException != null) throw cannedException;
                return false;
            }

            var physicalAddress = allocator.GetPhysicalAddress(logicalAddress);
            foreach (var entry in entries)
            {
                var length = entry.SerializedLength;
                entry.SerializeTo(new Span<byte>((void*)(headerSize + physicalAddress), length));
                SetHeader(length, (byte*)physicalAddress);
                physicalAddress += Align(length) + headerSize;
            }
            if (AutoRefreshSafeTailAddress) DoAutoRefreshSafeTailAddress();
            epoch.Suspend();
            if (AutoCommit) Commit();
            return true;
        }

        /// <summary>
        /// Try to enqueue entry to log (in memory). If it returns true, we are
        /// done. If it returns false, we need to retry.
        /// </summary>
        /// <param name="entry">Entry to be enqueued to log</param>
        /// <param name="logicalAddress">Logical address of added entry</param>
        /// <returns>Whether the append succeeded</returns>
        public unsafe bool TryEnqueue(byte[] entry, out long logicalAddress)
        {
            logicalAddress = 0;
            var length = entry.Length;
            int allocatedLength = headerSize + Align(length);
            ValidateAllocatedLength(allocatedLength);

            epoch.Resume();

            if (commitNum == long.MaxValue) throw new FasterException("Attempting to enqueue into a completed log");

            logicalAddress = allocator.TryAllocateRetryNow(allocatedLength);
            if (logicalAddress == 0)
                if (logicalAddress == 0)
                {
                    epoch.Suspend();
                    if (cannedException != null) throw cannedException;
                    return false;
                }

            var physicalAddress = allocator.GetPhysicalAddress(logicalAddress);
            fixed (byte* bp = entry)
                Buffer.MemoryCopy(bp, (void*)(headerSize + physicalAddress), length, length);
            SetHeader(length, (byte*)physicalAddress);
            if (AutoRefreshSafeTailAddress) DoAutoRefreshSafeTailAddress();
            epoch.Suspend();
            if (AutoCommit) Commit();
            return true;
        }

        /// <summary>
        /// Try to enqueue raw pre-formatted bytes with headers to the log (in memory). If it returns true, we are
        /// done. If it returns false, we need to retry.
        /// </summary>
        /// <param name="entryBytes">Entry bytes to be enqueued to log</param>
        /// <param name="noCommit">Do not auto-commit</param>
        /// <param name="logicalAddress">Logical address of added entry</param>
        /// <returns>Whether the append succeeded</returns>
        public unsafe bool UnsafeTryEnqueueRaw(ReadOnlySpan<byte> entryBytes, bool noCommit, out long logicalAddress)
        {
            int length = entryBytes.Length;

            // Length should be pre-aligned
            Debug.Assert(length == Align(length));
            logicalAddress = 0;
            int allocatedLength = length;
            ValidateAllocatedLength(allocatedLength);

            epoch.Resume();

            if (commitNum == long.MaxValue) throw new FasterException("Attempting to enqueue into a completed log");

            logicalAddress = allocator.TryAllocateRetryNow(allocatedLength);
            if (logicalAddress == 0)
                if (logicalAddress == 0)
                {
                    epoch.Suspend();
                    if (cannedException != null) throw cannedException;
                    return false;
                }

            var physicalAddress = allocator.GetPhysicalAddress(logicalAddress);
            entryBytes.CopyTo(new Span<byte>((byte*)physicalAddress, length));
            if (AutoRefreshSafeTailAddress) DoAutoRefreshSafeTailAddress();
            epoch.Suspend();
            if (AutoCommit && !noCommit) Commit();
            return true;
        }

        /// <summary>
        /// Try to append entry to log. If it returns true, we are
        /// done. If it returns false, we need to retry.
        /// </summary>
        /// <param name="entry">Entry to be appended to log</param>
        /// <param name="logicalAddress">Logical address of added entry</param>
        /// <returns>Whether the append succeeded</returns>
        public unsafe bool TryEnqueue(ReadOnlySpan<byte> entry, out long logicalAddress)
        {
            logicalAddress = 0;
            var length = entry.Length;
            int allocatedLength = headerSize + Align(length);
            ValidateAllocatedLength(allocatedLength);

            epoch.Resume();

            if (commitNum == long.MaxValue) throw new FasterException("Attempting to enqueue into a completed log");

            logicalAddress = allocator.TryAllocateRetryNow(allocatedLength);
            if (logicalAddress == 0)
            {
                epoch.Suspend();
                if (cannedException != null) throw cannedException;
                return false;
            }

            var physicalAddress = allocator.GetPhysicalAddress(logicalAddress);
            fixed (byte* bp = &entry.GetPinnableReference())
                Buffer.MemoryCopy(bp, (void*)(headerSize + physicalAddress), length, length);
            SetHeader(length, (byte*)physicalAddress);
            if (AutoRefreshSafeTailAddress) DoAutoRefreshSafeTailAddress();
            epoch.Suspend();
            if (AutoCommit) Commit();
            return true;
        }

        /// <summary>
        /// Append a user-defined blittable struct header atomically to the log.
        /// </summary>
        /// <param name="userHeader"></param>
        /// <param name="logicalAddress">Logical address of added entry</param>
        public unsafe void Enqueue<THeader>(THeader userHeader, out long logicalAddress)
            where THeader : unmanaged
        {
            logicalAddress = 0;
            var length = sizeof(THeader);
            int allocatedLength = headerSize + Align(length);
            ValidateAllocatedLength(allocatedLength);

            epoch.Resume();

            logicalAddress = AllocateBlock(allocatedLength);

            var physicalAddress = (byte*)allocator.GetPhysicalAddress(logicalAddress);
            *(THeader*)(physicalAddress + headerSize) = userHeader;
            SetHeader(length, physicalAddress);
            if (AutoRefreshSafeTailAddress) DoAutoRefreshSafeTailAddress();
            epoch.Suspend();
            if (AutoCommit) Commit();
        }

        /// <summary>
        /// Append a user-defined blittable struct header and one SpanByte entry atomically to the log.
        /// </summary>
        /// <param name="userHeader"></param>
        /// <param name="item"></param>
        /// <param name="logicalAddress">Logical address of added entry</param>
        public unsafe void Enqueue<THeader>(THeader userHeader, ref SpanByte item, out long logicalAddress)
            where THeader : unmanaged
        {
            logicalAddress = 0;
            var length = sizeof(THeader) + item.TotalSize;
            int allocatedLength = headerSize + Align(length);
            ValidateAllocatedLength(allocatedLength);

            epoch.Resume();

            logicalAddress = AllocateBlock(allocatedLength);

            var physicalAddress = (byte*)allocator.GetPhysicalAddress(logicalAddress);
            *(THeader*)(physicalAddress + headerSize) = userHeader;
            item.CopyTo(physicalAddress + headerSize + sizeof(THeader));
            SetHeader(length, physicalAddress);
            if (AutoRefreshSafeTailAddress) DoAutoRefreshSafeTailAddress();
            epoch.Suspend();
            if (AutoCommit) Commit();
        }

        /// <summary>
        /// Append a user-defined blittable struct header and two SpanByte entries entries atomically to the log.
        /// </summary>
        /// <param name="userHeader"></param>
        /// <param name="item1"></param>
        /// <param name="item2"></param>
        /// <param name="logicalAddress">Logical address of added entry</param>
        public unsafe void Enqueue<THeader>(THeader userHeader, ref SpanByte item1, ref SpanByte item2, out long logicalAddress)
            where THeader : unmanaged
        {
            logicalAddress = 0;
            var length = sizeof(THeader) + item1.TotalSize + item2.TotalSize;
            int allocatedLength = headerSize + Align(length);
            ValidateAllocatedLength(allocatedLength);

            epoch.Resume();

            logicalAddress = AllocateBlock(allocatedLength);

            var physicalAddress = (byte*)allocator.GetPhysicalAddress(logicalAddress);
            *(THeader*)(physicalAddress + headerSize) = userHeader;
            item1.CopyTo(physicalAddress + headerSize + sizeof(THeader));
            item2.CopyTo(physicalAddress + headerSize + sizeof(THeader) + item1.TotalSize);
            SetHeader(length, physicalAddress);
            if (AutoRefreshSafeTailAddress) DoAutoRefreshSafeTailAddress();
            epoch.Suspend();
            if (AutoCommit) Commit();
        }

        /// <summary>
        /// Append a user-defined blittable struct header and three SpanByte entries entries atomically to the log.
        /// </summary>
        /// <param name="userHeader"></param>
        /// <param name="item1"></param>
        /// <param name="item2"></param>
        /// <param name="item3"></param>
        /// <param name="logicalAddress">Logical address of added entry</param>
        public unsafe void Enqueue<THeader>(THeader userHeader, ref SpanByte item1, ref SpanByte item2, ref SpanByte item3, out long logicalAddress)
            where THeader : unmanaged
        {
            logicalAddress = 0;
            var length = sizeof(THeader) + item1.TotalSize + item2.TotalSize + item3.TotalSize;
            int allocatedLength = headerSize + Align(length);
            ValidateAllocatedLength(allocatedLength);

            epoch.Resume();

            logicalAddress = AllocateBlock(allocatedLength);

            var physicalAddress = (byte*)allocator.GetPhysicalAddress(logicalAddress);
            *(THeader*)(physicalAddress + headerSize) = userHeader;
            item1.CopyTo(physicalAddress + headerSize + sizeof(THeader));
            item2.CopyTo(physicalAddress + headerSize + sizeof(THeader) + item1.TotalSize);
            item3.CopyTo(physicalAddress + headerSize + sizeof(THeader) + item1.TotalSize + item2.TotalSize);
            SetHeader(length, physicalAddress);
            if (AutoRefreshSafeTailAddress) DoAutoRefreshSafeTailAddress();
            epoch.Suspend();
            if (AutoCommit) Commit();
        }

        /// <summary>
        /// Append a user-defined header byte and a SpanByte entry atomically to the log.
        /// </summary>
        /// <param name="userHeader"></param>
        /// <param name="item"></param>
        /// <param name="logicalAddress">Logical address of added entry</param>
        public unsafe void Enqueue(byte userHeader, ref SpanByte item, out long logicalAddress)
        {
            logicalAddress = 0;
            var length = sizeof(byte) + item.TotalSize;
            int allocatedLength = headerSize + Align(length);
            ValidateAllocatedLength(allocatedLength);

            epoch.Resume();

            logicalAddress = AllocateBlock(allocatedLength);

            var physicalAddress = (byte*)allocator.GetPhysicalAddress(logicalAddress);
            *physicalAddress = userHeader;
            item.CopyTo(physicalAddress + sizeof(byte));
            SetHeader(length, physicalAddress);
            if (AutoRefreshSafeTailAddress) DoAutoRefreshSafeTailAddress();
            epoch.Suspend();
            if (AutoCommit) Commit();
        }

        [MethodImpl(MethodImplOptions.AggressiveInlining)]
        private long AllocateBlock(int recordSize)
        {
            while (true)
            {
                var flushEvent = allocator.FlushEvent;
                var logicalAddress = allocator.TryAllocate(recordSize);
                if (logicalAddress > 0)
                    return logicalAddress;

                if (logicalAddress == 0)
                {
                    epoch.Suspend();
                    if (cannedException != null) throw cannedException;
                    try
                    {
                        flushEvent.Wait();
                    }
                    finally
                    {
                        epoch.Resume();
                    }
                }

                // logicalAddress is < 0 so we do not expect flushEvent to be signaled; refresh the epoch and retry now
                allocator.TryComplete();
                epoch.ProtectAndDrain();
                Thread.Yield();
            }
        }

        /// <summary>
        /// Try to append a user-defined blittable struct header and two SpanByte entries entries atomically to the log.
        /// If it returns true, we are done. If it returns false, we need to retry.
        /// </summary>
        /// <param name="userHeader"></param>
        /// <param name="item1"></param>
        /// <param name="item2"></param>
        /// <param name="logicalAddress">Logical address of added entry</param>
        /// <returns>Whether the append succeeded</returns>
        public unsafe bool TryEnqueue<THeader>(THeader userHeader, ref SpanByte item1, ref SpanByte item2, out long logicalAddress)
            where THeader : unmanaged
        {
            logicalAddress = 0;
            var length = sizeof(THeader) + item1.TotalSize + item2.TotalSize;
            int allocatedLength = headerSize + Align(length);
            ValidateAllocatedLength(allocatedLength);

            epoch.Resume();

            logicalAddress = allocator.TryAllocateRetryNow(allocatedLength);
            if (logicalAddress == 0)
            {
                epoch.Suspend();
                if (cannedException != null) throw cannedException;
                return false;
            }

            var physicalAddress = (byte*)allocator.GetPhysicalAddress(logicalAddress);
            *(THeader*)(physicalAddress + headerSize) = userHeader;
            item1.CopyTo(physicalAddress + headerSize + sizeof(THeader));
            item2.CopyTo(physicalAddress + headerSize + sizeof(THeader) + item1.TotalSize);
            SetHeader(length, physicalAddress);
            if (AutoRefreshSafeTailAddress) DoAutoRefreshSafeTailAddress();
            epoch.Suspend();
            if (AutoCommit) Commit();
            return true;
        }

        /// <summary>
        /// Try to append a user-defined blittable struct header and three SpanByte entries entries atomically to the log.
        /// If it returns true, we are done. If it returns false, we need to retry.
        /// </summary>
        /// <param name="userHeader"></param>
        /// <param name="item1"></param>
        /// <param name="item2"></param>
        /// <param name="item3"></param>
        /// <param name="logicalAddress">Logical address of added entry</param>
        /// <returns>Whether the append succeeded</returns>
        public unsafe bool TryEnqueue<THeader>(THeader userHeader, ref SpanByte item1, ref SpanByte item2, ref SpanByte item3, out long logicalAddress)
            where THeader : unmanaged
        {
            logicalAddress = 0;
            var length = sizeof(THeader) + item1.TotalSize + item2.TotalSize + item3.TotalSize;
            int allocatedLength = headerSize + Align(length);
            ValidateAllocatedLength(allocatedLength);

            epoch.Resume();

            logicalAddress = allocator.TryAllocateRetryNow(allocatedLength);
            if (logicalAddress == 0)
            {
                epoch.Suspend();
                if (cannedException != null) throw cannedException;
                return false;
            }

            var physicalAddress = (byte*)allocator.GetPhysicalAddress(logicalAddress);
            *(THeader*)(physicalAddress + headerSize) = userHeader;
            item1.CopyTo(physicalAddress + headerSize + sizeof(THeader));
            item2.CopyTo(physicalAddress + headerSize + sizeof(THeader) + item1.TotalSize);
            item3.CopyTo(physicalAddress + headerSize + sizeof(THeader) + item1.TotalSize + item2.TotalSize);
            SetHeader(length, physicalAddress);
            if (AutoRefreshSafeTailAddress) DoAutoRefreshSafeTailAddress();
            epoch.Suspend();
            if (AutoCommit) Commit();
            return true;
        }

        /// <summary>
        /// Try to append a user-defined header byte and a SpanByte entry atomically to the log. If it returns true, we are
        /// done. If it returns false, we need to retry.
        /// </summary>
        /// <param name="userHeader"></param>
        /// <param name="item"></param>
        /// <param name="logicalAddress">Logical address of added entry</param>
        /// <returns>Whether the append succeeded</returns>
        public unsafe bool TryEnqueue(byte userHeader, ref SpanByte item, out long logicalAddress)
        {
            logicalAddress = 0;
            var length = sizeof(byte) + item.TotalSize;
            int allocatedLength = headerSize + Align(length);
            ValidateAllocatedLength(allocatedLength);

            epoch.Resume();

            logicalAddress = allocator.TryAllocateRetryNow(allocatedLength);
            if (logicalAddress == 0)
            {
                epoch.Suspend();
                if (cannedException != null) throw cannedException;
                return false;
            }

            var physicalAddress = (byte*)allocator.GetPhysicalAddress(logicalAddress);
            *physicalAddress = userHeader;
            item.CopyTo(physicalAddress + sizeof(byte));
            SetHeader(length, physicalAddress);
            if (AutoRefreshSafeTailAddress) DoAutoRefreshSafeTailAddress();
            epoch.Suspend();
            if (AutoCommit) Commit();
            return true;
        }

        /// <summary>
        /// Try to enqueue batch of entries as a single atomic unit (to memory). Entire 
        /// batch needs to fit on one log page.
        /// </summary>
        /// <param name="readOnlySpanBatch">Batch to be appended to log</param>
        /// <param name="logicalAddress">Logical address of first added entry</param>
        /// <returns>Whether the append succeeded</returns>
        public bool TryEnqueue(IReadOnlySpanBatch readOnlySpanBatch, out long logicalAddress)
        {
            return TryAppend(readOnlySpanBatch, out logicalAddress, out _);
        }
        #endregion

        #region EnqueueAsync
        /// <summary>
        /// Enqueue entry to log in memory (async) - completes after entry is 
        /// appended to memory, NOT committed to storage.
        /// </summary>
        /// <param name="entry">Entry to enqueue</param>
        /// <param name="token">Cancellation token</param>
        /// <returns></returns>
        public ValueTask<long> EnqueueAsync(byte[] entry, CancellationToken token = default)
        {
            token.ThrowIfCancellationRequested();
            if (TryEnqueue(entry, out long logicalAddress))
                return new ValueTask<long>(logicalAddress);

            return SlowEnqueueAsync(this, entry, token);
        }

        private static async ValueTask<long> SlowEnqueueAsync(FasterLog @this, byte[] entry, CancellationToken token)
        {
            long logicalAddress;
            while (true)
            {
                var flushEvent = @this.FlushEvent;
                if (@this.TryEnqueue(entry, out logicalAddress))
                    break;
                // Wait for *some* flush - failure can be ignored except if the token was signaled (which the caller should handle correctly)
                try
                {
                    await flushEvent.WaitAsync(token).ConfigureAwait(false);
                }
                catch when (!token.IsCancellationRequested) { }
            }

            return logicalAddress;
        }

        /// <summary>
        /// Enqueue entry to log in memory (async) - completes after entry is 
        /// appended to memory, NOT committed to storage.
        /// </summary>
        /// <param name="entry">Entry to enqueue</param>
        /// <param name="token">Cancellation token</param>
        /// <returns></returns>
        public ValueTask<long> EnqueueAsync(ReadOnlyMemory<byte> entry, CancellationToken token = default)
        {
            token.ThrowIfCancellationRequested();
            if (TryEnqueue(entry.Span, out long logicalAddress))
                return new ValueTask<long>(logicalAddress);

            return SlowEnqueueAsync(this, entry, token);
        }

        private static async ValueTask<long> SlowEnqueueAsync(FasterLog @this, ReadOnlyMemory<byte> entry, CancellationToken token)
        {
            long logicalAddress;
            while (true)
            {
                var flushEvent = @this.FlushEvent;
                if (@this.TryEnqueue(entry.Span, out logicalAddress))
                    break;
                // Wait for *some* flush - failure can be ignored except if the token was signaled (which the caller should handle correctly)
                try
                {
                    await flushEvent.WaitAsync(token).ConfigureAwait(false);
                }
                catch when (!token.IsCancellationRequested) { }
            }

            return logicalAddress;
        }

        /// <summary>
        /// Enqueue batch of entries to log in memory (async) - completes after entry is 
        /// appended to memory, NOT committed to storage.
        /// </summary>
        /// <param name="readOnlySpanBatch">Batch to enqueue</param>
        /// <param name="token">Cancellation token</param>
        /// <returns></returns>
        public ValueTask<long> EnqueueAsync(IReadOnlySpanBatch readOnlySpanBatch, CancellationToken token = default)
        {
            token.ThrowIfCancellationRequested();
            if (TryEnqueue(readOnlySpanBatch, out long address))
                return new ValueTask<long>(address);

            return SlowEnqueueAsync(this, readOnlySpanBatch, token);
        }

        private static async ValueTask<long> SlowEnqueueAsync(FasterLog @this, IReadOnlySpanBatch readOnlySpanBatch, CancellationToken token)
        {
            long logicalAddress;
            while (true)
            {
                var flushEvent = @this.FlushEvent;
                if (@this.TryEnqueue(readOnlySpanBatch, out logicalAddress))
                    break;
                // Wait for *some* flush - failure can be ignored except if the token was signaled (which the caller should handle correctly)
                try
                {
                    await flushEvent.WaitAsync(token).ConfigureAwait(false);
                }
                catch when (!token.IsCancellationRequested) { }
            }

            return logicalAddress;
        }

        /// <summary>
        /// Enqueue entry to log in memory (async) - completes after entry is 
        /// appended to memory, NOT committed to storage.
        /// </summary>
        /// <param name="entry">Entry to enqueue</param>
        /// <param name="token">Cancellation token</param>
        /// <typeparam name="T">type of entry</typeparam>
        /// <returns>Logical address of added entry</returns>
        public ValueTask<long> EnqueueAsync<T>(T entry, CancellationToken token = default) where T : ILogEnqueueEntry
        {
            token.ThrowIfCancellationRequested();
            if (TryEnqueue(entry, out long logicalAddress))
                return new ValueTask<long>(logicalAddress);

            return SlowEnqueueAsync(this, entry, token);
        }

        private static async ValueTask<long> SlowEnqueueAsync<T>(FasterLog @this, T entry, CancellationToken token)
            where T : ILogEnqueueEntry
        {
            long logicalAddress;
            while (true)
            {
                var flushEvent = @this.FlushEvent;
                if (@this.TryEnqueue(entry, out logicalAddress))
                    break;
                // Wait for *some* flush - failure can be ignored except if the token was signaled (which the caller should handle correctly)
                try
                {
                    await flushEvent.WaitAsync(token).ConfigureAwait(false);
                }
                catch when (!token.IsCancellationRequested) { }
            }

            return logicalAddress;
        }

        /// <summary>
        /// Enqueue batch of entries to log in memory (async) - completes after entry is 
        /// appended to memory, NOT committed to storage.
        /// </summary>
        /// <param name="entries">Entry to enqueue</param>
        /// <param name="token">Cancellation token</param>
        /// <typeparam name="T">type of entry</typeparam>
        /// <returns>Logical address of first added entry</returns>
        public ValueTask<long> EnqueueAsync<T>(IEnumerable<T> entries, CancellationToken token = default) where T : ILogEnqueueEntry
        {
            token.ThrowIfCancellationRequested();
            if (TryEnqueue(entries, out long logicalAddress))
                return new ValueTask<long>(logicalAddress);

            return SlowEnqueueAsync(this, entries, token);
        }

        private static async ValueTask<long> SlowEnqueueAsync<T>(FasterLog @this, IEnumerable<T> entry, CancellationToken token)
            where T : ILogEnqueueEntry
        {
            long logicalAddress;
            while (true)
            {
                var flushEvent = @this.FlushEvent;
                if (@this.TryEnqueue(entry, out logicalAddress))
                    break;
                // Wait for *some* flush - failure can be ignored except if the token was signaled (which the caller should handle correctly)
                try
                {
                    await flushEvent.WaitAsync(token).ConfigureAwait(false);
                }
                catch when (!token.IsCancellationRequested) { }
            }

            return logicalAddress;
        }
        #endregion

        #region WaitForCommit and WaitForCommitAsync

        /// <summary>
        /// Spin-wait until specified address (or tail) and commit num (or latest), to commit to 
        /// storage. Does NOT itself issue a commit, just waits for commit. So you should 
        /// ensure that someone else causes the commit to happen.
        /// </summary>
        /// <param name="untilAddress">Address until which we should wait for commit, default 0 for tail of log</param>
        /// <param name ="commitNum">CommitNum until which we should wait for commit, default -1 for latest as of now</param>
        /// <returns></returns>
        public void WaitForCommit(long untilAddress = 0, long commitNum = -1)
        {
            if (untilAddress == 0) untilAddress = TailAddress;
            if (commitNum == -1) commitNum = this.commitNum;

            while (commitNum > persistedCommitNum || untilAddress > CommittedUntilAddress)
            {
                if (cannedException != null) throw cannedException;
                Thread.Yield();
            }
        }

        /// <summary>
        /// Wait until specified address (or tail) and commit num (or latest), to commit to 
        /// storage. Does NOT itself issue a commit, just waits for commit. So you should 
        /// ensure that someone else causes the commit to happen.
        /// </summary>
        /// <param name="untilAddress">Address until which we should wait for commit, default 0 for tail of log</param>
        /// <param name ="commitNum">CommitNum until which we should wait for commit, default -1 for latest as of now</param>
        /// <param name="token">Cancellation token</param>
        /// <returns></returns>
        public async ValueTask WaitForCommitAsync(long untilAddress = 0, long commitNum = -1, CancellationToken token = default)
        {
            token.ThrowIfCancellationRequested();
            var task = CommitTask;
            var tailAddress = untilAddress;
            if (tailAddress == 0) tailAddress = allocator.GetTailAddress();

            if (commitNum == -1) commitNum = this.commitNum;
            while (CommittedUntilAddress < tailAddress || persistedCommitNum < commitNum)
            {
                var linkedCommitInfo = await task.WithCancellationAsync(token).ConfigureAwait(false);
                task = linkedCommitInfo.NextTask;
            }
        }
        #endregion

        #region Commit and CommitAsync

        /// <summary>
        /// Issue commit request for log (until tail)
        /// </summary>
        /// <param name="spinWait">If true, spin-wait until commit completes. Otherwise, issue commit and return immediately.</param>
        /// <returns> whether there is anything to commit. </returns>

        public void Commit(bool spinWait = false)
        {
            // Take a lower-bound of the content of this commit in case our request is filtered but we need to spin
            var tail = TailAddress;
            var lastCommit = commitNum;

            var success = CommitInternal(out var actualTail, out var actualCommitNum, true, null, -1, null);
            if (!spinWait) return;
            if (success)
                WaitForCommit(actualTail, actualCommitNum);
            else
                // Still need to imitate semantics to spin until all previous enqueues are committed when commit has been filtered  
                WaitForCommit(tail, lastCommit);
        }

        /// <summary>
        /// Issue a strong commit request for log (until tail) with the given commitNum. Strong commits bypass commit policies
        /// and will never be compressed with other concurrent commit requests.
        /// </summary>
        /// <param name="commitTail">The tail committed by this call</param>
        /// <param name="actualCommitNum">
        /// A unique, monotonically increasing identifier for the commit that can be used to recover to exactly this commit
        /// </param>
        /// <param name="spinWait">If true, spin-wait until commit completes. Otherwise, issue commit and return immediately</param>
        /// <param name="cookie">
        /// A custom piece of metadata to be associated with this commit. If commit is successful, any recovery from
        /// this commit will recover the cookie in RecoveredCookie field. Note that cookies are not stored by FasterLog
        /// itself, so the user is responsible for tracking cookie content and supplying it to every commit call if needed
        /// </param>
        /// <param name="proposedCommitNum">
        /// Proposal for the identifier to use for this commit, or -1 if the system should pick one. If supplied with
        /// a non -1 value, commit is guaranteed to have the supplied identifier if commit call is successful
        /// </param>
        /// <param name="callback"> callback function that will be invoked when strong commit is persistent </param>
        /// <returns>Whether commit is successful </returns>
        public bool CommitStrongly(out long commitTail, out long actualCommitNum, bool spinWait = false, byte[] cookie = null, long proposedCommitNum = -1, Action callback = null)
        {
            if (!CommitInternal(out commitTail, out actualCommitNum, false, cookie, proposedCommitNum, callback))
                return false;
            if (spinWait)
                WaitForCommit(commitTail, actualCommitNum);
            return true;
        }

        /// <summary>
        /// Async commit log (until tail), completes only when we 
        /// complete the commit. Throws exception if this or any 
        /// ongoing commit fails.
        /// </summary>
        /// <returns></returns>
        public async ValueTask CommitAsync(CancellationToken token = default)
        {
            token.ThrowIfCancellationRequested();

            // Take a lower-bound of the content of this commit in case our request is filtered but we need to wait
            var tail = TailAddress;
            var lastCommit = commitNum;

            var task = CommitTask;
            var success = CommitInternal(out var actualTail, out var actualCommitNum, true, null, -1, null);

            if (success)
            {
                while (CommittedUntilAddress < actualTail || persistedCommitNum < actualCommitNum)
                {
                    var linkedCommitInfo = await task.WithCancellationAsync(token).ConfigureAwait(false);
                    task = linkedCommitInfo.NextTask;
                }
            }
            else
            {
                while (CommittedUntilAddress < tail || persistedCommitNum < lastCommit)
                {
                    var linkedCommitInfo = await task.WithCancellationAsync(token).ConfigureAwait(false);
                    task = linkedCommitInfo.NextTask;
                }
            }
        }

        /// <summary>
        /// Async commit log (until tail), completes only when we 
        /// complete the commit. Throws exception if any commit
        /// from prevCommitTask to current fails.
        /// </summary>
        /// <returns></returns>
        public async ValueTask<Task<LinkedCommitInfo>> CommitAsync(Task<LinkedCommitInfo> prevCommitTask, CancellationToken token = default)
        {
            token.ThrowIfCancellationRequested();

            // Take a lower-bound of the content of this commit in case our request is filtered but we need to spin
            var tail = TailAddress;
            var lastCommit = commitNum;

            if (prevCommitTask == null) prevCommitTask = CommitTask;

            var success = CommitInternal(out var actualTail, out var actualCommitNum, true, null, -1, null);


            if (success)
            {
                while (CommittedUntilAddress < actualTail || persistedCommitNum < actualCommitNum)
                {
                    var linkedCommitInfo = await prevCommitTask.WithCancellationAsync(token).ConfigureAwait(false);
                    if (linkedCommitInfo.CommitInfo.UntilAddress < actualTail || persistedCommitNum < actualCommitNum)
                        prevCommitTask = linkedCommitInfo.NextTask;
                    else
                        return linkedCommitInfo.NextTask;
                }
            }
            else
            {
                while (CommittedUntilAddress < tail || persistedCommitNum < lastCommit)
                {
                    var linkedCommitInfo = await prevCommitTask.WithCancellationAsync(token).ConfigureAwait(false);
                    if (linkedCommitInfo.CommitInfo.UntilAddress < actualTail || persistedCommitNum < actualCommitNum)
                        prevCommitTask = linkedCommitInfo.NextTask;
                    else
                        return linkedCommitInfo.NextTask;
                }
            }

            return prevCommitTask;
        }

        /// <summary>
        /// Issue commit request for log (until tail) with the given commitNum
        /// </summary>
        /// <param name="cookie">
        /// A custom piece of metadata to be associated with this commit. If commit is successful, any recovery from
        /// this commit will recover the cookie in RecoveredCookie field. Note that cookies are not stored by FasterLog
        /// itself, so the user is responsible for tracking cookie content and supplying it to every commit call if needed
        /// </param>
        /// <param name="proposedCommitNum">
        /// Proposal for the identifier to use for this commit, or -1 if the system should pick one. If supplied with
        /// a non -1 value, commit is guaranteed to have the supplied identifier if commit call is successful
        /// </param>
        /// <param name="token">Cancellation token</param>
        /// <returns>Whether commit is successful, commit tail, and actual commit number</returns>
        public async ValueTask<(bool success, long commitTail, long actualCommitNum)> CommitStronglyAsync(byte[] cookie = null, long proposedCommitNum = -1, CancellationToken token = default)
        {
            token.ThrowIfCancellationRequested();
            var task = CommitTask;
            if (!CommitInternal(out var commitTail, out var actualCommitNum, false, cookie, proposedCommitNum, null))
                return (false, commitTail, actualCommitNum);

            while (CommittedUntilAddress < commitTail || persistedCommitNum < actualCommitNum)
            {
                var linkedCommitInfo = await task.WithCancellationAsync(token).ConfigureAwait(false);
                task = linkedCommitInfo.NextTask;
            }

            return (true, commitTail, actualCommitNum);
        }
        #endregion

        #region EnqueueAndWaitForCommit

        /// <summary>
        /// Append entry to log - spin-waits until entry is committed to storage.
        /// Does NOT itself issue flush!
        /// </summary>
        /// <param name="entry"></param>
        /// <returns></returns>
        public long EnqueueAndWaitForCommit(byte[] entry)
        {
            long logicalAddress;
            while (!TryEnqueue(entry, out logicalAddress))
                Thread.Yield();
            WaitForCommit(logicalAddress + 1);
            return logicalAddress;
        }

        /// <summary>
        /// Append entry to log - spin-waits until entry is committed to storage.
        /// Does NOT itself issue flush!
        /// </summary>
        /// <param name="entry"></param>
        /// <returns></returns>
        public long EnqueueAndWaitForCommit(ReadOnlySpan<byte> entry)
        {
            long logicalAddress;
            while (!TryEnqueue(entry, out logicalAddress))
                Thread.Yield();
            WaitForCommit(logicalAddress + 1);
            return logicalAddress;
        }

        /// <summary>
        /// Append batch of entries to log - spin-waits until entry is committed to storage.
        /// Does NOT itself issue flush!
        /// </summary>
        /// <param name="readOnlySpanBatch"></param>
        /// <returns></returns>
        public long EnqueueAndWaitForCommit(IReadOnlySpanBatch readOnlySpanBatch)
        {
            long logicalAddress;
            while (!TryEnqueue(readOnlySpanBatch, out logicalAddress))
                Thread.Yield();
            WaitForCommit(logicalAddress + 1);
            return logicalAddress;
        }

        /// <summary>
        /// Append entry to log - spin-waits until entry is committed to storage.
        /// Does NOT itself issue flush!
        /// </summary>
        /// <param name="entry">Entry to be enqueued to log</param>
        /// <typeparam name="T">type of entry</typeparam>
        /// <returns>Logical address of added entry</returns>
        public long EnqueueAndWaitForCommit<T>(T entry) where T : ILogEnqueueEntry
        {
            long logicalAddress;
            while (!TryEnqueue(entry, out logicalAddress))
                Thread.Yield();
            WaitForCommit(logicalAddress + 1);
            return logicalAddress;
        }

        /// <summary>
        /// Append entry to log - spin-waits until entry is committed to storage.
        /// Does NOT itself issue flush!
        /// </summary>
        /// <param name="entries">Entries to be enqueued to log</param>
        /// <typeparam name="T">type of entry</typeparam>
        /// <returns>Logical address of first added entry</returns>
        public long EnqueueAndWaitForCommit<T>(IEnumerable<T> entries) where T : ILogEnqueueEntry
        {
            long logicalAddress;
            while (!TryEnqueue(entries, out logicalAddress))
                Thread.Yield();
            WaitForCommit(logicalAddress + 1);
            return logicalAddress;
        }

        #endregion

        #region EnqueueAndWaitForCommitAsync

        /// <summary>
        /// Append entry to log (async) - completes after entry is committed to storage.
        /// Does NOT itself issue flush!
        /// </summary>
        /// <param name="entry">Entry to enqueue</param>
        /// <param name="token">Cancellation token</param>
        /// <returns></returns>
        public async ValueTask<long> EnqueueAndWaitForCommitAsync(byte[] entry, CancellationToken token = default)
        {
            token.ThrowIfCancellationRequested();
            long logicalAddress;
            CompletionEvent flushEvent;
            Task<LinkedCommitInfo> commitTask;

            // Phase 1: wait for commit to memory
            while (true)
            {
                flushEvent = FlushEvent;
                commitTask = CommitTask;
                if (TryEnqueue(entry, out logicalAddress))
                    break;
                try
                {
                    await flushEvent.WaitAsync(token).ConfigureAwait(false);
                }
                catch when (!token.IsCancellationRequested) { }
            }

            // Phase 2: wait for commit/flush to storage
            // Since the task object was read before enqueueing, there is no need for the CommittedUntilAddress >= logicalAddress check like in WaitForCommit
            while (true)
            {
                LinkedCommitInfo linkedCommitInfo;
                try
                {
                    linkedCommitInfo = await commitTask.WithCancellationAsync(token).ConfigureAwait(false);
                }
                catch (CommitFailureException e)
                {
                    linkedCommitInfo = e.LinkedCommitInfo;
                    if (logicalAddress >= linkedCommitInfo.CommitInfo.FromAddress && logicalAddress < linkedCommitInfo.CommitInfo.UntilAddress)
                        throw;
                }
                if (linkedCommitInfo.CommitInfo.UntilAddress < logicalAddress + 1)
                    commitTask = linkedCommitInfo.NextTask;
                else
                    break;
            }

            return logicalAddress;
        }

        /// <summary>
        /// Append entry to log (async) - completes after entry is committed to storage.
        /// Does NOT itself issue flush!
        /// </summary>
        /// <param name="entry">Entry to enqueue</param>
        /// <param name="token">Cancellation token</param>
        /// <returns></returns>
        public async ValueTask<long> EnqueueAndWaitForCommitAsync(ReadOnlyMemory<byte> entry, CancellationToken token = default)
        {
            token.ThrowIfCancellationRequested();
            long logicalAddress;
            CompletionEvent flushEvent;
            Task<LinkedCommitInfo> commitTask;

            // Phase 1: wait for commit to memory
            while (true)
            {
                flushEvent = FlushEvent;
                commitTask = CommitTask;
                if (TryEnqueue(entry.Span, out logicalAddress))
                    break;
                try
                {
                    await flushEvent.WaitAsync(token).ConfigureAwait(false);
                }
                catch when (!token.IsCancellationRequested) { }
            }

            // Phase 2: wait for commit/flush to storage
            // Since the task object was read before enqueueing, there is no need for the CommittedUntilAddress >= logicalAddress check like in WaitForCommit
            while (true)
            {
                LinkedCommitInfo linkedCommitInfo;
                try
                {
                    linkedCommitInfo = await commitTask.WithCancellationAsync(token).ConfigureAwait(false);
                }
                catch (CommitFailureException e)
                {
                    linkedCommitInfo = e.LinkedCommitInfo;
                    if (logicalAddress >= linkedCommitInfo.CommitInfo.FromAddress && logicalAddress < linkedCommitInfo.CommitInfo.UntilAddress)
                        throw;
                }
                if (linkedCommitInfo.CommitInfo.UntilAddress < logicalAddress + 1)
                    commitTask = linkedCommitInfo.NextTask;
                else
                    break;
            }

            return logicalAddress;
        }

        /// <summary>
        /// Append batch of entries to log (async) - completes after batch is committed to storage.
        /// Does NOT itself issue flush!
        /// </summary>
        /// <param name="readOnlySpanBatch"></param>
        /// <param name="token">Cancellation token</param>
        /// <returns></returns>
        public async ValueTask<long> EnqueueAndWaitForCommitAsync(IReadOnlySpanBatch readOnlySpanBatch, CancellationToken token = default)
        {
            token.ThrowIfCancellationRequested();
            long logicalAddress;
            CompletionEvent flushEvent;
            Task<LinkedCommitInfo> commitTask;

            // Phase 1: wait for commit to memory
            while (true)
            {
                flushEvent = FlushEvent;
                commitTask = CommitTask;
                if (TryEnqueue(readOnlySpanBatch, out logicalAddress))
                    break;
                try
                {
                    await flushEvent.WaitAsync(token).ConfigureAwait(false);
                }
                catch when (!token.IsCancellationRequested) { }
            }

            // Phase 2: wait for commit/flush to storage
            // Since the task object was read before enqueueing, there is no need for the CommittedUntilAddress >= logicalAddress check like in WaitForCommit
            while (true)
            {
                LinkedCommitInfo linkedCommitInfo;
                try
                {
                    linkedCommitInfo = await commitTask.WithCancellationAsync(token).ConfigureAwait(false);
                }
                catch (CommitFailureException e)
                {
                    linkedCommitInfo = e.LinkedCommitInfo;
                    if (logicalAddress >= linkedCommitInfo.CommitInfo.FromAddress && logicalAddress < linkedCommitInfo.CommitInfo.UntilAddress)
                        throw;
                }
                if (linkedCommitInfo.CommitInfo.UntilAddress < logicalAddress + 1)
                    commitTask = linkedCommitInfo.NextTask;
                else
                    break;
            }

            return logicalAddress;
        }

        /// <summary>
        /// Append entry to log (async) - completes after entry is committed to storage.
        /// Does NOT itself issue flush!
        /// </summary>
        /// <param name="entry">Entry to enqueue</param>
        /// <param name="token">Cancellation token</param>
        /// <typeparam name="T">type of entry</typeparam>
        /// <returns>Logical address of added entry</returns>
        public async ValueTask<long> EnqueueAndWaitForCommitAsync<T>(T entry, CancellationToken token = default) where T : ILogEnqueueEntry
        {
            token.ThrowIfCancellationRequested();
            long logicalAddress;
            CompletionEvent flushEvent;
            Task<LinkedCommitInfo> commitTask;

            // Phase 1: wait for commit to memory
            while (true)
            {
                flushEvent = FlushEvent;
                commitTask = CommitTask;
                if (TryEnqueue(entry, out logicalAddress))
                    break;
                try
                {
                    await flushEvent.WaitAsync(token).ConfigureAwait(false);
                }
                catch when (!token.IsCancellationRequested) { }
            }

            // Phase 2: wait for commit/flush to storage
            // Since the task object was read before enqueueing, there is no need for the CommittedUntilAddress >= logicalAddress check like in WaitForCommit
            while (true)
            {
                LinkedCommitInfo linkedCommitInfo;
                try
                {
                    linkedCommitInfo = await commitTask.WithCancellationAsync(token).ConfigureAwait(false);
                }
                catch (CommitFailureException e)
                {
                    linkedCommitInfo = e.LinkedCommitInfo;
                    if (logicalAddress >= linkedCommitInfo.CommitInfo.FromAddress && logicalAddress < linkedCommitInfo.CommitInfo.UntilAddress)
                        throw;
                }
                if (linkedCommitInfo.CommitInfo.UntilAddress < logicalAddress + 1)
                    commitTask = linkedCommitInfo.NextTask;
                else
                    break;
            }

            return logicalAddress;
        }

        /// <summary>
        /// Append batch of entries to log (async) - completes after batch is committed to storage.
        /// Does NOT itself issue flush!
        /// </summary>
        /// <param name="entries"> entries to enqueue</param>
        /// <param name="token">Cancellation token</param>
        /// <typeparam name="T">type of entry</typeparam>
        /// <returns>Logical address of added entry</returns>
        public async ValueTask<long> EnqueueAndWaitForCommitAsync<T>(IEnumerable<T> entries,
            CancellationToken token = default) where T : ILogEnqueueEntry
        {
            token.ThrowIfCancellationRequested();
            long logicalAddress;
            CompletionEvent flushEvent;
            Task<LinkedCommitInfo> commitTask;

            // Phase 1: wait for commit to memory
            while (true)
            {
                flushEvent = FlushEvent;
                commitTask = CommitTask;
                if (TryEnqueue(entries, out logicalAddress))
                    break;
                try
                {
                    await flushEvent.WaitAsync(token).ConfigureAwait(false);
                }
                catch when (!token.IsCancellationRequested) { }
            }

            // Phase 2: wait for commit/flush to storage
            // Since the task object was read before enqueueing, there is no need for the CommittedUntilAddress >= logicalAddress check like in WaitForCommit
            while (true)
            {
                LinkedCommitInfo linkedCommitInfo;
                try
                {
                    linkedCommitInfo = await commitTask.WithCancellationAsync(token).ConfigureAwait(false);
                }
                catch (CommitFailureException e)
                {
                    linkedCommitInfo = e.LinkedCommitInfo;
                    if (logicalAddress >= linkedCommitInfo.CommitInfo.FromAddress && logicalAddress < linkedCommitInfo.CommitInfo.UntilAddress)
                        throw;
                }
                if (linkedCommitInfo.CommitInfo.UntilAddress < logicalAddress + 1)
                    commitTask = linkedCommitInfo.NextTask;
                else
                    break;
            }

            return logicalAddress;
        }
        #endregion

        /// <summary>
        /// Truncate the log until, but not including, untilAddress. **User should ensure
        /// that the provided address is a valid starting address for some record.** The
        /// truncation is not persisted until the next commit.
        /// </summary>
        /// <param name="untilAddress">Until address</param>
        public void TruncateUntil(long untilAddress)
        {
            Utility.MonotonicUpdate(ref beginAddress, untilAddress, out _);
        }

        /// <summary>
        /// Truncate the log until the start of the page corresponding to untilAddress. This is 
        /// safer than TruncateUntil, as page starts are always a valid truncation point. The
        /// truncation is not persisted until the next commit.
        /// </summary>
        /// <param name="untilAddress">Until address</param>
        public void TruncateUntilPageStart(long untilAddress)
        {
            Utility.MonotonicUpdate(ref beginAddress, untilAddress & ~allocator.PageSizeMask, out _);
        }

        /// <summary>
        /// Pull-based iterator interface for scanning FASTER log
        /// </summary>
        /// <param name="beginAddress">Begin address for scan.</param>
        /// <param name="endAddress">End address for scan (or long.MaxValue for tailing).</param>
        /// <param name="name">Name of iterator, if we need to persist/recover it (default null - do not persist).</param>
        /// <param name="recover">Whether to recover named iterator from latest commit (if exists). If false, iterator starts from beginAddress.</param>
        /// <param name="scanBufferingMode">Use single or double buffering</param>
        /// <param name="scanUncommitted">Whether we scan uncommitted data</param>
        /// <param name="logger"></param>
        /// <returns></returns>
        public FasterLogScanIterator Scan(long beginAddress, long endAddress, string name = null, bool recover = true, ScanBufferingMode scanBufferingMode = ScanBufferingMode.DoublePageBuffering, bool scanUncommitted = false, ILogger logger = null)
        {
            if (readOnlyMode)
            {
                scanBufferingMode = ScanBufferingMode.SinglePageBuffering;

                if (name != null)
                    throw new FasterException("Cannot use named iterators with read-only FasterLog");
                if (scanUncommitted)
                    throw new FasterException("Cannot use scanUncommitted with read-only FasterLog");
            }

            if (scanUncommitted && !AutoRefreshSafeTailAddress)
                throw new FasterException("Cannot use scanUncommitted without setting AutoRefreshSafeTailAddress to true in FasterLog settings");

            FasterLogScanIterator iter;
            if (recover && name != null && RecoveredIterators != null && RecoveredIterators.ContainsKey(name))
                iter = new FasterLogScanIterator(this, allocator, RecoveredIterators[name], endAddress, getMemory, scanBufferingMode, epoch, headerSize, name, scanUncommitted, logger: logger);
            else
                iter = new FasterLogScanIterator(this, allocator, beginAddress, endAddress, getMemory, scanBufferingMode, epoch, headerSize, name, scanUncommitted, logger: logger);

            if (name != null)
            {
                if (name.Length > 20)
                    throw new FasterException("Max length of iterator name is 20 characters");
                if (PersistedIterators.ContainsKey(name))
                    logger?.LogDebug("Iterator name exists, overwriting");
                PersistedIterators[name] = iter;
            }

            if (Interlocked.Increment(ref logRefCount) == 1)
                throw new FasterException("Cannot scan disposed log instance");
            return iter;
        }

        /// <summary>
        /// Random read record from log, at given address
        /// </summary>
        /// <param name="address">Logical address to read from</param>
        /// <param name="estimatedLength">Estimated length of entry, if known</param>
        /// <param name="token">Cancellation token</param>
        /// <returns></returns>
        public async ValueTask<(byte[], int)> ReadAsync(long address, int estimatedLength = 0, CancellationToken token = default)
        {
            token.ThrowIfCancellationRequested();
            epoch.Resume();
            if (address >= CommittedUntilAddress || address < BeginAddress)
            {
                epoch.Suspend();
                return default;
            }
            var ctx = new SimpleReadContext
            {
                logicalAddress = address,
                completedRead = new SemaphoreSlim(0)
            };
            unsafe
            {
                allocator.AsyncReadRecordToMemory(address, headerSize + estimatedLength, AsyncGetFromDiskCallback, ref ctx);
            }
            epoch.Suspend();
            await ctx.completedRead.WaitAsync(token).ConfigureAwait(false);
            return GetRecordAndFree(ctx.record);
        }

        /// <summary>
        /// Random read record from log as IMemoryOwner&lt;byte&gt;, at given address
        /// </summary>
        /// <param name="address">Logical address to read from</param>
        /// <param name="memoryPool">MemoryPool to rent the destination buffer from</param>
        /// <param name="estimatedLength">Estimated length of entry, if known</param>
        /// <param name="token">Cancellation token</param>
        /// <returns></returns>
        public async ValueTask<(IMemoryOwner<byte>, int)> ReadAsync(long address, MemoryPool<byte> memoryPool, int estimatedLength = 0, CancellationToken token = default)
        {
            token.ThrowIfCancellationRequested();
            epoch.Resume();
            if (address >= CommittedUntilAddress || address < BeginAddress)
            {
                epoch.Suspend();
                return default;
            }
            var ctx = new SimpleReadContext
            {
                logicalAddress = address,
                completedRead = new SemaphoreSlim(0)
            };
            unsafe
            {
                allocator.AsyncReadRecordToMemory(address, headerSize + estimatedLength, AsyncGetFromDiskCallback, ref ctx);
            }
            epoch.Suspend();
            await ctx.completedRead.WaitAsync(token).ConfigureAwait(false);
            return GetRecordAsMemoryOwnerAndFree(ctx.record, memoryPool);
        }

        /// <summary>
        /// Random read record from log, at given address
        /// </summary>
        /// <param name="address">Logical address to read from</param>
        /// <param name="token">Cancellation token</param>
        /// <returns></returns>
        public async ValueTask<int> ReadRecordLengthAsync(long address, CancellationToken token = default)
        {
            token.ThrowIfCancellationRequested();
            epoch.Resume();
            if (address >= CommittedUntilAddress || address < BeginAddress)
            {
                epoch.Suspend();
                return default;
            }
            var ctx = new SimpleReadContext
            {
                logicalAddress = address,
                completedRead = new SemaphoreSlim(0)
            };
            unsafe
            {
                allocator.AsyncReadRecordToMemory(address, headerSize, AsyncGetHeaderOnlyFromDiskCallback, ref ctx);
            }
            epoch.Suspend();
            await ctx.completedRead.WaitAsync(token).ConfigureAwait(false);
            return GetRecordLengthAndFree(ctx.record);
        }

        /// <summary>
        /// Initiate auto refresh safe tail address, called with epoch protection
        /// </summary>
        private void DoAutoRefreshSafeTailAddress()
        {
            if (_ongoingAutoRefreshSafeTailAddress == 0 && Interlocked.CompareExchange(ref _ongoingAutoRefreshSafeTailAddress, 1, 0) == 0)
                AutoRefreshSafeTailAddressRunner(false);
        }

        private void EpochProtectAutoRefreshSafeTailAddressRunner()
        {
            try
            {
                epoch.Resume();
                AutoRefreshSafeTailAddressRunner(false);
            }
            finally
            {
                epoch.Suspend();
            }
        }

        private void AutoRefreshSafeTailAddressRunner(bool recurse)
        {
            long tail = 0;
            do
            {
                tail = TailAddress;
                if (tail > SafeTailAddress)
                {
                    if (recurse)
                        Task.Run(EpochProtectAutoRefreshSafeTailAddressRunner);
                    else
                        epoch.BumpCurrentEpoch(() => AutoRefreshSafeTailAddressBumpCallback(tail));
                    return;
                }
                _ongoingAutoRefreshSafeTailAddress = 0;
            } while (tail > SafeTailAddress && _ongoingAutoRefreshSafeTailAddress == 0 && Interlocked.CompareExchange(ref _ongoingAutoRefreshSafeTailAddress, 1, 0) == 0);
        }

        private void AutoRefreshSafeTailAddressBumpCallback(long tailAddress)
        {
            if (Utility.MonotonicUpdate(ref SafeTailAddress, tailAddress, out _))
            {
                var tcs = refreshUncommittedTcs;
                if (tcs != null && Interlocked.CompareExchange(ref refreshUncommittedTcs, null, tcs) == tcs)
                    tcs.SetResult(Empty.Default);
            }
            AutoRefreshSafeTailAddressRunner(true);
        }


        [MethodImpl(MethodImplOptions.AggressiveInlining)]
        private static int Align(int length)
        {
            return (length + 3) & ~3;
        }

        /// <summary>
        /// Commit log
        /// </summary>
        private void CommitCallback(CommitInfo commitInfo)
        {
            // Using count is safe as a fast filtering mechanism to reduce number of invocations despite concurrency
            if (ongoingCommitRequests.Count == 0 && commitInfo.ErrorCode == 0) return;
            commitQueue.EnqueueAndTryWork(commitInfo, asTask: true);
        }

        private unsafe bool TryEnqueueCommitRecord(ref FasterLogRecoveryInfo info)
        {
            var entryBodySize = info.SerializedSize();

            int allocatedLength = headerSize + Align(entryBodySize);
            ValidateAllocatedLength(allocatedLength);

            epoch.Resume();

            var logicalAddress = allocator.TryAllocateRetryNow(allocatedLength);
            if (logicalAddress == 0)
            {
                epoch.Suspend();
                return false;
            }
            // Finish filling in all fields
            info.BeginAddress = BeginAddress;
            info.UntilAddress = logicalAddress + allocatedLength;

            var physicalAddress = allocator.GetPhysicalAddress(logicalAddress);

            var entryBody = info.ToByteArray();
            fixed (byte* bp = entryBody)
                Buffer.MemoryCopy(bp, (void*)(headerSize + physicalAddress), entryBody.Length, entryBody.Length);
            SetCommitRecordHeader(entryBody.Length, (byte*)physicalAddress);
            epoch.Suspend();
            // Return the commit tail
            return true;
        }

        private bool ShouldCommmitMetadata(ref FasterLogRecoveryInfo info)
        {
            return beginAddress > CommittedBeginAddress || IteratorsChanged(ref info) || info.Cookie != null;
        }

        private void CommitMetadataOnly(ref FasterLogRecoveryInfo info)
        {
            var fromAddress = CommittedUntilAddress > info.BeginAddress ? CommittedUntilAddress : info.BeginAddress;
            var untilAddress = FlushedUntilAddress > info.BeginAddress ? FlushedUntilAddress : info.BeginAddress;

            CommitCallback(new CommitInfo
            {
                FromAddress = fromAddress,
                UntilAddress = untilAddress,
                ErrorCode = 0,
            });
        }

        private void UpdateCommittedState(FasterLogRecoveryInfo recoveryInfo)
        {
            LastPersistedIterators = recoveryInfo.Iterators;
            CommittedBeginAddress = recoveryInfo.BeginAddress;
            CommittedUntilAddress = recoveryInfo.UntilAddress;
            recoveryInfo.CommitIterators(PersistedIterators);
            Utility.MonotonicUpdate(ref persistedCommitNum, recoveryInfo.CommitNum, out _);
        }

        private void WriteCommitMetadata(FasterLogRecoveryInfo recoveryInfo)
        {
            // TODO: can change to write this in separate thread for fast commit
            logCommitManager.Commit(recoveryInfo.BeginAddress, recoveryInfo.UntilAddress,
                recoveryInfo.ToByteArray(), recoveryInfo.CommitNum);
            // If not fast committing, set committed state as we commit metadata explicitly only after metadata commit
            if (!fastCommitMode)
                UpdateCommittedState(recoveryInfo);
            // Issue any potential physical deletes due to shifts in begin address
            if (allocator.BeginAddress < recoveryInfo.BeginAddress)
            {
                try
                {
                    epoch.Resume();
                    allocator.ShiftBeginAddress(recoveryInfo.BeginAddress, true);
                }
                finally
                {
                    epoch.Suspend();
                }
            }
        }

        private void SerialCommitCallbackWorker(CommitInfo commitInfo)
        {
            if (commitInfo.ErrorCode != 0)
            {
                var exception = new CommitFailureException(new LinkedCommitInfo { CommitInfo = commitInfo },
                    $"Commit of address range [{commitInfo.FromAddress}-{commitInfo.UntilAddress}] failed with error code {commitInfo.ErrorCode}");
                if (tolerateDeviceFailure)
                {
                    var oldCommitTcs = commitTcs;
                    commitTcs = new TaskCompletionSource<LinkedCommitInfo>(TaskCreationOptions.RunContinuationsAsynchronously);
                    oldCommitTcs.TrySetException(exception);
                    // Silently set flushed until past this range
                    Utility.MonotonicUpdate(ref allocator.FlushedUntilAddress, commitInfo.UntilAddress, out _);
                    allocator.UnsafeSkipError(commitInfo);
                }
                else
                {
                    cannedException = exception;
                    // Make sure future waiters do not get a fresh tcs
                    commitTcs.TrySetException(cannedException);
                }
                return;
            }
            // Check for the commit records included in this flush
            coveredCommits.Clear();
            lock (ongoingCommitRequests)
            {
                while (ongoingCommitRequests.Count != 0)
                {
                    var (addr, recoveryInfo) = ongoingCommitRequests.Peek();
                    if (addr > commitInfo.UntilAddress) break;
                    coveredCommits.Add(recoveryInfo);
                    ongoingCommitRequests.Dequeue();
                }
            }

            // Nothing was committed --- this was probably an auto-flush. Return now without touching any
            // commit task tracking.
            if (coveredCommits.Count == 0) return;

            var latestCommit = coveredCommits[coveredCommits.Count - 1];
            if (fastCommitMode)
            {
                // In fast commit mode, can safely set committed state to the latest flushed and invoke callbacks early
                UpdateCommittedState(latestCommit);
                foreach (var recoveryInfo in coveredCommits)
                {
                    recoveryInfo.Callback?.Invoke();
                    commitPolicy.OnCommitFinished(recoveryInfo);
                }
            }

            foreach (var recoveryInfo in coveredCommits)
            {
                // Only write out commit metadata if user cares about this as a distinct recoverable point
                if (!recoveryInfo.FastForwardAllowed) WriteCommitMetadata(recoveryInfo);
                if (!fastCommitMode)
                {
                    recoveryInfo.Callback?.Invoke();
                    commitPolicy.OnCommitFinished(recoveryInfo);
                }
            }

            // We fast-forwarded commits earlier, so write it out if not covered by another commit
            if (latestCommit.FastForwardAllowed) WriteCommitMetadata(latestCommit);

            // TODO: Can invoke earlier in the case of fast commit
            var _commitTcs = commitTcs;
            commitTcs = new TaskCompletionSource<LinkedCommitInfo>(TaskCreationOptions.RunContinuationsAsynchronously);
            var lci = new LinkedCommitInfo
            {
                CommitInfo = commitInfo,
                NextTask = commitTcs.Task
            };
            _commitTcs?.TrySetResult(lci);
        }

        private bool IteratorsChanged(ref FasterLogRecoveryInfo info)
        {
            var _lastPersistedIterators = LastPersistedIterators;
            if (_lastPersistedIterators == null)
            {
                return info.Iterators != null && info.Iterators.Count != 0;
            }
            if (info.Iterators == null || _lastPersistedIterators.Count != info.Iterators.Count)
                return true;
            foreach (var item in _lastPersistedIterators)
            {
                if (info.Iterators.TryGetValue(item.Key, out var other))
                {
                    if (item.Value != other) return true;
                }
                else
                    return true;
            }
            return false;
        }

        /// <summary>
        /// Synchronously recover instance to FasterLog's latest valid commit, when being used as a readonly log iterator
        /// </summary>
        public void RecoverReadOnly()
        {
            if (!readOnlyMode)
                throw new FasterException("This method can only be used with a read-only FasterLog instance used for iteration. Set FasterLogSettings.ReadOnlyMode to true during creation to indicate this.");

            RestoreLatest(out _, out _);
            SignalWaitingROIterators();
        }

        /// <summary>
        /// Asynchronously recover instance to FasterLog's latest commit, when being used as a readonly log iterator
        /// </summary>
        public async ValueTask RecoverReadOnlyAsync(CancellationToken cancellationToken = default)
        {
            if (!readOnlyMode)
                throw new FasterException("This method can only be used with a read-only FasterLog instance used for iteration. Set FasterLogSettings.ReadOnlyMode to true during creation to indicate this.");

            await RestoreLatestAsync(cancellationToken).ConfigureAwait(false);
            SignalWaitingROIterators();
        }

        private void SignalWaitingROIterators()
        {
            // One RecoverReadOnly use case is to allow a FasterLogIterator to continuously read a mirror FasterLog (over the same log storage) of a primary FasterLog.
            // In this scenario, when the iterator arrives at the tail after a previous call to RestoreReadOnly, it will wait asynchronously until more data
            // is committed and read by a subsequent call to RecoverReadOnly. Here, we signal iterators that we have completed recovery.
            var _commitTcs = commitTcs;
            if (commitTcs.Task.Status != TaskStatus.Faulted || commitTcs.Task.Exception.InnerException as CommitFailureException != null)
            {
                commitTcs = new TaskCompletionSource<LinkedCommitInfo>(TaskCreationOptions.RunContinuationsAsynchronously);
            }

            // Update commit to release pending iterators.
            var lci = new LinkedCommitInfo
            {
                CommitInfo = new CommitInfo { FromAddress = BeginAddress, UntilAddress = FlushedUntilAddress },
                NextTask = commitTcs.Task
            };
            _commitTcs?.TrySetResult(lci);
        }

        private bool LoadCommitMetadata(long commitNum, out FasterLogRecoveryInfo info)
        {
            var commitInfo = logCommitManager.GetCommitMetadata(commitNum);
            if (commitInfo is null)
            {
                info = default;
                return false;
            }

            info = new FasterLogRecoveryInfo();
            using (BinaryReader r = new(new MemoryStream(commitInfo)))
            {
                info.Initialize(r);
            }

            if (info.CommitNum == -1)
                info.CommitNum = commitNum;

            return true;
        }

        private void RestoreLatest(out Dictionary<string, long> iterators, out byte[] cookie)
        {
            iterators = null;
            cookie = null;
            FasterLogRecoveryInfo info = new();

            long scanStart = 0;
            foreach (var metadataCommit in logCommitManager.ListCommits())
            {
                try
                {
                    if (LoadCommitMetadata(metadataCommit, out info))
                    {
                        scanStart = metadataCommit;
                        break;
                    }
                }
                catch { }
            }

            // Only in fast commit mode will we potentially need to recover from an entry in the log
            if (fastCommitMode)
            {
                // Disable safe guards temporarily
                CommittedUntilAddress = long.MaxValue;
                beginAddress = info.BeginAddress;
                allocator.HeadAddress = long.MaxValue;
                try
                {
                    using var scanIterator = Scan(info.UntilAddress, long.MaxValue, recover: false);
                    scanIterator.ScanForwardForCommit(ref info);
                }
                catch { }
            }

            // If until address is 0, that means info is still its default value and we haven't been able to recover
            // from any any commit. Set the log to its start position and return
            if (info.UntilAddress == 0)
            {
                logger?.LogInformation("Unable to recover using any available commit");

                // Reset variables to normal
                allocator.Initialize();
                CommittedUntilAddress = Constants.kFirstValidAddress;
                beginAddress = allocator.BeginAddress;
                if (readOnlyMode)
                    allocator.HeadAddress = long.MaxValue;
                return;
            }

            if (!readOnlyMode)
            {
                var headAddress = info.UntilAddress - allocator.GetOffsetInPage(info.UntilAddress);
                if (info.BeginAddress > headAddress)
                    headAddress = info.BeginAddress;

                if (headAddress == 0)
                    headAddress = Constants.kFirstValidAddress;

                try
                {
                    allocator.RestoreHybridLog(info.BeginAddress, headAddress, info.UntilAddress, info.UntilAddress);
                }
                catch
                {
                    if (!tolerateDeviceFailure) throw;
                }
            }

            iterators = CompleteRestoreFromCommit(info);
            cookie = info.Cookie;
            commitNum = info.CommitNum;
            // After recovery  persisted commitnum remians 0 so we need to set it to latest commit number
            persistedCommitNum = info.CommitNum;
            beginAddress = allocator.BeginAddress;
            if (readOnlyMode)
                allocator.HeadAddress = long.MaxValue;

            if (scanStart > 0) logCommitManager.OnRecovery(scanStart);
        }

        private void RestoreSpecificCommit(long requestedCommitNum, out Dictionary<string, long> iterators, out byte[] cookie)
        {
            iterators = null;
            cookie = null;
            FasterLogRecoveryInfo info = new();

            // Find the closest commit metadata with commit num smaller than requested
            long scanStart = 0;
            foreach (var metadataCommit in logCommitManager.ListCommits())
            {
                if (metadataCommit > requestedCommitNum) continue;
                try
                {
                    if (LoadCommitMetadata(metadataCommit, out info))
                    {
                        scanStart = metadataCommit;
                        break;
                    }
                }
                catch { }
            }

            // Need to potentially scan log for the entry 
            if (scanStart < requestedCommitNum)
            {
                // If not in fast commit mode, do not scan log
                if (!fastCommitMode)
                    // In the case where precisely requested commit num is not available, can just throw exception
                    throw new FasterException("requested commit num is not available");

                // If no exact metadata is found, scan forward to see if we able to find a commit entry
                // Shut up safe guards, I know what I am doing
                CommittedUntilAddress = long.MaxValue;
                beginAddress = info.BeginAddress;
                allocator.HeadAddress = long.MaxValue;
                try
                {
                    using var scanIterator = Scan(info.UntilAddress, long.MaxValue, recover: false);
                    if (!scanIterator.ScanForwardForCommit(ref info, requestedCommitNum))
                        throw new FasterException("requested commit num is not available");
                }
                catch { }
            }

            // At this point, we should have found the exact commit num requested
            Debug.Assert(info.CommitNum == requestedCommitNum);
            if (!readOnlyMode)
            {
                var headAddress = info.UntilAddress - allocator.GetOffsetInPage(info.UntilAddress);
                if (info.BeginAddress > headAddress)
                    headAddress = info.BeginAddress;

                if (headAddress == 0)
                    headAddress = Constants.kFirstValidAddress;
                try
                {
                    allocator.RestoreHybridLog(info.BeginAddress, headAddress, info.UntilAddress, info.UntilAddress);
                }
                catch
                {
                    if (!tolerateDeviceFailure) throw;
                }
            }

            iterators = CompleteRestoreFromCommit(info);
            cookie = info.Cookie;
            commitNum = persistedCommitNum = info.CommitNum;
            beginAddress = allocator.BeginAddress;
            if (readOnlyMode)
                allocator.HeadAddress = long.MaxValue;

            if (scanStart > 0) logCommitManager.OnRecovery(scanStart);
        }

        /// <summary>
        /// Restore log asynchronously
        /// </summary>
        private async ValueTask<(Dictionary<string, long>, byte[])> RestoreLatestAsync(CancellationToken cancellationToken)
        {
            FasterLogRecoveryInfo info = new();

            long scanStart = 0;
            foreach (var metadataCommit in logCommitManager.ListCommits())
            {
                try
                {
                    if (LoadCommitMetadata(metadataCommit, out info))
                    {
                        scanStart = metadataCommit;
                        break;
                    }
                }
                catch { }
            }

            // Only in fast commit mode will we potentially need to recover from an entry in the log
            if (fastCommitMode)
            {
                // Shut up safe guards, I know what I am doing
                CommittedUntilAddress = long.MaxValue;
                beginAddress = info.BeginAddress;
                allocator.HeadAddress = long.MaxValue;
                try
                {
                    using var scanIterator = Scan(info.UntilAddress, long.MaxValue, recover: false);
                    scanIterator.ScanForwardForCommit(ref info);
                }
                catch { }
            }

            // if until address is 0, that means info is still its default value and we haven't been able to recover
            // from any any commit. Set the log to its start position and return
            if (info.UntilAddress == 0)
            {
                logger?.LogDebug("Unable to recover using any available commit");
                // Reset things to be something normal lol
                allocator.Initialize();
                CommittedUntilAddress = Constants.kFirstValidAddress;
                beginAddress = allocator.BeginAddress;
                if (readOnlyMode)
                    allocator.HeadAddress = long.MaxValue;
                return (new Dictionary<string, long>(), null);
            }

            if (!readOnlyMode)
            {
                var headAddress = info.UntilAddress - allocator.GetOffsetInPage(info.UntilAddress);
                if (info.BeginAddress > headAddress)
                    headAddress = info.BeginAddress;

                if (headAddress == 0)
                    headAddress = Constants.kFirstValidAddress;
                await allocator.RestoreHybridLogAsync(info.BeginAddress, headAddress, info.UntilAddress, info.UntilAddress, cancellationToken: cancellationToken).ConfigureAwait(false);
            }

            var iterators = CompleteRestoreFromCommit(info);
            var cookie = info.Cookie;
            commitNum = info.CommitNum;
            beginAddress = allocator.BeginAddress;
            if (readOnlyMode)
                allocator.HeadAddress = long.MaxValue;

            if (scanStart > 0) logCommitManager.OnRecovery(scanStart);

            return (iterators, cookie);
        }

        private Dictionary<string, long> CompleteRestoreFromCommit(FasterLogRecoveryInfo info)
        {
            CommittedUntilAddress = info.UntilAddress;
            CommittedBeginAddress = info.BeginAddress;
            SafeTailAddress = info.UntilAddress;

            // Fix uncommitted addresses in iterators
            var recoveredIterators = info.Iterators;
            if (recoveredIterators != null)
            {
                List<string> keys = recoveredIterators.Keys.ToList();
                foreach (var key in keys)
                    if (recoveredIterators[key] > SafeTailAddress)
                        recoveredIterators[key] = SafeTailAddress;
            }
            return recoveredIterators;
        }

        /// <summary>
        /// Try to append batch of entries as a single atomic unit. Entire batch
        /// needs to fit on one page.
        /// </summary>
        /// <param name="readOnlySpanBatch">Batch to be appended to log</param>
        /// <param name="logicalAddress">Logical address of first added entry</param>
        /// <param name="allocatedLength">Actual allocated length</param>
        /// <returns>Whether the append succeeded</returns>
        private unsafe bool TryAppend(IReadOnlySpanBatch readOnlySpanBatch, out long logicalAddress, out int allocatedLength)
        {
            logicalAddress = 0;

            int totalEntries = readOnlySpanBatch.TotalEntries();
            allocatedLength = 0;
            for (int i = 0; i < totalEntries; i++)
            {
                allocatedLength += Align(readOnlySpanBatch.Get(i).Length) + headerSize;
            }

            ValidateAllocatedLength(allocatedLength);

            epoch.Resume();
            if (commitNum == long.MaxValue) throw new FasterException("Attempting to enqueue into a completed log");

            logicalAddress = allocator.TryAllocateRetryNow(allocatedLength);

            if (logicalAddress == 0)
            {
                epoch.Suspend();
                if (cannedException != null) throw cannedException;
                return false;
            }

            var physicalAddress = allocator.GetPhysicalAddress(logicalAddress);
            for (int i = 0; i < totalEntries; i++)
            {
                var span = readOnlySpanBatch.Get(i);
                var entryLength = span.Length;
                fixed (byte* bp = &span.GetPinnableReference())
                    Buffer.MemoryCopy(bp, (void*)(headerSize + physicalAddress), entryLength, entryLength);
                SetHeader(entryLength, (byte*)physicalAddress);
                physicalAddress += Align(entryLength) + headerSize;
            }
            if (AutoRefreshSafeTailAddress) DoAutoRefreshSafeTailAddress();
            epoch.Suspend();
            if (AutoCommit) Commit();
            return true;
        }

        private unsafe void AsyncGetFromDiskCallback(uint errorCode, uint numBytes, object context)
        {
            var ctx = (SimpleReadContext)context;

            if (errorCode != 0)
            {
                logger?.LogError("AsyncGetFromDiskCallback error: {0}", errorCode);
                ctx.record.Return();
                ctx.record = null;
                ctx.completedRead.Release();
            }
            else
            {
                var record = ctx.record.GetValidPointer();
                var length = GetLength(record);

                if (length < 0 || length > allocator.PageSize)
                {
                    logger?.LogDebug("Invalid record length found: " + length);
                    ctx.record.Return();
                    ctx.record = null;
                    ctx.completedRead.Release();
                }
                else
                {
                    int requiredBytes = headerSize + length;
                    if (ctx.record.available_bytes >= requiredBytes)
                    {
                        ctx.completedRead.Release();
                    }
                    else
                    {
                        ctx.record.Return();
                        allocator.AsyncReadRecordToMemory(ctx.logicalAddress, requiredBytes, AsyncGetFromDiskCallback, ref ctx);
                    }
                }
            }
        }

        private void AsyncGetHeaderOnlyFromDiskCallback(uint errorCode, uint numBytes, object context)
        {
            var ctx = (SimpleReadContext)context;

            if (errorCode != 0)
            {
                logger?.LogError("AsyncGetFromDiskCallback error: {0}", errorCode);
                ctx.record.Return();
                ctx.record = null;
                ctx.completedRead.Release();
            }
            else
            {
                if (ctx.record.available_bytes < headerSize)
                {
                    logger?.LogDebug("No record header present at address: " + ctx.logicalAddress);
                    ctx.record.Return();
                    ctx.record = null;
                }
                ctx.completedRead.Release();
            }
        }

        private (byte[], int) GetRecordAndFree(SectorAlignedMemory record)
        {
            if (record == null)
                return (null, 0);

            byte[] result;
            int length;
            unsafe
            {
                var ptr = record.GetValidPointer();
                length = GetLength(ptr);
                if (!VerifyChecksum(ptr, length))
                {
                    throw new FasterException("Checksum failed for read");
                }
                result = getMemory != null ? getMemory(length) : new byte[length];
                fixed (byte* bp = result)
                {
                    Buffer.MemoryCopy(ptr + headerSize, bp, length, length);
                }
            }
            record.Return();
            return (result, length);
        }

        private (IMemoryOwner<byte>, int) GetRecordAsMemoryOwnerAndFree(SectorAlignedMemory record, MemoryPool<byte> memoryPool)
        {
            if (record == null)
                return (null, 0);

            IMemoryOwner<byte> result;
            int length;
            unsafe
            {
                var ptr = record.GetValidPointer();
                length = GetLength(ptr);
                if (!VerifyChecksum(ptr, length))
                {
                    throw new FasterException("Checksum failed for read");
                }
                result = memoryPool.Rent(length);

                fixed (byte* bp = result.Memory.Span)
                {
                    Buffer.MemoryCopy(ptr + headerSize, bp, length, length);
                }
            }

            record.Return();
            return (result, length);
        }

        private int GetRecordLengthAndFree(SectorAlignedMemory record)
        {
            if (record == null)
                return 0;

            int length;
            unsafe
            {
                var ptr = record.GetValidPointer();
                length = GetLength(ptr);

                // forego checksum verification since record may not be read in full by AsyncGetHeaderOnlyFromDiskCallback()
            }

            record.Return();
            return length;
        }


        private bool CommitInternal(out long commitTail, out long actualCommitNum, bool fastForwardAllowed, byte[] cookie, long proposedCommitNum, Action callback)
        {
            if (cannedException != null)
                throw cannedException;

            commitTail = actualCommitNum = 0;

            if (readOnlyMode)
                throw new FasterException("Cannot commit in read-only mode");

            if (fastForwardAllowed && (cookie != null || proposedCommitNum != -1 || callback != null))
                throw new FasterException(
                    "Fast forwarding a commit is only allowed when no cookie, commit num, or callback is specified");

            var info = new FasterLogRecoveryInfo
            {
                FastForwardAllowed = fastForwardAllowed,
                Cookie = cookie,
                Callback = callback,
            };
            info.SnapshotIterators(PersistedIterators);
            var commitRequired = ShouldCommmitMetadata(ref info) || (commitCoveredAddress < TailAddress);
            // Only apply commit policy if not a strong commit
            if (fastForwardAllowed && !commitPolicy.AdmitCommit(TailAddress, commitRequired))
                return false;

            // This critical section serializes commit record creation / commit content generation and ensures that the
            // long address are sorted in outstandingCommitRecords. Ok because we do not expect heavy contention on the
            // commit code path
            lock (ongoingCommitRequests)
            {
                if (commitCoveredAddress == TailAddress && !commitRequired)
                    // Nothing to commit if no metadata update and no new entries
                    return false;
                if (commitNum == long.MaxValue)
                {
                    // log has been closed, throw an exception
                    throw new FasterException("log has already been closed");
                }

                // Make sure we will not be allowed to back out of a commit if AdmitCommit returns true, as the commit policy
                // may need to update internal logic for every true response. We might waste some commit nums if commit
                // policy filters out a lot of commits, but that's fine.
                if (proposedCommitNum == -1)
                    info.CommitNum = actualCommitNum = ++commitNum;
                else if (proposedCommitNum > commitNum)
                    info.CommitNum = actualCommitNum = commitNum = proposedCommitNum;
                else
                    // Invalid commit num
                    return false;

                // Normally --- only need commit records if fast committing.
                if (fastCommitMode)
                {
                    // Ok to retry in critical section, any concurrently invoked commit would block, but cannot progress
                    // anyways if no record can be enqueued
                    while (!TryEnqueueCommitRecord(ref info)) Thread.Yield();
                    commitTail = info.UntilAddress;
                }
                else
                {
                    // If not using fastCommitMode, do not need to allocate a commit record. Instead, set the content
                    // of this commit to the current tail and base all commit metadata on this address, even though
                    // perhaps more entries will be flushed as part of this commit
                    info.BeginAddress = BeginAddress;
                    info.UntilAddress = commitTail = TailAddress;
                }

                Utility.MonotonicUpdate(ref commitCoveredAddress, commitTail, out _);

                commitPolicy.OnCommitCreated(info);
                // Enqueue the commit record's content and offset into the queue so it can be picked up by the next flush
                // At this point, we expect the commit record to be flushed out as a distinct recovery point
                ongoingCommitRequests.Enqueue((commitTail, info));
            }


            // As an optimization, if a concurrent flush has already advanced FlushedUntilAddress
            // past this commit, we can manually trigger a commit callback for safety, and return.
            if (commitTail <= FlushedUntilAddress)
            {
                CommitMetadataOnly(ref info);
                return true;
            }

            // Otherwise, move to set read-only tail and flush 
            try
            {
                epoch.Resume();
                if (!allocator.ShiftReadOnlyToTail(out _, out _))
                    CommitMetadataOnly(ref info);
            }
            finally
            {
                epoch.Suspend();
            }
            return true;
        }

        [MethodImpl(MethodImplOptions.AggressiveInlining)]
        internal unsafe int GetLength(byte* ptr)
        {
            if (logChecksum == LogChecksumType.None)
                return *(int*)ptr;
            else if (logChecksum == LogChecksumType.PerEntry)
                return *(int*)(ptr + 8);
            return 0;
        }

        /// <summary>
        /// Get length of entry from pointer to header
        /// </summary>
        /// <param name="headerPtr"></param>
        /// <returns></returns>
        public unsafe int UnsafeGetLength(byte* headerPtr)
            => GetLength(headerPtr);

        /// <summary>
        /// Get aligned version of record length
        /// </summary>
        /// <param name="length"></param>
        /// <returns></returns>
        public int UnsafeAlign(int length)
            => Align(length);

        [MethodImpl(MethodImplOptions.AggressiveInlining)]
        internal unsafe bool VerifyChecksum(byte* ptr, int length)
        {
            if (logChecksum == LogChecksumType.PerEntry)
            {
                var cs = Utility.XorBytes(ptr + 8, length + 4);
                if (cs != *(ulong*)ptr)
                {
                    return false;
                }
            }
            return true;
        }

        [MethodImpl(MethodImplOptions.AggressiveInlining)]
        internal unsafe ulong GetChecksum(byte* ptr)
        {
            if (logChecksum == LogChecksumType.PerEntry)
            {
                return *(ulong*)ptr;
            }
            return 0;
        }

        [MethodImpl(MethodImplOptions.AggressiveInlining)]
        private unsafe void SetHeader(int length, byte* dest)
        {
            if (logChecksum == LogChecksumType.None)
            {
                *(int*)dest = length;
                return;
            }
            else if (logChecksum == LogChecksumType.PerEntry)
            {
                *(int*)(dest + 8) = length;
                *(ulong*)dest = Utility.XorBytes(dest + 8, length + 4);
            }
        }

        [MethodImpl(MethodImplOptions.AggressiveInlining)]
        private unsafe void SetCommitRecordHeader(int length, byte* dest)
        {
            // commit record has negative length field to differentiate from normal records
            if (logChecksum == LogChecksumType.None)
            {
                *(int*)dest = -length;
                return;
            }
            else if (logChecksum == LogChecksumType.PerEntry)
            {
                *(int*)(dest + 8) = -length;
                *(ulong*)dest = Utility.XorBytes(dest + 8, length + 4);
            }
        }

        [MethodImpl(MethodImplOptions.AggressiveInlining)]
        private void ValidateAllocatedLength(int numSlots)
        {
            if (numSlots > allocator.PageSize)
                throw new FasterException("Entry does not fit on page");
        }
    }
}<|MERGE_RESOLUTION|>--- conflicted
+++ resolved
@@ -428,7 +428,6 @@
             return logicalAddress;
         }
 
-<<<<<<< HEAD
         public unsafe bool TryEnqueue(IReadOnlySpanBatch readOnlySpanBatch, Action<IReadOnlySpanBatch, int, long> criticalSection)
         {
             int totalEntries = readOnlySpanBatch.TotalEntries();
@@ -480,8 +479,6 @@
                 Thread.Yield();
         }
         
-=======
->>>>>>> 0e03937e
         /// <summary>
         /// Enqueue batch of entries to log (in memory) - no guarantee of flush/commit
         /// </summary>
