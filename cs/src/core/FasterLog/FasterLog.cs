﻿// Copyright (c) Microsoft Corporation. All rights reserved.
// Licensed under the MIT license.

using System;
using System.Buffers;
using System.Collections.Concurrent;
using System.Collections.Generic;
using System.Diagnostics;
using System.IO;
using System.Linq;
using System.Net;
using System.Runtime.CompilerServices;
using System.Threading;
using System.Threading.Tasks;
using Microsoft.Extensions.Logging;

namespace FASTER.core
{
    /// <summary>
    /// FASTER log
    /// </summary>
    public sealed class FasterLog : IDisposable
    {
        private Exception cannedException = null;
        
        readonly BlittableAllocator<Empty, byte> allocator;
        readonly LightEpoch epoch;
        readonly ILogCommitManager logCommitManager;
        readonly bool disposeLogCommitManager;
        readonly GetMemory getMemory;
        readonly int headerSize;
        readonly LogChecksumType logChecksum;
        readonly WorkQueueLIFO<CommitInfo> commitQueue;

        internal readonly bool readOnlyMode;
        internal readonly bool fastCommitMode;
        internal readonly bool tolerateDeviceFailure;

        TaskCompletionSource<LinkedCommitInfo> commitTcs = new(TaskCreationOptions.RunContinuationsAsynchronously);
        internal TaskCompletionSource<Empty> refreshUncommittedTcs;

        // Offsets for all currently unprocessed commit records
        readonly Queue<(long, FasterLogRecoveryInfo)> ongoingCommitRequests;
        readonly List<FasterLogRecoveryInfo> coveredCommits = new();
        long commitNum, commitCoveredAddress;

        readonly LogCommitPolicy commitPolicy;

        /// <summary>
        /// Beginning address of log
        /// </summary>
        public long BeginAddress => beginAddress;

        // Here's a soft begin address that is observed by all access at the FasterLog level but not actually on the
        // allocator. This is to make sure that any potential physical deletes only happen after commit.
        long beginAddress;

        /// <summary>
        /// Tail address of log
        /// </summary>
        public long TailAddress => allocator.GetTailAddress();

        /// <summary>
        /// Log flushed until address
        /// </summary>
        public long FlushedUntilAddress => allocator.FlushedUntilAddress;

        /// <summary>
        /// Log safe read-only address
        /// </summary>
        internal long SafeTailAddress;

        /// <summary>
        /// Dictionary of recovered iterators and their committed until addresses
        /// </summary>
        public Dictionary<string, long> RecoveredIterators { get; private set; }

        /// <summary>
        /// Log committed until address
        /// </summary>
        public long CommittedUntilAddress;

        /// <summary>
        /// Log committed begin address
        /// </summary>
        public long CommittedBeginAddress;

        /// <summary>
        /// Recovered Commit Cookie
        /// </summary>
        public byte[] RecoveredCookie;

        /// <summary>
        /// Task notifying commit completions
        /// </summary>
        internal Task<LinkedCommitInfo> CommitTask => commitTcs.Task;

        /// <summary>
        /// Task notifying log flush completions
        /// </summary>
        internal CompletionEvent FlushEvent => allocator.FlushEvent;

        /// <summary>
        /// Table of persisted iterators
        /// </summary>
        internal readonly ConcurrentDictionary<string, FasterLogScanIterator> PersistedIterators = new();

        /// <summary>
        /// Committed view of commitMetadataVersion
        /// </summary>
        private long persistedCommitNum;

        internal Dictionary<string, long> LastPersistedIterators;

        /// <summary>
        /// Numer of references to log, including itself
        /// Used to determine disposability of log
        /// </summary>
        internal int logRefCount = 1;

        readonly ILogger logger;

        /// <summary>
        /// Whether we refresh safe tail as records are inserted
        /// </summary>
        readonly bool AutoRefreshSafeTailAddress;

        /// <summary>
        /// Whether we automatically commit as records are inserted
        /// </summary>
        readonly bool AutoCommit;

        /// <summary>
        /// Whether there is an ongoing auto refresh safe tail
        /// </summary>
        int _ongoingAutoRefreshSafeTailAddress = 0;

        /// <summary>
        /// Create new log instance
        /// </summary>
        /// <param name="logSettings">Log settings</param>
        /// <param name="logger">Log settings</param>
        public FasterLog(FasterLogSettings logSettings, ILogger logger = null)
            : this(logSettings, logSettings.TryRecoverLatest, logger)
        { }

        /// <summary>
        /// Create new log instance
        /// </summary>
        /// <param name="logSettings">Log settings</param>
        /// <param name="syncRecover">Recover synchronously</param>
        /// <param name="logger">Log settings</param>
        private FasterLog(FasterLogSettings logSettings, bool syncRecover, ILogger logger = null)
        {
<<<<<<< HEAD
            AutoRefreshSafeTailAddress = logSettings.AutoRefreshSafeTailAddress;
            AutoCommit = logSettings.AutoCommit;
=======
            this.logger = logger;
>>>>>>> 65e379f3
            logCommitManager = logSettings.LogCommitManager ??
                new DeviceLogCommitCheckpointManager
                (new LocalStorageNamedDeviceFactory(),
                    new DefaultCheckpointNamingScheme(
                        logSettings.LogCommitDir ??
                        new FileInfo(logSettings.LogDevice.FileName).Directory.FullName),
                    !logSettings.ReadOnlyMode && logSettings.RemoveOutdatedCommits);

            if (logSettings.LogCommitManager == null)
                disposeLogCommitManager = true;

            // Reserve 8 byte checksum in header if requested
            logChecksum = logSettings.LogChecksum;
            headerSize = logChecksum == LogChecksumType.PerEntry ? 12 : 4;
            getMemory = logSettings.GetMemory;
            epoch = new LightEpoch();
            CommittedUntilAddress = Constants.kFirstValidAddress;
            CommittedBeginAddress = Constants.kFirstValidAddress;
            SafeTailAddress = Constants.kFirstValidAddress;
            commitQueue = new WorkQueueLIFO<CommitInfo>(ci => SerialCommitCallbackWorker(ci));
            allocator = new BlittableAllocator<Empty, byte>(
                logSettings.GetLogSettings(), null,
                null, epoch, CommitCallback, logger);
            allocator.Initialize();
            beginAddress = allocator.BeginAddress;

            // FasterLog is used as a read-only iterator
            if (logSettings.ReadOnlyMode)
            {
                readOnlyMode = true;
                allocator.HeadAddress = long.MaxValue;
            }

            fastCommitMode = logSettings.FastCommitMode;

            ongoingCommitRequests = new Queue<(long, FasterLogRecoveryInfo)>();
            commitPolicy = logSettings.LogCommitPolicy ?? LogCommitPolicy.Default();
            commitPolicy.OnAttached(this);

            tolerateDeviceFailure = logSettings.TolerateDeviceFailure;

            if (syncRecover)
            {
                try
                {
                    Recover(-1);
                }
                catch { }
            }
        }

        /// <summary>
        /// Recover FasterLog to the specific commit number, or latest if -1
        /// </summary>
        /// <param name="requestedCommitNum">Requested commit number</param>
        public void Recover(long requestedCommitNum = -1)
        {
            if (CommittedUntilAddress > BeginAddress)
                throw new FasterException($"Already recovered until address {CommittedUntilAddress}");

            Dictionary<string, long> it;
            if (requestedCommitNum == -1)
                RestoreLatest(out it, out RecoveredCookie);
            else
                RestoreSpecificCommit(requestedCommitNum, out it, out RecoveredCookie);
            RecoveredIterators = it;
        }

        /// <summary>
        /// Create new log instance asynchronously
        /// </summary>
        /// <param name="logSettings"></param>
        /// <param name="cancellationToken"></param>
        public static async ValueTask<FasterLog> CreateAsync(FasterLogSettings logSettings, CancellationToken cancellationToken = default)
        {
            var fasterLog = new FasterLog(logSettings, false);
            if (logSettings.TryRecoverLatest)
            {
                var (it, cookie) = await fasterLog.RestoreLatestAsync(cancellationToken).ConfigureAwait(false);
                fasterLog.RecoveredIterators = it;
                fasterLog.RecoveredCookie = cookie;
            }
            return fasterLog;
        }

        /// <summary>
        /// Dispose
        /// </summary>
        public void Dispose()
        {
            if (Interlocked.Decrement(ref logRefCount) == 0)
                TrueDispose();
        }

        /// <summary>
        /// Mark the log as complete. A completed log will no longer allow enqueues, and all currently enqueued items will
        /// be immediately committed.
        /// </summary>
        /// <param name="spinWait"> whether to spin until log completion becomes committed </param>
        public void CompleteLog(bool spinWait = false)
        {

            // Ensure all currently started entries will enqueue before we declare log closed
            epoch.BumpCurrentEpoch(() =>
            {
                CommitInternal(out _, out _, false, Array.Empty<byte>(), long.MaxValue, null);
            });

            // Ensure progress even if there is no thread in epoch table
            if (!epoch.ThisInstanceProtected())
            {
                epoch.Resume();
                epoch.Suspend();
            }

            if (spinWait)
                WaitForCommit(TailAddress, long.MaxValue);
        }

        /// <summary>
        /// Check if the log is complete. A completed log will no longer allow enqueues, and all currently enqueued items will
        /// be immediately committed.
        /// </summary>
        public bool LogCompleted => commitNum == long.MaxValue;

        internal void TrueDispose()
        {
            commitQueue.Dispose();
            commitTcs.TrySetException(new ObjectDisposedException("Log has been disposed"));
            allocator.Dispose();
            epoch.Dispose();
            if (disposeLogCommitManager)
                logCommitManager.Dispose();
        }
        
        #region Enqueue
        /// <summary>
        /// Enqueue entry to log (in memory) - no guarantee of flush/commit
        /// </summary>
        /// <param name="entry">Entry to be enqueued to log</param>
        /// <returns>Logical address of added entry</returns>
        public long Enqueue(byte[] entry)
        {
            long logicalAddress;
            while (!TryEnqueue(entry, out logicalAddress))
                Thread.Yield();
            return logicalAddress;
        }

        /// <summary>
        /// Enqueue entry to log (in memory) - no guarantee of flush/commit
        /// </summary>
        /// <param name="entry">Entry to be enqueued to log</param>
        /// <returns>Logical address of added entry</returns>
        public long Enqueue(ReadOnlySpan<byte> entry)
        {
            long logicalAddress;
            while (!TryEnqueue(entry, out logicalAddress))
                Thread.Yield();
            return logicalAddress;
        }

        /// <summary>
        /// Enqueue batch of entries to log (in memory) - no guarantee of flush/commit
        /// </summary>
        /// <param name="readOnlySpanBatch">Batch of entries to be enqueued to log</param>
        /// <returns>Logical address of added entry</returns>
        public long Enqueue(IReadOnlySpanBatch readOnlySpanBatch)
        {
            long logicalAddress;
            while (!TryEnqueue(readOnlySpanBatch, out logicalAddress))
                Thread.Yield();
            return logicalAddress;
        }
        
        /// <summary>
        /// Enqueue batch of entries to log (in memory) - no guarantee of flush/commit
        /// </summary>
        /// <param name="entry">Entry to be enqueued to log</param>
        /// <typeparam name="T">type of entry</typeparam>
        /// <returns>Logical address of added entry</returns>
        public long Enqueue<T>(T entry) where T : ILogEnqueueEntry
        {
            long logicalAddress;
            while (!TryEnqueue(entry, out logicalAddress))
                Thread.Yield();
            return logicalAddress;
        }

        /// <summary>
        /// Enqueue batch of entries to log (in memory) - no guarantee of flush/commit
        /// </summary>
        /// <param name="entries">Batch of entries to be enqueued to log</param>
        /// <typeparam name="T">type of entry</typeparam>
        /// <returns>Logical address of added entry</returns>
        public long Enqueue<T>(IEnumerable<T> entries) where T : ILogEnqueueEntry
        {
            long logicalAddress;
            while (!TryEnqueue(entries, out logicalAddress))
                Thread.Yield();
            return logicalAddress;
        }
        #endregion

        #region TryEnqueue
        /// <summary>
        /// Try to enqueue entry to log (in memory). If it returns true, we are
        /// done. If it returns false, we need to retry.
        /// </summary>
        /// <param name="entry">Entry to be enqueued to log</param>
        /// <param name="logicalAddress">Logical address of added entry</param>
        /// <typeparam name="T">type of entry</typeparam>
        /// <returns>Whether the append succeeded</returns>
        public unsafe bool TryEnqueue<T>(T entry, out long logicalAddress) where T : ILogEnqueueEntry
        {
            logicalAddress = 0;
            var length = entry.SerializedLength;
            int allocatedLength = headerSize + Align(length);
            ValidateAllocatedLength(allocatedLength);

            epoch.Resume();

            if (commitNum == long.MaxValue) throw new FasterException("Attempting to enqueue into a completed log");

            logicalAddress = allocator.TryAllocateRetryNow(allocatedLength);
            if (logicalAddress == 0)
                if (logicalAddress == 0)
                {
                    epoch.Suspend();
                    if (cannedException != null) throw cannedException;
                    return false;
                }
            
            var physicalAddress = allocator.GetPhysicalAddress(logicalAddress);
            entry.SerializeTo(new Span<byte>((void *) (headerSize + physicalAddress), length));
            SetHeader(length, (byte*)physicalAddress);
            if (AutoRefreshSafeTailAddress) DoAutoRefreshSafeTailAddress();
            epoch.Suspend();
            return true;
        }

        /// <summary>
        /// Try to enqueue batch of entries as a single atomic unit (to memory). Entire 
        /// batch needs to fit on one log page.
        /// </summary>
        /// <param name="entries">Batch to be appended to log</param>
        /// <param name="logicalAddress">Logical address of first added entry</param>
        /// <typeparam name="T">type of entry</typeparam>
        /// <returns>Whether the append succeeded</returns>
        public unsafe bool TryEnqueue<T>(IEnumerable<T> entries, out long logicalAddress) where T : ILogEnqueueEntry
        {
            logicalAddress = 0;

            var allocatedLength = 0;
            foreach (var entry in entries)
            {
                allocatedLength += Align(entry.SerializedLength) + headerSize;
            }

            ValidateAllocatedLength(allocatedLength);

            epoch.Resume();
            if (commitNum == long.MaxValue) throw new FasterException("Attempting to enqueue into a completed log");

            logicalAddress = allocator.TryAllocateRetryNow(allocatedLength);

            if (logicalAddress == 0)
            {
                epoch.Suspend();
                if (cannedException != null) throw cannedException;
                return false;
            }

            var physicalAddress = allocator.GetPhysicalAddress(logicalAddress);
            foreach(var entry in entries)
            {
                var length = entry.SerializedLength;
                entry.SerializeTo(new Span<byte>((void *)(headerSize + physicalAddress), length));
                SetHeader(length, (byte*)physicalAddress);
                physicalAddress += Align(length) + headerSize;
            }
            if (AutoRefreshSafeTailAddress) DoAutoRefreshSafeTailAddress();
            if (AutoCommit) Commit();
            epoch.Suspend();
            return true;
        }
        
        /// <summary>
        /// Try to enqueue entry to log (in memory). If it returns true, we are
        /// done. If it returns false, we need to retry.
        /// </summary>
        /// <param name="entry">Entry to be enqueued to log</param>
        /// <param name="logicalAddress">Logical address of added entry</param>
        /// <returns>Whether the append succeeded</returns>
        public unsafe bool TryEnqueue(byte[] entry, out long logicalAddress)
        {
            logicalAddress = 0;
            var length = entry.Length;
            int allocatedLength = headerSize + Align(length);
            ValidateAllocatedLength(allocatedLength);

            epoch.Resume();

            if (commitNum == long.MaxValue) throw new FasterException("Attempting to enqueue into a completed log");

            logicalAddress = allocator.TryAllocateRetryNow(allocatedLength);
            if (logicalAddress == 0)
            if (logicalAddress == 0)
            {
                epoch.Suspend();
                if (cannedException != null) throw cannedException;
                return false;
            }
            
            var physicalAddress = allocator.GetPhysicalAddress(logicalAddress);
            fixed (byte* bp = entry)
                Buffer.MemoryCopy(bp, (void*)(headerSize + physicalAddress), length, length);
            SetHeader(length, (byte*)physicalAddress);
            if (AutoRefreshSafeTailAddress) DoAutoRefreshSafeTailAddress();
            epoch.Suspend();
            return true;
        }

        /// <summary>
        /// Try to append entry to log. If it returns true, we are
        /// done. If it returns false, we need to retry.
        /// </summary>
        /// <param name="entry">Entry to be appended to log</param>
        /// <param name="logicalAddress">Logical address of added entry</param>
        /// <returns>Whether the append succeeded</returns>
        public unsafe bool TryEnqueue(ReadOnlySpan<byte> entry, out long logicalAddress)
        {
            logicalAddress = 0;
            var length = entry.Length;
            int allocatedLength = headerSize + Align(length);
            ValidateAllocatedLength(allocatedLength);

            epoch.Resume();

            if (commitNum == long.MaxValue) throw new FasterException("Attempting to enqueue into a completed log");

            logicalAddress = allocator.TryAllocateRetryNow(allocatedLength);
            if (logicalAddress == 0)
            {
                epoch.Suspend();
                if (cannedException != null) throw cannedException;
                return false;
            }
            
            var physicalAddress = allocator.GetPhysicalAddress(logicalAddress);
            fixed (byte* bp = &entry.GetPinnableReference())
                Buffer.MemoryCopy(bp, (void*)(headerSize + physicalAddress), length, length);
            SetHeader(length, (byte*)physicalAddress);
            if (AutoRefreshSafeTailAddress) DoAutoRefreshSafeTailAddress();
            epoch.Suspend();
            return true;
        }

        /// <summary>
        /// Try to append a user-defined blittable struct header and two SpanByte entries entries atomically to the log.
        /// If it returns true, we are done. If it returns false, we need to retry.
        /// </summary>
        /// <param name="userHeader"></param>
        /// <param name="item1"></param>
        /// <param name="item2"></param>
        /// <param name="logicalAddress">Logical address of added entry</param>
        /// <returns>Whether the append succeeded</returns>
        public unsafe bool TryEnqueue<THeader>(THeader userHeader, ref SpanByte item1, ref SpanByte item2, out long logicalAddress)
            where THeader : unmanaged
        {
            logicalAddress = 0;
            var length = sizeof(THeader) + item1.TotalSize + item2.TotalSize;
            int allocatedLength = headerSize + Align(length);
            ValidateAllocatedLength(allocatedLength);

            epoch.Resume();

            logicalAddress = allocator.TryAllocateRetryNow(allocatedLength);
            if (logicalAddress == 0)
            {
                epoch.Suspend();
                if (cannedException != null) throw cannedException;
                return false;
            }

            var physicalAddress = (byte*)allocator.GetPhysicalAddress(logicalAddress);
            *(THeader*)(physicalAddress + headerSize) = userHeader;
            item1.CopyTo(physicalAddress + headerSize + sizeof(THeader));
            item2.CopyTo(physicalAddress + headerSize + sizeof(THeader) + item1.TotalSize);
            SetHeader(length, physicalAddress);
            if (AutoRefreshSafeTailAddress) DoAutoRefreshSafeTailAddress();
            epoch.Suspend();
            return true;
        }

        /// <summary>
        /// Try to append a user-defined blittable struct header and three SpanByte entries entries atomically to the log.
        /// If it returns true, we are done. If it returns false, we need to retry.
        /// </summary>
        /// <param name="userHeader"></param>
        /// <param name="item1"></param>
        /// <param name="item2"></param>
        /// <param name="item3"></param>
        /// <param name="logicalAddress">Logical address of added entry</param>
        /// <returns>Whether the append succeeded</returns>
        public unsafe bool TryEnqueue<THeader>(THeader userHeader, ref SpanByte item1, ref SpanByte item2, ref SpanByte item3, out long logicalAddress)
            where THeader : unmanaged
        {
            logicalAddress = 0;
            var length = sizeof(THeader) + item1.TotalSize + item2.TotalSize + item3.TotalSize;
            int allocatedLength = headerSize + Align(length);
            ValidateAllocatedLength(allocatedLength);

            epoch.Resume();

            logicalAddress = allocator.TryAllocateRetryNow(allocatedLength);
            if (logicalAddress == 0)
            {
                epoch.Suspend();
                if (cannedException != null) throw cannedException;
                return false;
            }

            var physicalAddress = (byte*)allocator.GetPhysicalAddress(logicalAddress);
            *(THeader*)(physicalAddress + headerSize) = userHeader;
            item1.CopyTo(physicalAddress + headerSize + sizeof(THeader));
            item2.CopyTo(physicalAddress + headerSize + sizeof(THeader) + item1.TotalSize);
            item3.CopyTo(physicalAddress + headerSize + sizeof(THeader) + item1.TotalSize + item2.TotalSize);
            SetHeader(length, physicalAddress);
            if (AutoRefreshSafeTailAddress) DoAutoRefreshSafeTailAddress();
            epoch.Suspend();
            return true;
        }

        /// <summary>
        /// Try to append a user-defined header byte and a SpanByte entry atomically to the log. If it returns true, we are
        /// done. If it returns false, we need to retry.
        /// </summary>
        /// <param name="userHeader"></param>
        /// <param name="item"></param>
        /// <param name="logicalAddress">Logical address of added entry</param>
        /// <returns>Whether the append succeeded</returns>
        public unsafe bool TryEnqueue(byte userHeader, ref SpanByte item, out long logicalAddress)
        {
            logicalAddress = 0;
            var length = sizeof(byte) + item.TotalSize;
            int allocatedLength = headerSize + Align(length);
            ValidateAllocatedLength(allocatedLength);

            epoch.Resume();

            logicalAddress = allocator.TryAllocateRetryNow(allocatedLength);
            if (logicalAddress == 0)
            {
                epoch.Suspend();
                if (cannedException != null) throw cannedException;
                return false;
            }

            var physicalAddress = (byte*)allocator.GetPhysicalAddress(logicalAddress);
            *physicalAddress = userHeader;
            item.CopyTo(physicalAddress + sizeof(byte));
            SetHeader(length, physicalAddress);
            if (AutoRefreshSafeTailAddress) DoAutoRefreshSafeTailAddress();
            epoch.Suspend();
            return true;
        }

        /// <summary>
        /// Try to enqueue batch of entries as a single atomic unit (to memory). Entire 
        /// batch needs to fit on one log page.
        /// </summary>
        /// <param name="readOnlySpanBatch">Batch to be appended to log</param>
        /// <param name="logicalAddress">Logical address of first added entry</param>
        /// <returns>Whether the append succeeded</returns>
        public bool TryEnqueue(IReadOnlySpanBatch readOnlySpanBatch, out long logicalAddress)
        {
            return TryAppend(readOnlySpanBatch, out logicalAddress, out _);
        }
        #endregion

        #region EnqueueAsync
        /// <summary>
        /// Enqueue entry to log in memory (async) - completes after entry is 
        /// appended to memory, NOT committed to storage.
        /// </summary>
        /// <param name="entry">Entry to enqueue</param>
        /// <param name="token">Cancellation token</param>
        /// <returns></returns>
        public ValueTask<long> EnqueueAsync(byte[] entry, CancellationToken token = default)
        {
            token.ThrowIfCancellationRequested();
            if (TryEnqueue(entry, out long logicalAddress))
                return new ValueTask<long>(logicalAddress);

            return SlowEnqueueAsync(this, entry, token);
        }

        private static async ValueTask<long> SlowEnqueueAsync(FasterLog @this, byte[] entry, CancellationToken token)
        {
            long logicalAddress;
            while (true)
            {
                var flushEvent = @this.FlushEvent;
                if (@this.TryEnqueue(entry, out logicalAddress))
                    break;
                // Wait for *some* flush - failure can be ignored except if the token was signaled (which the caller should handle correctly)
                try
                {
                    await flushEvent.WaitAsync(token).ConfigureAwait(false);
                }
                catch when (!token.IsCancellationRequested) { }
            }

            return logicalAddress;
        }

        /// <summary>
        /// Enqueue entry to log in memory (async) - completes after entry is 
        /// appended to memory, NOT committed to storage.
        /// </summary>
        /// <param name="entry">Entry to enqueue</param>
        /// <param name="token">Cancellation token</param>
        /// <returns></returns>
        public ValueTask<long> EnqueueAsync(ReadOnlyMemory<byte> entry, CancellationToken token = default)
        {
            token.ThrowIfCancellationRequested();
            if (TryEnqueue(entry.Span, out long logicalAddress))
                return new ValueTask<long>(logicalAddress);

            return SlowEnqueueAsync(this, entry, token);
        }

        private static async ValueTask<long> SlowEnqueueAsync(FasterLog @this, ReadOnlyMemory<byte> entry, CancellationToken token)
        {
            long logicalAddress;
            while (true)
            {
                var flushEvent = @this.FlushEvent;
                if (@this.TryEnqueue(entry.Span, out logicalAddress))
                    break;
                // Wait for *some* flush - failure can be ignored except if the token was signaled (which the caller should handle correctly)
                try
                {
                    await flushEvent.WaitAsync(token).ConfigureAwait(false);
                }
                catch when (!token.IsCancellationRequested) { }
            }

            return logicalAddress;
        }

        /// <summary>
        /// Enqueue batch of entries to log in memory (async) - completes after entry is 
        /// appended to memory, NOT committed to storage.
        /// </summary>
        /// <param name="readOnlySpanBatch">Batch to enqueue</param>
        /// <param name="token">Cancellation token</param>
        /// <returns></returns>
        public ValueTask<long> EnqueueAsync(IReadOnlySpanBatch readOnlySpanBatch, CancellationToken token = default)
        {
            token.ThrowIfCancellationRequested();
            if (TryEnqueue(readOnlySpanBatch, out long address))
                return new ValueTask<long>(address);

            return SlowEnqueueAsync(this, readOnlySpanBatch, token);
        }

        private static async ValueTask<long> SlowEnqueueAsync(FasterLog @this, IReadOnlySpanBatch readOnlySpanBatch, CancellationToken token)
        {
            long logicalAddress;
            while (true)
            {
                var flushEvent = @this.FlushEvent;
                if (@this.TryEnqueue(readOnlySpanBatch, out logicalAddress))
                    break;
                // Wait for *some* flush - failure can be ignored except if the token was signaled (which the caller should handle correctly)
                try
                {
                    await flushEvent.WaitAsync(token).ConfigureAwait(false);
                }
                catch when (!token.IsCancellationRequested) { }
            }

            return logicalAddress;
        }
        
        /// <summary>
        /// Enqueue entry to log in memory (async) - completes after entry is 
        /// appended to memory, NOT committed to storage.
        /// </summary>
        /// <param name="entry">Entry to enqueue</param>
        /// <param name="token">Cancellation token</param>
        /// <typeparam name="T">type of entry</typeparam>
        /// <returns>Logical address of added entry</returns>
        public ValueTask<long> EnqueueAsync<T>(T entry, CancellationToken token = default) where T : ILogEnqueueEntry
        {
            token.ThrowIfCancellationRequested();
            if (TryEnqueue(entry, out long logicalAddress))
                return new ValueTask<long>(logicalAddress);

            return SlowEnqueueAsync(this, entry, token);
        }

        private static async ValueTask<long> SlowEnqueueAsync<T>(FasterLog @this, T entry, CancellationToken token)
            where T : ILogEnqueueEntry
        {
            long logicalAddress;
            while (true)
            {
                var flushEvent = @this.FlushEvent;
                if (@this.TryEnqueue(entry, out logicalAddress))
                    break;
                // Wait for *some* flush - failure can be ignored except if the token was signaled (which the caller should handle correctly)
                try
                {
                    await flushEvent.WaitAsync(token).ConfigureAwait(false);
                }
                catch when (!token.IsCancellationRequested) { }
            }

            return logicalAddress;
        }
        
        /// <summary>
        /// Enqueue batch of entries to log in memory (async) - completes after entry is 
        /// appended to memory, NOT committed to storage.
        /// </summary>
        /// <param name="entries">Entry to enqueue</param>
        /// <param name="token">Cancellation token</param>
        /// <typeparam name="T">type of entry</typeparam>
        /// <returns>Logical address of first added entry</returns>
        public ValueTask<long> EnqueueAsync<T>(IEnumerable<T> entries, CancellationToken token = default) where T : ILogEnqueueEntry
        {
            token.ThrowIfCancellationRequested();
            if (TryEnqueue(entries, out long logicalAddress))
                return new ValueTask<long>(logicalAddress);

            return SlowEnqueueAsync(this, entries, token);
        }

        private static async ValueTask<long> SlowEnqueueAsync<T>(FasterLog @this, IEnumerable<T> entry, CancellationToken token)
            where T : ILogEnqueueEntry
        {
            long logicalAddress;
            while (true)
            {
                var flushEvent = @this.FlushEvent;
                if (@this.TryEnqueue(entry, out logicalAddress))
                    break;
                // Wait for *some* flush - failure can be ignored except if the token was signaled (which the caller should handle correctly)
                try
                {
                    await flushEvent.WaitAsync(token).ConfigureAwait(false);
                }
                catch when (!token.IsCancellationRequested) { }
            }

            return logicalAddress;
        }
        #endregion

        #region WaitForCommit and WaitForCommitAsync

        /// <summary>
        /// Spin-wait until specified address (or tail) and commit num (or latest), to commit to 
        /// storage. Does NOT itself issue a commit, just waits for commit. So you should 
        /// ensure that someone else causes the commit to happen.
        /// </summary>
        /// <param name="untilAddress">Address until which we should wait for commit, default 0 for tail of log</param>
        /// <param name ="commitNum">CommitNum until which we should wait for commit, default -1 for latest as of now</param>
        /// <returns></returns>
        public void WaitForCommit(long untilAddress = 0, long commitNum = -1)
        {
            if (untilAddress == 0) untilAddress = TailAddress;
            if (commitNum == -1) commitNum = this.commitNum;
            
            while (commitNum > persistedCommitNum || untilAddress > CommittedUntilAddress)
            {
                if (cannedException != null) throw cannedException;
                Thread.Yield();
            }
        }

        /// <summary>
        /// Wait until specified address (or tail) and commit num (or latest), to commit to 
        /// storage. Does NOT itself issue a commit, just waits for commit. So you should 
        /// ensure that someone else causes the commit to happen.
        /// </summary>
        /// <param name="untilAddress">Address until which we should wait for commit, default 0 for tail of log</param>
        /// <param name ="commitNum">CommitNum until which we should wait for commit, default -1 for latest as of now</param>
        /// <param name="token">Cancellation token</param>
        /// <returns></returns>
        public async ValueTask WaitForCommitAsync(long untilAddress = 0, long commitNum = -1, CancellationToken token = default)
        {
            token.ThrowIfCancellationRequested();
            var task = CommitTask;
            var tailAddress = untilAddress;
            if (tailAddress == 0) tailAddress = allocator.GetTailAddress();

            if (commitNum == -1) commitNum = this.commitNum;
            while (CommittedUntilAddress < tailAddress || persistedCommitNum < commitNum)
            {
                var linkedCommitInfo = await task.WithCancellationAsync(token).ConfigureAwait(false);
                task = linkedCommitInfo.NextTask;
            }
        }
        #endregion

        #region Commit and CommitAsync

        /// <summary>
        /// Issue commit request for log (until tail)
        /// </summary>
        /// <param name="spinWait">If true, spin-wait until commit completes. Otherwise, issue commit and return immediately.</param>
        /// <returns> whether there is anything to commit. </returns>

        public void Commit(bool spinWait = false)
        {
            // Take a lower-bound of the content of this commit in case our request is filtered but we need to spin
            var tail = TailAddress;
            var lastCommit = commitNum;
            
            var success = CommitInternal(out var actualTail, out var actualCommitNum, true, null, -1, null);
            if (!spinWait) return;
            if (success)
                WaitForCommit(actualTail, actualCommitNum);
            else 
                // Still need to imitate semantics to spin until all previous enqueues are committed when commit has been filtered  
                WaitForCommit(tail, lastCommit);
        }

        /// <summary>
        /// Issue a strong commit request for log (until tail) with the given commitNum. Strong commits bypass commit policies
        /// and will never be compressed with other concurrent commit requests.
        /// </summary>
        /// <param name="commitTail">The tail committed by this call</param>
        /// <param name="actualCommitNum">
        /// A unique, monotonically increasing identifier for the commit that can be used to recover to exactly this commit
        /// </param>
        /// <param name="spinWait">If true, spin-wait until commit completes. Otherwise, issue commit and return immediately</param>
        /// <param name="cookie">
        /// A custom piece of metadata to be associated with this commit. If commit is successful, any recovery from
        /// this commit will recover the cookie in RecoveredCookie field. Note that cookies are not stored by FasterLog
        /// itself, so the user is responsible for tracking cookie content and supplying it to every commit call if needed
        /// </param>
        /// <param name="proposedCommitNum">
        /// Proposal for the identifier to use for this commit, or -1 if the system should pick one. If supplied with
        /// a non -1 value, commit is guaranteed to have the supplied identifier if commit call is successful
        /// </param>
        /// <param name="callback"> callback function that will be invoked when strong commit is persistent </param>
        /// <returns>Whether commit is successful </returns>
        public bool CommitStrongly(out long commitTail, out long actualCommitNum, bool spinWait = false, byte[] cookie = null, long proposedCommitNum = -1, Action callback = null)
        {
            if (!CommitInternal(out commitTail, out actualCommitNum, false, cookie, proposedCommitNum, callback))
                return false;
            if (spinWait)
                WaitForCommit(commitTail, actualCommitNum);
            return true;
        }

        /// <summary>
        /// Async commit log (until tail), completes only when we 
        /// complete the commit. Throws exception if this or any 
        /// ongoing commit fails.
        /// </summary>
        /// <returns></returns>
        public async ValueTask CommitAsync(CancellationToken token = default)
        {
            token.ThrowIfCancellationRequested();
            var task = CommitTask;
            if (!CommitInternal(out var tailAddress, out var actualCommitNum, true, null, -1, null))
                return;

            while (CommittedUntilAddress < tailAddress || persistedCommitNum < actualCommitNum)
            {
                var linkedCommitInfo = await task.WithCancellationAsync(token).ConfigureAwait(false);
                task = linkedCommitInfo.NextTask;
            }
        }

        /// <summary>
        /// Async commit log (until tail), completes only when we 
        /// complete the commit. Throws exception if any commit
        /// from prevCommitTask to current fails.
        /// </summary>
        /// <returns></returns>
        public async ValueTask<Task<LinkedCommitInfo>> CommitAsync(Task<LinkedCommitInfo> prevCommitTask, CancellationToken token = default)
        {
            token.ThrowIfCancellationRequested();
            if (prevCommitTask == null) prevCommitTask = CommitTask;

            if (!CommitInternal(out var tailAddress, out var actualCommitNum, true, null, -1, null))
                return prevCommitTask;

            while (CommittedUntilAddress < tailAddress || persistedCommitNum < actualCommitNum)
            {
                var linkedCommitInfo = await prevCommitTask.WithCancellationAsync(token).ConfigureAwait(false);
                if (linkedCommitInfo.CommitInfo.UntilAddress < tailAddress || persistedCommitNum < actualCommitNum)
                    prevCommitTask = linkedCommitInfo.NextTask;
                else
                    return linkedCommitInfo.NextTask;
            }

            return prevCommitTask;
        }

        /// <summary>
        /// Issue commit request for log (until tail) with the given commitNum
        /// </summary>
        /// <param name="cookie">
        /// A custom piece of metadata to be associated with this commit. If commit is successful, any recovery from
        /// this commit will recover the cookie in RecoveredCookie field. Note that cookies are not stored by FasterLog
        /// itself, so the user is responsible for tracking cookie content and supplying it to every commit call if needed
        /// </param>
        /// <param name="proposedCommitNum">
        /// Proposal for the identifier to use for this commit, or -1 if the system should pick one. If supplied with
        /// a non -1 value, commit is guaranteed to have the supplied identifier if commit call is successful
        /// </param>
        /// <param name="token">Cancellation token</param>
        /// <returns>Whether commit is successful, commit tail, and actual commit number</returns>
        public async ValueTask<(bool success, long commitTail, long actualCommitNum)> CommitStronglyAsync(byte[] cookie = null, long proposedCommitNum = -1, CancellationToken token = default)
        {
            token.ThrowIfCancellationRequested();
            var task = CommitTask;
            if (!CommitInternal(out var commitTail, out var actualCommitNum, false, cookie, proposedCommitNum, null))
                return (false, commitTail, actualCommitNum);

            while (CommittedUntilAddress < commitTail || persistedCommitNum < actualCommitNum)
            {
                var linkedCommitInfo = await task.WithCancellationAsync(token).ConfigureAwait(false);
                task = linkedCommitInfo.NextTask;
            }

            return (true, commitTail, actualCommitNum);
        }
        #endregion

        #region EnqueueAndWaitForCommit

        /// <summary>
        /// Append entry to log - spin-waits until entry is committed to storage.
        /// Does NOT itself issue flush!
        /// </summary>
        /// <param name="entry"></param>
        /// <returns></returns>
        public long EnqueueAndWaitForCommit(byte[] entry)
        {
            long logicalAddress;
            while (!TryEnqueue(entry, out logicalAddress))
                Thread.Yield();
            WaitForCommit(logicalAddress + 1);
            return logicalAddress;
        }

        /// <summary>
        /// Append entry to log - spin-waits until entry is committed to storage.
        /// Does NOT itself issue flush!
        /// </summary>
        /// <param name="entry"></param>
        /// <returns></returns>
        public long EnqueueAndWaitForCommit(ReadOnlySpan<byte> entry)
        {
            long logicalAddress;
            while (!TryEnqueue(entry, out logicalAddress))
                Thread.Yield();
            WaitForCommit(logicalAddress + 1);
            return logicalAddress;
        }

        /// <summary>
        /// Append batch of entries to log - spin-waits until entry is committed to storage.
        /// Does NOT itself issue flush!
        /// </summary>
        /// <param name="readOnlySpanBatch"></param>
        /// <returns></returns>
        public long EnqueueAndWaitForCommit(IReadOnlySpanBatch readOnlySpanBatch)
        {
            long logicalAddress;
            while (!TryEnqueue(readOnlySpanBatch, out logicalAddress))
                Thread.Yield();
            WaitForCommit(logicalAddress + 1);
            return logicalAddress;
        }
        
        /// <summary>
        /// Append entry to log - spin-waits until entry is committed to storage.
        /// Does NOT itself issue flush!
        /// </summary>
        /// <param name="entry">Entry to be enqueued to log</param>
        /// <typeparam name="T">type of entry</typeparam>
        /// <returns>Logical address of added entry</returns>
        public long EnqueueAndWaitForCommit<T>(T entry) where T : ILogEnqueueEntry
        {
            long logicalAddress;
            while (!TryEnqueue(entry, out logicalAddress))
                Thread.Yield();
            WaitForCommit(logicalAddress + 1);
            return logicalAddress;
        }
        
        /// <summary>
        /// Append entry to log - spin-waits until entry is committed to storage.
        /// Does NOT itself issue flush!
        /// </summary>
        /// <param name="entries">Entries to be enqueued to log</param>
        /// <typeparam name="T">type of entry</typeparam>
        /// <returns>Logical address of first added entry</returns>
        public long EnqueueAndWaitForCommit<T>(IEnumerable<T> entries) where T : ILogEnqueueEntry
        {
            long logicalAddress;
            while (!TryEnqueue(entries, out logicalAddress))
                Thread.Yield();
            WaitForCommit(logicalAddress + 1);
            return logicalAddress;
        }

        #endregion

        #region EnqueueAndWaitForCommitAsync

        /// <summary>
        /// Append entry to log (async) - completes after entry is committed to storage.
        /// Does NOT itself issue flush!
        /// </summary>
        /// <param name="entry">Entry to enqueue</param>
        /// <param name="token">Cancellation token</param>
        /// <returns></returns>
        public async ValueTask<long> EnqueueAndWaitForCommitAsync(byte[] entry, CancellationToken token = default)
        {
            token.ThrowIfCancellationRequested();
            long logicalAddress;
            CompletionEvent flushEvent;
            Task<LinkedCommitInfo> commitTask;

            // Phase 1: wait for commit to memory
            while (true)
            {
                flushEvent = FlushEvent;
                commitTask = CommitTask;
                if (TryEnqueue(entry, out logicalAddress))
                    break;
                try
                {
                    await flushEvent.WaitAsync(token).ConfigureAwait(false);
                }
                catch when (!token.IsCancellationRequested) { }
            }

            // Phase 2: wait for commit/flush to storage
            // Since the task object was read before enqueueing, there is no need for the CommittedUntilAddress >= logicalAddress check like in WaitForCommit
            while (true)
            {
                LinkedCommitInfo linkedCommitInfo;
                try
                {
                    linkedCommitInfo = await commitTask.WithCancellationAsync(token).ConfigureAwait(false);
                }
                catch (CommitFailureException e)
                {
                    linkedCommitInfo = e.LinkedCommitInfo;
                    if (logicalAddress >= linkedCommitInfo.CommitInfo.FromAddress && logicalAddress < linkedCommitInfo.CommitInfo.UntilAddress)
                        throw;
                }
                if (linkedCommitInfo.CommitInfo.UntilAddress < logicalAddress + 1)
                    commitTask = linkedCommitInfo.NextTask;
                else
                    break;
            }

            return logicalAddress;
        }

        /// <summary>
        /// Append entry to log (async) - completes after entry is committed to storage.
        /// Does NOT itself issue flush!
        /// </summary>
        /// <param name="entry">Entry to enqueue</param>
        /// <param name="token">Cancellation token</param>
        /// <returns></returns>
        public async ValueTask<long> EnqueueAndWaitForCommitAsync(ReadOnlyMemory<byte> entry, CancellationToken token = default)
        {
            token.ThrowIfCancellationRequested();
            long logicalAddress;
            CompletionEvent flushEvent;
            Task<LinkedCommitInfo> commitTask;

            // Phase 1: wait for commit to memory
            while (true)
            {
                flushEvent = FlushEvent;
                commitTask = CommitTask;
                if (TryEnqueue(entry.Span, out logicalAddress))
                    break;
                try
                {
                    await flushEvent.WaitAsync(token).ConfigureAwait(false);
                }
                catch when (!token.IsCancellationRequested) { }
            }

            // Phase 2: wait for commit/flush to storage
            // Since the task object was read before enqueueing, there is no need for the CommittedUntilAddress >= logicalAddress check like in WaitForCommit
            while (true)
            {
                LinkedCommitInfo linkedCommitInfo;
                try
                {
                    linkedCommitInfo = await commitTask.WithCancellationAsync(token).ConfigureAwait(false);
                }
                catch (CommitFailureException e)
                {
                    linkedCommitInfo = e.LinkedCommitInfo;
                    if (logicalAddress >= linkedCommitInfo.CommitInfo.FromAddress && logicalAddress < linkedCommitInfo.CommitInfo.UntilAddress)
                        throw;
                }
                if (linkedCommitInfo.CommitInfo.UntilAddress < logicalAddress + 1)
                    commitTask = linkedCommitInfo.NextTask;
                else
                    break;
            }

            return logicalAddress;
        }

        /// <summary>
        /// Append batch of entries to log (async) - completes after batch is committed to storage.
        /// Does NOT itself issue flush!
        /// </summary>
        /// <param name="readOnlySpanBatch"></param>
        /// <param name="token">Cancellation token</param>
        /// <returns></returns>
        public async ValueTask<long> EnqueueAndWaitForCommitAsync(IReadOnlySpanBatch readOnlySpanBatch, CancellationToken token = default)
        {
            token.ThrowIfCancellationRequested();
            long logicalAddress;
            CompletionEvent flushEvent;
            Task<LinkedCommitInfo> commitTask;

            // Phase 1: wait for commit to memory
            while (true)
            {
                flushEvent = FlushEvent;
                commitTask = CommitTask;
                if (TryEnqueue(readOnlySpanBatch, out logicalAddress))
                    break;
                try
                {
                    await flushEvent.WaitAsync(token).ConfigureAwait(false);
                }
                catch when (!token.IsCancellationRequested) { }
            }

            // Phase 2: wait for commit/flush to storage
            // Since the task object was read before enqueueing, there is no need for the CommittedUntilAddress >= logicalAddress check like in WaitForCommit
            while (true)
            {
                LinkedCommitInfo linkedCommitInfo;
                try
                {
                    linkedCommitInfo = await commitTask.WithCancellationAsync(token).ConfigureAwait(false);
                }
                catch (CommitFailureException e)
                {
                    linkedCommitInfo = e.LinkedCommitInfo;
                    if (logicalAddress >= linkedCommitInfo.CommitInfo.FromAddress && logicalAddress < linkedCommitInfo.CommitInfo.UntilAddress)
                        throw;
                }
                if (linkedCommitInfo.CommitInfo.UntilAddress < logicalAddress + 1)
                    commitTask = linkedCommitInfo.NextTask;
                else
                    break;
            }

            return logicalAddress;
        }
        
        /// <summary>
        /// Append entry to log (async) - completes after entry is committed to storage.
        /// Does NOT itself issue flush!
        /// </summary>
        /// <param name="entry">Entry to enqueue</param>
        /// <param name="token">Cancellation token</param>
        /// <typeparam name="T">type of entry</typeparam>
        /// <returns>Logical address of added entry</returns>
        public async ValueTask<long> EnqueueAndWaitForCommitAsync<T>(T entry, CancellationToken token = default) where T : ILogEnqueueEntry
        {
            token.ThrowIfCancellationRequested();
            long logicalAddress;
            CompletionEvent flushEvent;
            Task<LinkedCommitInfo> commitTask;

            // Phase 1: wait for commit to memory
            while (true)
            {
                flushEvent = FlushEvent;
                commitTask = CommitTask;
                if (TryEnqueue(entry, out logicalAddress))
                    break;
                try
                {
                    await flushEvent.WaitAsync(token).ConfigureAwait(false);
                }
                catch when (!token.IsCancellationRequested) { }
            }

            // Phase 2: wait for commit/flush to storage
            // Since the task object was read before enqueueing, there is no need for the CommittedUntilAddress >= logicalAddress check like in WaitForCommit
            while (true)
            {
                LinkedCommitInfo linkedCommitInfo;
                try
                {
                    linkedCommitInfo = await commitTask.WithCancellationAsync(token).ConfigureAwait(false);
                }
                catch (CommitFailureException e)
                {
                    linkedCommitInfo = e.LinkedCommitInfo;
                    if (logicalAddress >= linkedCommitInfo.CommitInfo.FromAddress && logicalAddress < linkedCommitInfo.CommitInfo.UntilAddress)
                        throw;
                }
                if (linkedCommitInfo.CommitInfo.UntilAddress < logicalAddress + 1)
                    commitTask = linkedCommitInfo.NextTask;
                else
                    break;
            }

            return logicalAddress;
        }

        /// <summary>
        /// Append batch of entries to log (async) - completes after batch is committed to storage.
        /// Does NOT itself issue flush!
        /// </summary>
        /// <param name="entries"> entries to enqueue</param>
        /// <param name="token">Cancellation token</param>
        /// <typeparam name="T">type of entry</typeparam>
        /// <returns>Logical address of added entry</returns>
        public async ValueTask<long> EnqueueAndWaitForCommitAsync<T>(IEnumerable<T> entries,
            CancellationToken token = default) where T : ILogEnqueueEntry
        {
            token.ThrowIfCancellationRequested();
            long logicalAddress;
            CompletionEvent flushEvent;
            Task<LinkedCommitInfo> commitTask;

            // Phase 1: wait for commit to memory
            while (true)
            {
                flushEvent = FlushEvent;
                commitTask = CommitTask;
                if (TryEnqueue(entries, out logicalAddress))
                    break;
                try
                {
                    await flushEvent.WaitAsync(token).ConfigureAwait(false);
                }
                catch when (!token.IsCancellationRequested) { }
            }

            // Phase 2: wait for commit/flush to storage
            // Since the task object was read before enqueueing, there is no need for the CommittedUntilAddress >= logicalAddress check like in WaitForCommit
            while (true)
            {
                LinkedCommitInfo linkedCommitInfo;
                try
                {
                    linkedCommitInfo = await commitTask.WithCancellationAsync(token).ConfigureAwait(false);
                }
                catch (CommitFailureException e)
                {
                    linkedCommitInfo = e.LinkedCommitInfo;
                    if (logicalAddress >= linkedCommitInfo.CommitInfo.FromAddress && logicalAddress < linkedCommitInfo.CommitInfo.UntilAddress)
                        throw;
                }
                if (linkedCommitInfo.CommitInfo.UntilAddress < logicalAddress + 1)
                    commitTask = linkedCommitInfo.NextTask;
                else
                    break;
            }

            return logicalAddress;
        }
        #endregion

        /// <summary>
        /// Truncate the log until, but not including, untilAddress. **User should ensure
        /// that the provided address is a valid starting address for some record.** The
        /// truncation is not persisted until the next commit.
        /// </summary>
        /// <param name="untilAddress">Until address</param>
        public void TruncateUntil(long untilAddress)
        {
            Utility.MonotonicUpdate(ref beginAddress, untilAddress, out _);
        }

        /// <summary>
        /// Truncate the log until the start of the page corresponding to untilAddress. This is 
        /// safer than TruncateUntil, as page starts are always a valid truncation point. The
        /// truncation is not persisted until the next commit.
        /// </summary>
        /// <param name="untilAddress">Until address</param>
        public void TruncateUntilPageStart(long untilAddress)
        {
            Utility.MonotonicUpdate(ref beginAddress, untilAddress & ~allocator.PageSizeMask, out _);
        }

        /// <summary>
        /// Pull-based iterator interface for scanning FASTER log
        /// </summary>
        /// <param name="beginAddress">Begin address for scan.</param>
        /// <param name="endAddress">End address for scan (or long.MaxValue for tailing).</param>
        /// <param name="name">Name of iterator, if we need to persist/recover it (default null - do not persist).</param>
        /// <param name="recover">Whether to recover named iterator from latest commit (if exists). If false, iterator starts from beginAddress.</param>
        /// <param name="scanBufferingMode">Use single or double buffering</param>
        /// <param name="scanUncommitted">Whether we scan uncommitted data</param>
        /// <returns></returns>
        public FasterLogScanIterator Scan(long beginAddress, long endAddress, string name = null, bool recover = true, ScanBufferingMode scanBufferingMode = ScanBufferingMode.DoublePageBuffering, bool scanUncommitted = false)
        {
            if (readOnlyMode)
            {
                scanBufferingMode = ScanBufferingMode.SinglePageBuffering;

                if (name != null)
                    throw new FasterException("Cannot used named iterators with read-only FasterLog");
                if (scanUncommitted)
                    throw new FasterException("Cannot used scanUncommitted with read-only FasterLog");
            }

            FasterLogScanIterator iter;
            if (recover && name != null && RecoveredIterators != null && RecoveredIterators.ContainsKey(name))
                iter = new FasterLogScanIterator(this, allocator, RecoveredIterators[name], endAddress, getMemory, scanBufferingMode, epoch, headerSize, name, scanUncommitted);
            else
                iter = new FasterLogScanIterator(this, allocator, beginAddress, endAddress, getMemory, scanBufferingMode, epoch, headerSize, name, scanUncommitted);

            if (name != null)
            {
                if (name.Length > 20)
                    throw new FasterException("Max length of iterator name is 20 characters");
                if (PersistedIterators.ContainsKey(name))
                    logger?.LogDebug("Iterator name exists, overwriting");
                PersistedIterators[name] = iter;
            }

            if (Interlocked.Increment(ref logRefCount) == 1)
                throw new FasterException("Cannot scan disposed log instance");
            return iter;
        }

        /// <summary>
        /// Random read record from log, at given address
        /// </summary>
        /// <param name="address">Logical address to read from</param>
        /// <param name="estimatedLength">Estimated length of entry, if known</param>
        /// <param name="token">Cancellation token</param>
        /// <returns></returns>
        public async ValueTask<(byte[], int)> ReadAsync(long address, int estimatedLength = 0, CancellationToken token = default)
        {
            token.ThrowIfCancellationRequested();
            epoch.Resume();
            if (address >= CommittedUntilAddress || address < BeginAddress)
            {
                epoch.Suspend();
                return default;
            }
            var ctx = new SimpleReadContext
            {
                logicalAddress = address,
                completedRead = new SemaphoreSlim(0)
            };
            unsafe
            {
                allocator.AsyncReadRecordToMemory(address, headerSize + estimatedLength, AsyncGetFromDiskCallback, ref ctx);
            }
            epoch.Suspend();
            await ctx.completedRead.WaitAsync(token).ConfigureAwait(false);
            return GetRecordAndFree(ctx.record);
        }

        /// <summary>
        /// Random read record from log as IMemoryOwner&lt;byte&gt;, at given address
        /// </summary>
        /// <param name="address">Logical address to read from</param>
        /// <param name="memoryPool">MemoryPool to rent the destination buffer from</param>
        /// <param name="estimatedLength">Estimated length of entry, if known</param>
        /// <param name="token">Cancellation token</param>
        /// <returns></returns>
        public async ValueTask<(IMemoryOwner<byte>, int)> ReadAsync(long address, MemoryPool<byte> memoryPool, int estimatedLength = 0, CancellationToken token = default)
        {
            token.ThrowIfCancellationRequested();
            epoch.Resume();
            if (address >= CommittedUntilAddress || address < BeginAddress)
            {
                epoch.Suspend();
                return default;
            }
            var ctx = new SimpleReadContext
            {
                logicalAddress = address,
                completedRead = new SemaphoreSlim(0)
            };
            unsafe
            {
                allocator.AsyncReadRecordToMemory(address, headerSize + estimatedLength, AsyncGetFromDiskCallback, ref ctx);
            }
            epoch.Suspend();
            await ctx.completedRead.WaitAsync(token).ConfigureAwait(false);
            return GetRecordAsMemoryOwnerAndFree(ctx.record, memoryPool);
        }

        /// <summary>
        /// Random read record from log, at given address
        /// </summary>
        /// <param name="address">Logical address to read from</param>
        /// <param name="token">Cancellation token</param>
        /// <returns></returns>
        public async ValueTask<int> ReadRecordLengthAsync(long address, CancellationToken token = default)
        {
            token.ThrowIfCancellationRequested();
            epoch.Resume();
            if (address >= CommittedUntilAddress || address < BeginAddress)
            {
                epoch.Suspend();
                return default;
            }
            var ctx = new SimpleReadContext
            {
                logicalAddress = address,
                completedRead = new SemaphoreSlim(0)
            };
            unsafe
            {
                allocator.AsyncReadRecordToMemory(address, headerSize, AsyncGetHeaderOnlyFromDiskCallback, ref ctx);
            }
            epoch.Suspend();
            await ctx.completedRead.WaitAsync(token).ConfigureAwait(false);          
            return GetRecordLengthAndFree(ctx.record);
        }

        /// <summary>
        /// Initiate auto refresh safe tail address, called with epoch protection
        /// </summary>
        private void DoAutoRefreshSafeTailAddress()
        {
            if (_ongoingAutoRefreshSafeTailAddress == 0 && Interlocked.CompareExchange(ref _ongoingAutoRefreshSafeTailAddress, 1, 0) == 0)
                AutoRefreshSafeTailAddressRunner(false);
        }

        private void EpochProtectAutoRefreshSafeTailAddressRunner()
        {
            try
            {
                epoch.Resume();
                AutoRefreshSafeTailAddressRunner(false);
            }
            finally
            {
                epoch.Suspend();
            }
        }

        private void AutoRefreshSafeTailAddressRunner(bool recurse)
        {
            do
            {
                if (TailAddress > SafeTailAddress)
                {
                    if (recurse)
                        Task.Run(EpochProtectAutoRefreshSafeTailAddressRunner);
                    else
                        epoch.BumpCurrentEpoch(() => AutoRefreshSafeTailAddressBumpCallback(TailAddress));
                    return;
                }
                _ongoingAutoRefreshSafeTailAddress = 0;
            } while (TailAddress > SafeTailAddress && _ongoingAutoRefreshSafeTailAddress == 0 && Interlocked.CompareExchange(ref _ongoingAutoRefreshSafeTailAddress, 1, 0) == 0);
        }

        private void AutoRefreshSafeTailAddressBumpCallback(long tailAddress)
        {
            if (Utility.MonotonicUpdate(ref SafeTailAddress, tailAddress, out _))
            {
                var tcs = refreshUncommittedTcs;
                if (tcs != null && Interlocked.CompareExchange(ref refreshUncommittedTcs, null, tcs) == tcs)
                    tcs.SetResult(Empty.Default);
            }
            AutoRefreshSafeTailAddressRunner(true);
        }


        [MethodImpl(MethodImplOptions.AggressiveInlining)]
        private static int Align(int length)
        {
            return (length + 3) & ~3;
        }

        /// <summary>
        /// Commit log
        /// </summary>
        private void CommitCallback(CommitInfo commitInfo)
        {
            // Using count is safe as a fast filtering mechanism to reduce number of invocations despite concurrency
            if (ongoingCommitRequests.Count == 0 && commitInfo.ErrorCode == 0) return;
            commitQueue.EnqueueAndTryWork(commitInfo, asTask: true);
        }

        private unsafe bool TryEnqueueCommitRecord(ref FasterLogRecoveryInfo info)
        {
            var entryBodySize = info.SerializedSize();
            
            int allocatedLength = headerSize + Align(entryBodySize);
            ValidateAllocatedLength(allocatedLength);
            
            epoch.Resume();
            
            var logicalAddress = allocator.TryAllocateRetryNow(allocatedLength);
            if (logicalAddress == 0)
            {
                epoch.Suspend();
                return false;
            }
            // Finish filling in all fields
            info.BeginAddress = BeginAddress;
            info.UntilAddress = logicalAddress + allocatedLength;

            var physicalAddress = allocator.GetPhysicalAddress(logicalAddress);

            var entryBody = info.ToByteArray();
            fixed (byte* bp = entryBody)
                Buffer.MemoryCopy(bp, (void*)(headerSize + physicalAddress), entryBody.Length, entryBody.Length);
            SetCommitRecordHeader(entryBody.Length, (byte*)physicalAddress);
            epoch.Suspend();
            // Return the commit tail
            return true;
        }

        private bool ShouldCommmitMetadata(ref FasterLogRecoveryInfo info)
        {
            return beginAddress > CommittedBeginAddress || IteratorsChanged(ref info) || info.Cookie != null;
        }
        
        private void CommitMetadataOnly(ref FasterLogRecoveryInfo info)
        {
            var fromAddress = CommittedUntilAddress > info.BeginAddress ? CommittedUntilAddress : info.BeginAddress;
            var untilAddress = FlushedUntilAddress > info.BeginAddress ? FlushedUntilAddress : info.BeginAddress;
            
            CommitCallback(new CommitInfo
            {
                FromAddress = fromAddress,
                UntilAddress = untilAddress,
                ErrorCode = 0,
            });
        }

        private void UpdateCommittedState(FasterLogRecoveryInfo recoveryInfo)
        {
            LastPersistedIterators = recoveryInfo.Iterators;
            CommittedBeginAddress = recoveryInfo.BeginAddress;
            CommittedUntilAddress = recoveryInfo.UntilAddress;
            recoveryInfo.CommitIterators(PersistedIterators);
            Utility.MonotonicUpdate(ref persistedCommitNum, recoveryInfo.CommitNum, out _);
        }

        private void WriteCommitMetadata(FasterLogRecoveryInfo recoveryInfo)
        {
            // TODO: can change to write this in separate thread for fast commit
            logCommitManager.Commit(recoveryInfo.BeginAddress, recoveryInfo.UntilAddress,
                recoveryInfo.ToByteArray(), recoveryInfo.CommitNum);
            // If not fast committing, set committed state as we commit metadata explicitly only after metadata commit
            if (!fastCommitMode)
                UpdateCommittedState(recoveryInfo);
            // Issue any potential physical deletes due to shifts in begin address
            try
            {
                epoch.Resume();
                allocator.ShiftBeginAddress(recoveryInfo.BeginAddress, true);
            }
            finally
            {
                epoch.Suspend();
            }
        }

        private void SerialCommitCallbackWorker(CommitInfo commitInfo)
        {
            if (commitInfo.ErrorCode != 0)
            {
                var exception = new CommitFailureException(new LinkedCommitInfo { CommitInfo = commitInfo },
                    $"Commit of address range [{commitInfo.FromAddress}-{commitInfo.UntilAddress}] failed with error code {commitInfo.ErrorCode}");
                if (tolerateDeviceFailure)
                {
                    var oldCommitTcs = commitTcs;
                    commitTcs = new TaskCompletionSource<LinkedCommitInfo>(TaskCreationOptions.RunContinuationsAsynchronously);
                    oldCommitTcs.TrySetException(exception);
                    // Silently set flushed until past this range
                    Utility.MonotonicUpdate(ref allocator.FlushedUntilAddress, commitInfo.UntilAddress, out _);
                    allocator.UnsafeSkipError(commitInfo);
                }
                else
                {
                    cannedException = exception;
                    // Make sure future waiters do not get a fresh tcs
                    commitTcs.TrySetException(cannedException);
                }
                return;
            }
            // Check for the commit records included in this flush
            coveredCommits.Clear();
            lock (ongoingCommitRequests)
            {
                while (ongoingCommitRequests.Count != 0)
                {
                    var (addr, recoveryInfo) = ongoingCommitRequests.Peek();
                    if (addr > commitInfo.UntilAddress) break;
                    coveredCommits.Add(recoveryInfo);
                    ongoingCommitRequests.Dequeue();
                }
            }
            
            // Nothing was committed --- this was probably an auto-flush. Return now without touching any
            // commit task tracking.
            if (coveredCommits.Count == 0) return;

            var latestCommit = coveredCommits[coveredCommits.Count - 1];
            if (fastCommitMode)
            {
                // In fast commit mode, can safely set committed state to the latest flushed and invoke callbacks early
                UpdateCommittedState(latestCommit);
                foreach (var recoveryInfo in coveredCommits)
                {
                    recoveryInfo.Callback?.Invoke();
                    commitPolicy.OnCommitFinished(recoveryInfo);
                }
            }

            foreach (var recoveryInfo in coveredCommits)
            {
                // Only write out commit metadata if user cares about this as a distinct recoverable point
                if (!recoveryInfo.FastForwardAllowed) WriteCommitMetadata(recoveryInfo);
                if (!fastCommitMode)
                {
                    recoveryInfo.Callback?.Invoke();
                    commitPolicy.OnCommitFinished(recoveryInfo);
                }
            }

            // We fast-forwarded commits earlier, so write it out if not covered by another commit
            if (latestCommit.FastForwardAllowed) WriteCommitMetadata(latestCommit);
            
            // TODO: Can invoke earlier in the case of fast commit
            var _commitTcs = commitTcs;
            commitTcs = new TaskCompletionSource<LinkedCommitInfo>(TaskCreationOptions.RunContinuationsAsynchronously);
            var lci = new LinkedCommitInfo
            {
                CommitInfo = commitInfo,
                NextTask = commitTcs.Task
            };
            _commitTcs?.TrySetResult(lci);
        }

        private bool IteratorsChanged(ref FasterLogRecoveryInfo info)
        {
            var _lastPersistedIterators = LastPersistedIterators;
            if (_lastPersistedIterators == null)
            {
                return info.Iterators != null &&  info.Iterators.Count != 0;
            }
            if (_lastPersistedIterators.Count != info.Iterators.Count)
                return true;
            foreach (var item in _lastPersistedIterators)
            {
                if (info.Iterators.TryGetValue(item.Key, out var other))
                {
                    if (item.Value != other) return true;
                }
                else
                    return true;
            }
            return false;
        }

        /// <summary>
        /// Synchronously recover instance to FasterLog's latest valid commit, when being used as a readonly log iterator
        /// </summary>
        public void RecoverReadOnly()
        {
            if (!readOnlyMode)
                throw new FasterException("This method can only be used with a read-only FasterLog instance used for iteration. Set FasterLogSettings.ReadOnlyMode to true during creation to indicate this.");

            RestoreLatest(out _, out _);
            SignalWaitingROIterators();
        }

        /// <summary>
        /// Asynchronously recover instance to FasterLog's latest commit, when being used as a readonly log iterator
        /// </summary>
        public async ValueTask RecoverReadOnlyAsync(CancellationToken cancellationToken = default)
        {
            if (!readOnlyMode)
                throw new FasterException("This method can only be used with a read-only FasterLog instance used for iteration. Set FasterLogSettings.ReadOnlyMode to true during creation to indicate this.");

            await RestoreLatestAsync(cancellationToken).ConfigureAwait(false);
            SignalWaitingROIterators();
        }

        private void SignalWaitingROIterators()
        {
            // One RecoverReadOnly use case is to allow a FasterLogIterator to continuously read a mirror FasterLog (over the same log storage) of a primary FasterLog.
            // In this scenario, when the iterator arrives at the tail after a previous call to RestoreReadOnly, it will wait asynchronously until more data
            // is committed and read by a subsequent call to RecoverReadOnly. Here, we signal iterators that we have completed recovery.
            var _commitTcs = commitTcs;
            if (commitTcs.Task.Status != TaskStatus.Faulted || commitTcs.Task.Exception.InnerException as CommitFailureException != null)
            {
                commitTcs = new TaskCompletionSource<LinkedCommitInfo>(TaskCreationOptions.RunContinuationsAsynchronously);
            }

            // Update commit to release pending iterators.
            var lci = new LinkedCommitInfo
            {
                CommitInfo = new CommitInfo { FromAddress = BeginAddress, UntilAddress = FlushedUntilAddress },
                NextTask = commitTcs.Task
            };
            _commitTcs?.TrySetResult(lci);
        }

        private bool LoadCommitMetadata(long commitNum, out FasterLogRecoveryInfo info)
        {
            var commitInfo = logCommitManager.GetCommitMetadata(commitNum);
            if (commitInfo is null)
            {
                info = default;
                return false;
            }

            info = new FasterLogRecoveryInfo();
            using (BinaryReader r = new(new MemoryStream(commitInfo)))
            {
                info.Initialize(r);
            }

            if (info.CommitNum == -1)
                info.CommitNum = commitNum;

            return true;
        }

        private void RestoreLatest(out Dictionary<string, long> iterators, out byte[] cookie)
        {
            iterators = null;
            cookie = null;
            FasterLogRecoveryInfo info = new();

            long scanStart = 0;
            foreach (var metadataCommit in logCommitManager.ListCommits())
            {
                try
                {
                    if (LoadCommitMetadata(metadataCommit, out info))
                    {
                        scanStart = metadataCommit;
                        break;
                    }
                }
                catch { }
            }

            // Only in fast commit mode will we potentially need to recover from an entry in the log
            if (fastCommitMode)
            {
                // Disable safe guards temporarily
                CommittedUntilAddress = long.MaxValue;
                beginAddress = info.BeginAddress;
                allocator.HeadAddress = long.MaxValue;
                using var scanIterator = Scan(info.UntilAddress, long.MaxValue, recover: false);
                scanIterator.ScanForwardForCommit(ref info);
            }

            // If until address is 0, that means info is still its default value and we haven't been able to recover
            // from any any commit. Set the log to its start position and return
            if (info.UntilAddress == 0)
            {
                logger?.LogInformation("Unable to recover using any available commit");

                // Reset variables to normal
                allocator.Initialize();
                CommittedUntilAddress = Constants.kFirstValidAddress;
                beginAddress = allocator.BeginAddress;
                if (readOnlyMode)
                    allocator.HeadAddress = long.MaxValue;
                return;
            }

            if (!readOnlyMode)
            {
                var headAddress = info.UntilAddress - allocator.GetOffsetInPage(info.UntilAddress);
                if (info.BeginAddress > headAddress)
                    headAddress = info.BeginAddress;

                if (headAddress == 0)
                    headAddress = Constants.kFirstValidAddress;

                try
                {
                    allocator.RestoreHybridLog(info.BeginAddress, headAddress, info.UntilAddress, info.UntilAddress);
                }
                catch
                {
                    if (!tolerateDeviceFailure) throw;
                }
            }

            iterators = CompleteRestoreFromCommit(info);
            cookie = info.Cookie;
            commitNum = info.CommitNum;
            beginAddress = allocator.BeginAddress;
            if (readOnlyMode)
                allocator.HeadAddress = long.MaxValue;

            if (scanStart > 0) logCommitManager.OnRecovery(scanStart);
        }

        private void RestoreSpecificCommit(long requestedCommitNum, out Dictionary<string, long> iterators, out byte[] cookie)
        {
            iterators = null;
            cookie = null;
            FasterLogRecoveryInfo info = new();

            // Find the closest commit metadata with commit num smaller than requested
            long scanStart = 0;
            foreach (var metadataCommit in logCommitManager.ListCommits())
            {
                if (metadataCommit > requestedCommitNum) continue;
                try
                {
                    if (LoadCommitMetadata(metadataCommit, out info))
                    {
                        scanStart = metadataCommit;
                        break;
                    }
                }
                catch { }
            }
            
            // Need to potentially scan log for the entry 
            if (scanStart < requestedCommitNum)
            {
                // If not in fast commit mode, do not scan log
                if (!fastCommitMode)
                    // In the case where precisely requested commit num is not available, can just throw exception
                    throw new FasterException("requested commit num is not available");
                
                // If no exact metadata is found, scan forward to see if we able to find a commit entry
                // Shut up safe guards, I know what I am doing
                CommittedUntilAddress = long.MaxValue;
                beginAddress = info.BeginAddress;
                allocator.HeadAddress = long.MaxValue;
                using var scanIterator = Scan(info.UntilAddress, long.MaxValue, recover: false);
                if (!scanIterator.ScanForwardForCommit(ref info, requestedCommitNum))
                    throw new FasterException("requested commit num is not available");
            }

            // At this point, we should have found the exact commit num requested
            Debug.Assert(info.CommitNum == requestedCommitNum);
            if (!readOnlyMode)
            {
                var headAddress = info.UntilAddress - allocator.GetOffsetInPage(info.UntilAddress);
                if (info.BeginAddress > headAddress)
                    headAddress = info.BeginAddress;

                if (headAddress == 0)
                    headAddress = Constants.kFirstValidAddress;
                try
                {
                    allocator.RestoreHybridLog(info.BeginAddress, headAddress, info.UntilAddress, info.UntilAddress);
                }
                catch
                {
                    if (!tolerateDeviceFailure) throw;
                }
            }

            iterators = CompleteRestoreFromCommit(info);
            cookie = info.Cookie;
            commitNum = info.CommitNum;
            beginAddress = allocator.BeginAddress;
            if (readOnlyMode)
                allocator.HeadAddress = long.MaxValue;

            if (scanStart > 0) logCommitManager.OnRecovery(scanStart);
        }

        /// <summary>
        /// Restore log asynchronously
        /// </summary>
        private async ValueTask<(Dictionary<string, long>, byte[])> RestoreLatestAsync(CancellationToken cancellationToken)
        {
            FasterLogRecoveryInfo info = new();

            long scanStart = 0;
            foreach (var metadataCommit in logCommitManager.ListCommits())
            {
                try
                {
                    if (LoadCommitMetadata(metadataCommit, out info))
                    {
                        scanStart = metadataCommit;
                        break;
                    }
                }
                catch { }
            }

            // Only in fast commit mode will we potentially need to recover from an entry in the log
            if (fastCommitMode)
            {
                // Shut up safe guards, I know what I am doing
                CommittedUntilAddress = long.MaxValue;
                beginAddress = info.BeginAddress;
                allocator.HeadAddress = long.MaxValue;
                using var scanIterator = Scan(info.UntilAddress, long.MaxValue, recover: false);
                scanIterator.ScanForwardForCommit(ref info);
            }

            // if until address is 0, that means info is still its default value and we haven't been able to recover
            // from any any commit. Set the log to its start position and return
            if (info.UntilAddress == 0)
            {
                logger?.LogDebug("Unable to recover using any available commit");
                // Reset things to be something normal lol
                allocator.Initialize();
                CommittedUntilAddress = Constants.kFirstValidAddress;
                beginAddress = allocator.BeginAddress;
                if (readOnlyMode)
                    allocator.HeadAddress = long.MaxValue;
                return (new Dictionary<string, long>(), null);
            }
            
            if (!readOnlyMode)
            {
                var headAddress = info.UntilAddress - allocator.GetOffsetInPage(info.UntilAddress);
                if (info.BeginAddress > headAddress)
                    headAddress = info.BeginAddress;

                if (headAddress == 0)
                    headAddress = Constants.kFirstValidAddress;
                await allocator.RestoreHybridLogAsync(info.BeginAddress, headAddress, info.UntilAddress, info.UntilAddress, cancellationToken : cancellationToken).ConfigureAwait(false);
            }

            var iterators = CompleteRestoreFromCommit(info);
            var cookie = info.Cookie;
            commitNum = info.CommitNum;
            beginAddress = allocator.BeginAddress;
            if (readOnlyMode)
                allocator.HeadAddress = long.MaxValue;

            if (scanStart > 0) logCommitManager.OnRecovery(scanStart);

            return (iterators, cookie);
        }

        private Dictionary<string, long> CompleteRestoreFromCommit(FasterLogRecoveryInfo info)
        {
            CommittedUntilAddress = info.UntilAddress;
            CommittedBeginAddress = info.BeginAddress;
            SafeTailAddress = info.UntilAddress;

            // Fix uncommitted addresses in iterators
            var recoveredIterators = info.Iterators;
            if (recoveredIterators != null)
            {
                List<string> keys = recoveredIterators.Keys.ToList();
                foreach (var key in keys)
                    if (recoveredIterators[key] > SafeTailAddress)
                        recoveredIterators[key] = SafeTailAddress;
            }
            return recoveredIterators;
        }

        /// <summary>
        /// Try to append batch of entries as a single atomic unit. Entire batch
        /// needs to fit on one page.
        /// </summary>
        /// <param name="readOnlySpanBatch">Batch to be appended to log</param>
        /// <param name="logicalAddress">Logical address of first added entry</param>
        /// <param name="allocatedLength">Actual allocated length</param>
        /// <returns>Whether the append succeeded</returns>
        private unsafe bool TryAppend(IReadOnlySpanBatch readOnlySpanBatch, out long logicalAddress, out int allocatedLength)
        {
            logicalAddress = 0;

            int totalEntries = readOnlySpanBatch.TotalEntries();
            allocatedLength = 0;
            for (int i = 0; i < totalEntries; i++)
            {
                allocatedLength += Align(readOnlySpanBatch.Get(i).Length) + headerSize;
            }

            ValidateAllocatedLength(allocatedLength);

            epoch.Resume();
            if (commitNum == long.MaxValue) throw new FasterException("Attempting to enqueue into a completed log");

            logicalAddress = allocator.TryAllocateRetryNow(allocatedLength);

            if (logicalAddress == 0)
            {
                epoch.Suspend();
                if (cannedException != null) throw cannedException;
                return false;
            }

            var physicalAddress = allocator.GetPhysicalAddress(logicalAddress);
            for (int i = 0; i < totalEntries; i++)
            {
                var span = readOnlySpanBatch.Get(i);
                var entryLength = span.Length;
                fixed (byte* bp = &span.GetPinnableReference())
                    Buffer.MemoryCopy(bp, (void*)(headerSize + physicalAddress), entryLength, entryLength);
                SetHeader(entryLength, (byte*)physicalAddress);
                physicalAddress += Align(entryLength) + headerSize;
            }
            if (AutoRefreshSafeTailAddress) DoAutoRefreshSafeTailAddress();
            epoch.Suspend();
            return true;
        }

        private unsafe void AsyncGetFromDiskCallback(uint errorCode, uint numBytes, object context)
        {
            var ctx = (SimpleReadContext)context;

            if (errorCode != 0)
            {
                logger?.LogError("AsyncGetFromDiskCallback error: {0}", errorCode);
                ctx.record.Return();
                ctx.record = null;
                ctx.completedRead.Release();
            }
            else
            {
                var record = ctx.record.GetValidPointer();
                var length = GetLength(record);

                if (length < 0 || length > allocator.PageSize)
                {
                    logger?.LogDebug("Invalid record length found: " + length);
                    ctx.record.Return();
                    ctx.record = null;
                    ctx.completedRead.Release();
                }
                else
                {
                    int requiredBytes = headerSize + length;
                    if (ctx.record.available_bytes >= requiredBytes)
                    {
                        ctx.completedRead.Release();
                    }
                    else
                    {
                        ctx.record.Return();
                        allocator.AsyncReadRecordToMemory(ctx.logicalAddress, requiredBytes, AsyncGetFromDiskCallback, ref ctx);
                    }
                }
            }
        }

        private void AsyncGetHeaderOnlyFromDiskCallback(uint errorCode, uint numBytes, object context)
        {
            var ctx = (SimpleReadContext)context;

            if (errorCode != 0)
            {
                logger?.LogError("AsyncGetFromDiskCallback error: {0}", errorCode);
                ctx.record.Return();
                ctx.record = null;
                ctx.completedRead.Release();
            }
            else
            {
                if (ctx.record.available_bytes < headerSize)
                {
                    logger?.LogDebug("No record header present at address: " + ctx.logicalAddress);
                    ctx.record.Return();
                    ctx.record = null;
                }
                ctx.completedRead.Release();
            }
        }

        private (byte[], int) GetRecordAndFree(SectorAlignedMemory record)
        {
            if (record == null)
                return (null, 0);

            byte[] result;
            int length;
            unsafe
            {
                var ptr = record.GetValidPointer();
                length = GetLength(ptr);
                if (!VerifyChecksum(ptr, length))
                {
                    throw new FasterException("Checksum failed for read");
                }
                result = getMemory != null ? getMemory(length) : new byte[length];
                fixed (byte* bp = result)
                {
                    Buffer.MemoryCopy(ptr + headerSize, bp, length, length);
                }
            }
            record.Return();
            return (result, length);
        }

        private (IMemoryOwner<byte>, int) GetRecordAsMemoryOwnerAndFree(SectorAlignedMemory record, MemoryPool<byte> memoryPool)
        {
            if (record == null)
                return (null, 0);

            IMemoryOwner<byte> result;
            int length;
            unsafe
            {
                var ptr = record.GetValidPointer();
                length = GetLength(ptr);
                if (!VerifyChecksum(ptr, length))
                {
                    throw new FasterException("Checksum failed for read");
                }
                result = memoryPool.Rent(length);

                fixed (byte* bp = result.Memory.Span)
                {
                    Buffer.MemoryCopy(ptr + headerSize, bp, length, length);
                }
            }
            
            record.Return();
            return (result, length);
        }

        private int GetRecordLengthAndFree(SectorAlignedMemory record)
        {
            if (record == null)
                return 0;

            int length;
            unsafe
            {
                var ptr = record.GetValidPointer();
                length = GetLength(ptr);

                // forego checksum verification since record may not be read in full by AsyncGetHeaderOnlyFromDiskCallback()
            }

            record.Return();
            return length;
        }
        

        private bool CommitInternal(out long commitTail, out long actualCommitNum, bool fastForwardAllowed, byte[] cookie, long proposedCommitNum, Action callback)
        {
            if (cannedException != null)
                throw cannedException;
            
            commitTail = actualCommitNum = 0;
            
            if (readOnlyMode)
                throw new FasterException("Cannot commit in read-only mode");

            if (fastForwardAllowed && (cookie != null || proposedCommitNum != -1 || callback != null))
                throw new FasterException(
                    "Fast forwarding a commit is only allowed when no cookie, commit num, or callback is specified");
            
            var info = new FasterLogRecoveryInfo
            {
                FastForwardAllowed = fastForwardAllowed,
                Cookie = cookie,
                Callback = callback,
            };
            info.SnapshotIterators(PersistedIterators);
            var commitRequired = ShouldCommmitMetadata(ref info) || (commitCoveredAddress < TailAddress);
            // Only apply commit policy if not a strong commit
            if (fastForwardAllowed && !commitPolicy.AdmitCommit(TailAddress, commitRequired))
                return false;

            // This critical section serializes commit record creation / commit content generation and ensures that the
            // long address are sorted in outstandingCommitRecords. Ok because we do not expect heavy contention on the
            // commit code path
            lock (ongoingCommitRequests)
            {
                if (commitCoveredAddress == TailAddress && !commitRequired)
                    // Nothing to commit if no metadata update and no new entries
                    return false;
                if (commitNum == long.MaxValue)
                {
                    // log has been closed, throw an exception
                    throw new FasterException("log has already been closed");
                }
                
                // Make sure we will not be allowed to back out of a commit if AdmitCommit returns true, as the commit policy
                // may need to update internal logic for every true response. We might waste some commit nums if commit
                // policy filters out a lot of commits, but that's fine.
                if (proposedCommitNum == -1)
                    info.CommitNum = actualCommitNum = ++commitNum;
                else if (proposedCommitNum > commitNum)
                    info.CommitNum = actualCommitNum = commitNum = proposedCommitNum;
                else
                    // Invalid commit num
                    return false;

                // Normally --- only need commit records if fast committing.
                if (fastCommitMode)
                {
                    // Ok to retry in critical section, any concurrently invoked commit would block, but cannot progress
                    // anyways if no record can be enqueued
                    while (!TryEnqueueCommitRecord(ref info)) Thread.Yield();
                    commitTail = info.UntilAddress;
                }
                else
                {
                    // If not using fastCommitMode, do not need to allocate a commit record. Instead, set the content
                    // of this commit to the current tail and base all commit metadata on this address, even though
                    // perhaps more entries will be flushed as part of this commit
                    info.BeginAddress = BeginAddress;
                    info.UntilAddress = commitTail = TailAddress;
                }

                Utility.MonotonicUpdate(ref commitCoveredAddress, commitTail, out _);
                
                commitPolicy.OnCommitCreated(info);
                // Enqueue the commit record's content and offset into the queue so it can be picked up by the next flush
                // At this point, we expect the commit record to be flushed out as a distinct recovery point
                ongoingCommitRequests.Enqueue((commitTail, info));
            }

            
            // As an optimization, if a concurrent flush has already advanced FlushedUntilAddress
            // past this commit, we can manually trigger a commit callback for safety, and return.
            if (commitTail <= FlushedUntilAddress)
            {
                CommitMetadataOnly(ref info);
                return true;
            }

            // Otherwise, move to set read-only tail and flush 
            try
            {
                epoch.Resume();
                if (!allocator.ShiftReadOnlyToTail(out _, out _))
                    CommitMetadataOnly(ref info);
            }
            finally
            {
                epoch.Suspend();
            }
            return true;
        }

        [MethodImpl(MethodImplOptions.AggressiveInlining)]
        internal unsafe int GetLength(byte* ptr)
        {
            if (logChecksum == LogChecksumType.None)
                return *(int*)ptr;
            else if (logChecksum == LogChecksumType.PerEntry)
                return *(int*)(ptr + 8);
            return 0;
        }

        [MethodImpl(MethodImplOptions.AggressiveInlining)]
        internal unsafe bool VerifyChecksum(byte* ptr, int length)
        {
            if (logChecksum == LogChecksumType.PerEntry)
            {
                var cs = Utility.XorBytes(ptr + 8, length + 4);
                if (cs != *(ulong*)ptr)
                {
                    return false;
                }
            }
            return true;
        }

        [MethodImpl(MethodImplOptions.AggressiveInlining)]
        internal unsafe ulong GetChecksum(byte* ptr)
        {
            if (logChecksum == LogChecksumType.PerEntry)
            {
                return *(ulong*)ptr;
            }
            return 0;
        }

        [MethodImpl(MethodImplOptions.AggressiveInlining)]
        private unsafe void SetHeader(int length, byte* dest)
        {
            if (logChecksum == LogChecksumType.None)
            {
                *(int*)dest = length;
                return;
            }
            else if (logChecksum == LogChecksumType.PerEntry)
            {
                *(int*)(dest + 8) = length;
                *(ulong*)dest = Utility.XorBytes(dest + 8, length + 4);
            }
        }
        
        [MethodImpl(MethodImplOptions.AggressiveInlining)]
        private unsafe void SetCommitRecordHeader(int length, byte* dest)
        {
            // commit record has negative length field to differentiate from normal records
            if (logChecksum == LogChecksumType.None)
            {
                *(int*)dest = -length;
                return;
            }
            else if (logChecksum == LogChecksumType.PerEntry)
            {
                *(int*)(dest + 8) = -length;
                *(ulong*)dest = Utility.XorBytes(dest + 8, length + 4);
            }
        }

        [MethodImpl(MethodImplOptions.AggressiveInlining)]
        private void ValidateAllocatedLength(int numSlots)
        {
            if (numSlots > allocator.PageSize)
                throw new FasterException("Entry does not fit on page");
        }
    }
}<|MERGE_RESOLUTION|>--- conflicted
+++ resolved
@@ -152,12 +152,9 @@
         /// <param name="logger">Log settings</param>
         private FasterLog(FasterLogSettings logSettings, bool syncRecover, ILogger logger = null)
         {
-<<<<<<< HEAD
+            this.logger = logger;
             AutoRefreshSafeTailAddress = logSettings.AutoRefreshSafeTailAddress;
             AutoCommit = logSettings.AutoCommit;
-=======
-            this.logger = logger;
->>>>>>> 65e379f3
             logCommitManager = logSettings.LogCommitManager ??
                 new DeviceLogCommitCheckpointManager
                 (new LocalStorageNamedDeviceFactory(),
