--- conflicted
+++ resolved
@@ -18,25 +18,15 @@
 
             /// <inheritdoc/>
             public Status DoFastOperation(FasterKV<Key, Value> fasterKV, ref PendingContext<Input, Output, Context> pendingContext, IFasterSession<Key, Value, Input, Output, Context> fasterSession,
-<<<<<<< HEAD
                                             FasterExecutionContext<Input, Output, Context> currentCtx, out Output output)
-=======
-                                            FasterExecutionContext<Input, Output, Context> currentCtx, bool asyncOp, out CompletionEvent flushEvent)
->>>>>>> a3aafc8c
             {
+                output = default;
                 OperationStatus internalStatus;
                 do
                 {
-<<<<<<< HEAD
                     internalStatus = fasterKV.InternalUpsert(ref pendingContext.key.Get(), ref pendingContext.input.Get(), ref pendingContext.value.Get(), ref output, ref pendingContext.userContext, ref pendingContext, 
                                                              fasterSession, currentCtx, pendingContext.serialNum);
                 } while (fasterKV.HandleImmediateRetryStatus(internalStatus, currentCtx, currentCtx, fasterSession, ref pendingContext));
-=======
-                    flushEvent = fasterKV.hlog.FlushEvent;
-                    internalStatus = fasterKV.InternalUpsert(ref pendingContext.key.Get(), ref pendingContext.input.Get(), ref pendingContext.value.Get(), ref pendingContext.output, ref pendingContext.userContext,
-                        ref pendingContext, fasterSession, currentCtx, pendingContext.serialNum);
-                } while (internalStatus == OperationStatus.RETRY_NOW);
->>>>>>> a3aafc8c
                 return TranslateStatus(internalStatus);
             }
 
