﻿// Copyright (c) Microsoft Corporation. All rights reserved.
// Licensed under the MIT license.

using Microsoft.Win32.SafeHandles;
using System;
using System.Collections.Concurrent;
using System.Diagnostics;
using System.IO;
using System.Runtime.InteropServices;
using System.Threading;

namespace FASTER.core
{
    /// <summary>
    /// Local storage device
    /// </summary>
    public class LocalStorageDevice : StorageDeviceBase
    {
        private readonly bool preallocateFile;
        private readonly bool deleteOnClose;
        private readonly bool disableFileBuffering;
        private readonly SafeConcurrentDictionary<int, SafeFileHandle> logHandles;

        /// <summary>
        /// Constructor
        /// </summary>
        /// <param name="filename"></param>
        /// <param name="preallocateFile"></param>
        /// <param name="deleteOnClose"></param>
<<<<<<< HEAD
        /// <param name="capacity">The maximum number of bytes this storage device can accommondate, or CAPACITY_UNSPECIFIED if there is no such limit </param>
        public LocalStorageDevice(string filename, bool preallocateFile = false, bool deleteOnClose = false, long capacity = Devices.CAPACITY_UNSPECIFIED)
            : base(filename, GetSectorSize(filename), capacity)
=======
        /// <param name="disableFileBuffering"></param>
        public LocalStorageDevice(string filename, bool preallocateFile = false, bool deleteOnClose = false, bool disableFileBuffering = true)
            : base(filename, GetSectorSize(filename))
>>>>>>> 78544afd
        {
            Native32.EnableProcessPrivileges();
            this.preallocateFile = preallocateFile;
            this.deleteOnClose = deleteOnClose;
            this.disableFileBuffering = disableFileBuffering;
            logHandles = new SafeConcurrentDictionary<int, SafeFileHandle>();
        }

        /// <summary>
        /// 
        /// </summary>
        /// <param name="segmentId"></param>
        /// <param name="sourceAddress"></param>
        /// <param name="destinationAddress"></param>
        /// <param name="readLength"></param>
        /// <param name="callback"></param>
        /// <param name="asyncResult"></param>
        public override unsafe void ReadAsync(int segmentId, ulong sourceAddress, 
                                     IntPtr destinationAddress, 
                                     uint readLength, 
                                     IOCompletionCallback callback, 
                                     IAsyncResult asyncResult)
        {
            var logHandle = GetOrAddHandle(segmentId);

            Overlapped ov = new Overlapped(0, 0, IntPtr.Zero, asyncResult);
            NativeOverlapped* ovNative = ov.UnsafePack(callback, IntPtr.Zero);
            ovNative->OffsetLow = unchecked((int)((ulong)sourceAddress & 0xFFFFFFFF));
            ovNative->OffsetHigh = unchecked((int)(((ulong)sourceAddress >> 32) & 0xFFFFFFFF));

            bool result = Native32.ReadFile(logHandle,
                                            destinationAddress,
                                            readLength,
                                            out uint bytesRead,
                                            ovNative);

            if (!result)
            {
                int error = Marshal.GetLastWin32Error();
                if (error != Native32.ERROR_IO_PENDING)
                {
                    Overlapped.Unpack(ovNative);
                    Overlapped.Free(ovNative);
                    throw new Exception("Error reading from log file: " + error);
                }
            }
        }

        /// <summary>
        /// 
        /// </summary>
        /// <param name="sourceAddress"></param>
        /// <param name="segmentId"></param>
        /// <param name="destinationAddress"></param>
        /// <param name="numBytesToWrite"></param>
        /// <param name="callback"></param>
        /// <param name="asyncResult"></param>
        public override unsafe void WriteAsync(IntPtr sourceAddress, 
                                      int segmentId,
                                      ulong destinationAddress, 
                                      uint numBytesToWrite, 
                                      IOCompletionCallback callback, 
                                      IAsyncResult asyncResult)
        {
            var logHandle = GetOrAddHandle(segmentId);
            
            Overlapped ov = new Overlapped(0, 0, IntPtr.Zero, asyncResult);
            NativeOverlapped* ovNative = ov.UnsafePack(callback, IntPtr.Zero);
            ovNative->OffsetLow = unchecked((int)(destinationAddress & 0xFFFFFFFF));
            ovNative->OffsetHigh = unchecked((int)((destinationAddress >> 32) & 0xFFFFFFFF));

            bool result = Native32.WriteFile(logHandle,
                                    sourceAddress,
                                    numBytesToWrite,
                                    out uint bytesWritten,
                                    ovNative);

            if (!result)
            {
                int error = Marshal.GetLastWin32Error();
                if (error != Native32.ERROR_IO_PENDING)
                {
                    Overlapped.Unpack(ovNative);
                    Overlapped.Free(ovNative);
                    throw new Exception("Error writing to log file: " + error);
                }
            }
        }

        public override void RemoveSegment(int segment)
        {
            if (logHandles.TryRemove(segment, out SafeFileHandle logHandle))
            {
                logHandle.Dispose();
                Native32.DeleteFileW(GetSegmentName(segment));
            }
        }

        public override void RemoveSegmentAsync(int segment, AsyncCallback callback, IAsyncResult result)
        {
            RemoveSegment(segment);
            callback(result);
        }

        // TODO(Tianyu): It may be somewhat inefficient to use the default async calls from the base class when the underlying
        // method is inheritly synchronous. But just for delete (which is called infrequently and off the critical path) such
        // inefficiency is probably negligible.

        /// <summary>
        /// 
        /// </summary>
        public override void Close()
        {
            foreach (var logHandle in logHandles.Values)
                logHandle.Dispose();
        }

        /// <summary>
        ///
        /// </summary>
        /// <param name="segmentId"></param>
        /// <returns></returns>
        protected string GetSegmentName(int segmentId)
        {
            return FileName + "." + segmentId;
        }

        /// <summary>
        /// 
        /// </summary>
        /// <param name="_segmentId"></param>
        /// <returns></returns>
        // Can be used to pre-load handles, e.g., after a checkpoint
        protected SafeFileHandle GetOrAddHandle(int _segmentId)
        {
            return logHandles.GetOrAdd(_segmentId, segmentId => CreateHandle(segmentId));
        }

        private static uint GetSectorSize(string filename)
        {
            if (!Native32.GetDiskFreeSpace(filename.Substring(0, 3),
                                        out uint lpSectorsPerCluster,
                                        out uint _sectorSize,
                                        out uint lpNumberOfFreeClusters,
                                        out uint lpTotalNumberOfClusters))
            {
                Debug.WriteLine("Unable to retrieve information for disk " + filename.Substring(0, 3) + " - check if the disk is available and you have specified the full path with drive name. Assuming sector size of 512 bytes.");
                _sectorSize = 512;
            }
            return _sectorSize;
        }

        private SafeFileHandle CreateHandle(int segmentId)
        {
            uint fileAccess = Native32.GENERIC_READ | Native32.GENERIC_WRITE;
            uint fileShare = unchecked(((uint)FileShare.ReadWrite & ~(uint)FileShare.Inheritable));
            uint fileCreation = unchecked((uint)FileMode.OpenOrCreate);
            uint fileFlags = Native32.FILE_FLAG_OVERLAPPED;

            if (this.disableFileBuffering)
            {
                fileFlags = fileFlags | Native32.FILE_FLAG_NO_BUFFERING;
            }

            if (deleteOnClose)
            {
                fileFlags = fileFlags | Native32.FILE_FLAG_DELETE_ON_CLOSE;

                // FILE_SHARE_DELETE allows multiple FASTER instances to share a single log directory and each can specify deleteOnClose.
                // This will allow the files to persist until all handles across all instances have been closed.
                fileShare = fileShare | Native32.FILE_SHARE_DELETE;
            }

            var logHandle = Native32.CreateFileW(
                GetSegmentName(segmentId),
                fileAccess, fileShare,
                IntPtr.Zero, fileCreation,
                fileFlags, IntPtr.Zero);

            if (logHandle.IsInvalid)
            {
                var error = Marshal.GetLastWin32Error();
                throw new IOException($"Error creating log file for {GetSegmentName(segmentId)}, error: {error}", Native32.MakeHRFromErrorCode(error));
            }

            if (preallocateFile)
                SetFileSize(FileName, logHandle, segmentSize);

            try
            {
                ThreadPool.BindHandle(logHandle);
            }
            catch (Exception e)
            {
                throw new Exception("Error binding log handle for " + GetSegmentName(segmentId) + ": " + e.ToString());
            }
            return logHandle;
        }

        /// Sets file size to the specified value.
        /// Does not reset file seek pointer to original location.
        private bool SetFileSize(string filename, SafeFileHandle logHandle, long size)
        {
            if (segmentSize <= 0)
                return false;

            if (Native32.EnableVolumePrivileges(filename, logHandle))
            {
                return Native32.SetFileSize(logHandle, size);
            }

            int lodist = (int)size;
            int hidist = (int)(size >> 32);
            Native32.SetFilePointer(logHandle, lodist, ref hidist, Native32.EMoveMethod.Begin);
            if (!Native32.SetEndOfFile(logHandle)) return false;
            return true;
        }
    }
}<|MERGE_RESOLUTION|>--- conflicted
+++ resolved
@@ -27,15 +27,15 @@
         /// <param name="filename"></param>
         /// <param name="preallocateFile"></param>
         /// <param name="deleteOnClose"></param>
-<<<<<<< HEAD
+        /// <param name="disableFileBuffering"></param>
         /// <param name="capacity">The maximum number of bytes this storage device can accommondate, or CAPACITY_UNSPECIFIED if there is no such limit </param>
-        public LocalStorageDevice(string filename, bool preallocateFile = false, bool deleteOnClose = false, long capacity = Devices.CAPACITY_UNSPECIFIED)
+        public LocalStorageDevice(string filename,
+                                  bool preallocateFile = false,
+                                  bool deleteOnClose = false,
+                                  bool disableFileBuffering = true,
+                                  long capacity = Devices.CAPACITY_UNSPECIFIED)
             : base(filename, GetSectorSize(filename), capacity)
-=======
-        /// <param name="disableFileBuffering"></param>
-        public LocalStorageDevice(string filename, bool preallocateFile = false, bool deleteOnClose = false, bool disableFileBuffering = true)
-            : base(filename, GetSectorSize(filename))
->>>>>>> 78544afd
+        
         {
             Native32.EnableProcessPrivileges();
             this.preallocateFile = preallocateFile;
