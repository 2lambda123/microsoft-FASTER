--- conflicted
+++ resolved
@@ -299,12 +299,6 @@
         /// </summary>
         /// <param name="recordStartAddress"></param>
         /// <param name="token"></param>
-<<<<<<< HEAD
-        public async ValueTask CompleteUntilRecordAtAsync(long recordStartAddress, CancellationToken token = default)
-        {
-            int len = await fasterLog.ReadRecordLengthAsync(recordStartAddress, token: token);
-            CompleteUntil(recordStartAddress + headerSize + len);
-=======
         /// <returns>The actual completion address (end address of the record)</returns>
         public async ValueTask<long> CompleteUntilRecordAtAsync(long recordStartAddress, CancellationToken token = default)
         {
@@ -312,7 +306,6 @@
             long endAddress = recordStartAddress + headerSize + Align(len);
             CompleteUntil(endAddress);
             return endAddress;
->>>>>>> aa440882
         }
 
         internal void UpdateCompletedUntilAddress(long address)
