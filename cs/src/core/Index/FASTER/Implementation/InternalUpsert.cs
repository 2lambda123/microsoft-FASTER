﻿// Copyright (c) Microsoft Corporation. All rights reserved.
// Licensed under the MIT license.

using System.Diagnostics;
using System.Runtime.CompilerServices;

namespace FASTER.core
{
    public unsafe partial class FasterKV<Key, Value> : FasterBase, IFasterKV<Key, Value>
    {
        /// <summary>
        /// Upsert operation. Replaces the value corresponding to 'key' with provided 'value', if one exists 
        /// else inserts a new record with 'key' and 'value'.
        /// </summary>
        /// <param name="key">key of the record.</param>
        /// <param name="keyHash"></param>
        /// <param name="input">input used to update the value.</param>
        /// <param name="value">value to be updated to (or inserted if key does not exist).</param>
        /// <param name="output">output where the result of the update can be placed</param>
        /// <param name="userContext">User context for the operation, in case it goes pending.</param>
        /// <param name="pendingContext">Pending context used internally to store the context of the operation.</param>
        /// <param name="fasterSession">Callback functions.</param>
        /// <param name="lsn">Operation serial number</param>
        /// <returns>
        /// <list type="table">
        ///     <listheader>
        ///     <term>Value</term>
        ///     <term>Description</term>
        ///     </listheader>
        ///     <item>
        ///     <term>SUCCESS</term>
        ///     <term>The value has been successfully replaced(or inserted)</term>
        ///     </item>
        ///     <item>
        ///     <term>RETRY_LATER</term>
        ///     <term>Cannot  be processed immediately due to system state. Add to pending list and retry later</term>
        ///     </item>
        ///     <item>
        ///     <term>CPR_SHIFT_DETECTED</term>
        ///     <term>A shift in version has been detected. Synchronize immediately to avoid violating CPR consistency.</term>
        ///     </item>
        /// </list>
        /// </returns>
        [MethodImpl(MethodImplOptions.AggressiveInlining)]
        internal OperationStatus InternalUpsert<Input, Output, Context, FasterSession>(ref Key key, long keyHash, ref Input input, ref Value value, ref Output output,
                            ref Context userContext, ref PendingContext<Input, Output, Context> pendingContext, FasterSession fasterSession, long lsn)
            where FasterSession : IFasterSession<Key, Value, Input, Output, Context>
        {
            var latchOperation = LatchOperation.None;
            var latchDestination = LatchDestination.NormalProcessing;

            OperationStackContext<Key, Value> stackCtx = new(keyHash);
            pendingContext.keyHash = keyHash;

            if (fasterSession.Ctx.phase == Phase.IN_PROGRESS_GROW)
                SplitBuckets(stackCtx.hei.hash);

            FindOrCreateTag(ref stackCtx.hei, hlog.BeginAddress);
            stackCtx.SetRecordSourceToHashEntry(hlog);

            // We blindly insert if we don't find the record in the mutable region.
            RecordInfo dummyRecordInfo = new() { Valid = true };
            ref RecordInfo srcRecordInfo = ref TryFindRecordInMemory(ref key, ref stackCtx, hlog.ReadOnlyAddress)
                ? ref stackCtx.recSrc.GetInfo()
                : ref dummyRecordInfo;
            if (srcRecordInfo.IsClosed)
                return OperationStatus.RETRY_LATER;

            // Note: we do not track pendingContext.Initial*Address because we don't have an InternalContinuePendingUpsert

            UpsertInfo upsertInfo = new()
            {
                Version = fasterSession.Ctx.version,
                SessionID = fasterSession.Ctx.sessionID,
                Address = stackCtx.recSrc.LogicalAddress,
                KeyHash = stackCtx.hei.hash
            };

            if (!TryTransientXLock<Input, Output, Context, FasterSession>(fasterSession, ref key, ref stackCtx, out OperationStatus status))
                return status;

            // We must use try/finally to ensure unlocking even in the presence of exceptions.
            try
            {
                // Revivification or some other operation may have sealed the record while we waited for the lock.
                if (srcRecordInfo.IsClosed)
                    return OperationStatus.RETRY_LATER;

                #region Address and source record checks

                if (stackCtx.recSrc.HasReadCacheSrc)
                {
                    // Use the readcache record as the CopyUpdater source.
                    goto CreateNewRecord;
                }

                // Check for CPR consistency after checking if source is readcache.
                if (fasterSession.Ctx.phase != Phase.REST)
                {
                    latchDestination = CheckCPRConsistencyUpsert(fasterSession.Ctx.phase, ref stackCtx, ref status, ref latchOperation);
                    if (latchDestination == LatchDestination.Retry)
                        goto LatchRelease;
                }

                if (stackCtx.recSrc.LogicalAddress >= hlog.ReadOnlyAddress && latchDestination == LatchDestination.NormalProcessing)
                {
                    // Mutable Region: Update the record in-place. We perform mutable updates only if we are in normal processing phase of checkpointing
                    upsertInfo.SetRecordInfoAddress(ref srcRecordInfo);
                    ref Value recordValue = ref stackCtx.recSrc.GetValue();

                    if (srcRecordInfo.Tombstone)
                    {
                        // This is safe to revivify even if the record's PreviousAddress points to a valid record, because it is revivified for the same key.
                        if (!this.EnableRevivification || (stackCtx.recSrc.LogicalAddress < this.GetMinRevivificationAddress()))
                            goto CreateNewRecord;

                        // Try in-place revivification of the record.
                        if (!this.LockTable.IsEnabled && !srcRecordInfo.TrySeal(invalidate: false))
                            return OperationStatus.RETRY_NOW;
                        bool ok = true;
                        try
                        { 
                            if (srcRecordInfo.Tombstone)
                            {
                                srcRecordInfo.Tombstone = false;

                                if (IsFixedLengthReviv)
                                    upsertInfo.UsedValueLength = upsertInfo.FullValueLength = FixedLengthStruct<Value>.Length;
                                else
                                {
                                    var recordLengths = GetRecordLengths(stackCtx.recSrc.PhysicalAddress, ref recordValue, ref srcRecordInfo);
                                    upsertInfo.FullValueLength = recordLengths.fullValueLength;

                                    // Input is not included in record-length calculations for Upsert
                                    var (requiredSize, _, _) = hlog.GetRecordSize(ref key, ref value);
                                    (ok, upsertInfo.UsedValueLength) = TryReinitializeTombstonedValue<Input, Output, Context, FasterSession>(fasterSession, 
                                            ref srcRecordInfo, ref key, ref recordValue, requiredSize, recordLengths);
                                }

                                if (ok && fasterSession.SingleWriter(ref key, ref input, ref value, ref recordValue, ref output, ref upsertInfo, WriteReason.Upsert))
                                {
                                    this.MarkPage(stackCtx.recSrc.LogicalAddress, fasterSession.Ctx);
                                    pendingContext.recordInfo = srcRecordInfo;
                                    pendingContext.logicalAddress = stackCtx.recSrc.LogicalAddress;
                                    status = OperationStatusUtils.AdvancedOpCode(OperationStatus.SUCCESS, StatusCode.InPlaceUpdatedRecord);
                                    goto LatchRelease;
                                }
                            }
                        }
                        finally
                        {
                            if (ok)
                                SetExtraValueLength(ref recordValue, ref srcRecordInfo, upsertInfo.UsedValueLength, upsertInfo.FullValueLength);
                            else
                                SetTombstoneAndExtraValueLength(ref recordValue, ref srcRecordInfo, upsertInfo.UsedValueLength, upsertInfo.FullValueLength);    // Restore tombstone and ensure default value on inability to update in place
                            srcRecordInfo.Unseal(makeValid: false);
                        }
                        goto CreateNewRecord;
                    }

                    if (fasterSession.ConcurrentWriter(stackCtx.recSrc.PhysicalAddress, ref key, ref input, ref value, ref recordValue, ref output, ref upsertInfo, out stackCtx.recSrc.ephemeralLockResult))
                    {
                        this.MarkPage(stackCtx.recSrc.LogicalAddress, fasterSession.Ctx);
                        pendingContext.recordInfo = srcRecordInfo;
                        pendingContext.logicalAddress = stackCtx.recSrc.LogicalAddress;
                        status = OperationStatusUtils.AdvancedOpCode(OperationStatus.SUCCESS, StatusCode.InPlaceUpdatedRecord);
                        goto LatchRelease;
                    }
                    if (stackCtx.recSrc.ephemeralLockResult == EphemeralLockResult.Failed)
                    {
                        status = OperationStatus.RETRY_LATER;
                        goto LatchRelease;
                    }
                    if (upsertInfo.Action == UpsertAction.CancelOperation)
                    {
                        status = OperationStatus.CANCELED;
                        goto LatchRelease;
                    }

                    // ConcurrentWriter failed (e.g. insufficient space, another thread set Tombstone, etc). Write a new record, but track that we have to seal and unlock this one.
                    goto CreateNewRecord;
                }
                else if (stackCtx.recSrc.LogicalAddress >= hlog.HeadAddress)
                {
                    goto CreateNewRecord;
                }
                else
                {
                    // Either on-disk or no record exists - create new record.
                    Debug.Assert(!fasterSession.IsManualLocking || LockTable.IsLockedExclusive(ref key, ref stackCtx.hei), "A Lockable-session Upsert() of an on-disk or non-existent key requires a LockTable lock");
                    goto CreateNewRecord;
                }
            #endregion Address and source record checks

            #region Create new record in the mutable region
            CreateNewRecord:
                if (latchDestination != LatchDestination.CreatePendingContext)
                {
                    // Immutable region or new record
                    status = CreateNewRecordUpsert(ref key, ref input, ref value, ref output, ref pendingContext, fasterSession, ref stackCtx, ref srcRecordInfo);
                    if (!OperationStatusUtils.IsAppend(status))
                    {
                        // We should never return "SUCCESS" for a new record operation: it returns NOTFOUND on success.
                        Debug.Assert(OperationStatusUtils.BasicOpCode(status) != OperationStatus.SUCCESS);
                        if (status == OperationStatus.ALLOCATE_FAILED && pendingContext.IsAsync)
                        {
                            latchDestination = LatchDestination.CreatePendingContext;
                            goto CreatePendingContext;
                        }
                    }
                    goto LatchRelease;
                }
                #endregion Create new record
            }
            finally
            {
                // On success, we call UnlockAndSeal. Non-success includes the source address going below HeadAddress, in which case we rely on
                // recordInfo.ClearBitsForDiskImages clearing locks and Seal.
                if (stackCtx.recSrc.ephemeralLockResult == EphemeralLockResult.HoldForSeal && stackCtx.recSrc.LogicalAddress >= hlog.HeadAddress && srcRecordInfo.IsLocked)
                    srcRecordInfo.UnlockExclusive();
                stackCtx.HandleNewRecordOnException(this);
                TransientXUnlock<Input, Output, Context, FasterSession>(fasterSession, ref key, ref stackCtx);
            }

        #region Create pending context
        CreatePendingContext:
            Debug.Assert(latchDestination == LatchDestination.CreatePendingContext, $"Upsert CreatePendingContext encountered latchDest == {latchDestination}");
            {
                pendingContext.type = OperationType.UPSERT;
                if (pendingContext.key == default) 
                    pendingContext.key = hlog.GetKeyContainer(ref key);
                if (pendingContext.input == default) 
                    pendingContext.input = fasterSession.GetHeapContainer(ref input);
                if (pendingContext.value == default) 
                    pendingContext.value = hlog.GetValueContainer(ref value);

                pendingContext.output = output;
                if (pendingContext.output is IHeapConvertible heapConvertible)
                    heapConvertible.ConvertToHeap();

                pendingContext.userContext = userContext;
                pendingContext.logicalAddress = stackCtx.recSrc.LogicalAddress;
                pendingContext.version = fasterSession.Ctx.version;
                pendingContext.serialNum = lsn;
            }
        #endregion

        #region Latch release
        LatchRelease:
            {
                if (latchOperation != LatchOperation.None)
                {
                    switch (latchOperation)
                    {
                        case LatchOperation.Shared:
                            HashBucket.ReleaseSharedLatch(ref stackCtx.hei);
                            break;
                        case LatchOperation.Exclusive:
                            HashBucket.ReleaseExclusiveLatch(ref stackCtx.hei);
                            break;
                        default:
                            break;
                    }
                }
            }
            #endregion

            return status;
        }

        private LatchDestination CheckCPRConsistencyUpsert(Phase phase, ref OperationStackContext<Key, Value> stackCtx, ref OperationStatus status, ref LatchOperation latchOperation)
        {
            if (!this.DoTransientLocking)
                return AcquireCPRLatchUpsert(phase, ref stackCtx, ref status, ref latchOperation);

            // This is AcquireCPRLatchUpsert without the bucket latching, since we already have a latch on either the bucket or the recordInfo.
            // See additional comments in AcquireCPRLatchRMW.

            switch (phase)
            {
                case Phase.PREPARE: // Thread is in V
                    if (!IsEntryVersionNew(ref stackCtx.hei.entry))
                        break; // Normal Processing; thread is in V, record is in V

                    status = OperationStatus.CPR_SHIFT_DETECTED;
                    return LatchDestination.Retry;  // Pivot Thread for retry (do not operate on V+1 record when thread is in V)

                case Phase.IN_PROGRESS: // Thread is in V+1
                case Phase.WAIT_INDEX_CHECKPOINT:
                case Phase.WAIT_FLUSH:
                    if (IsRecordVersionNew(stackCtx.recSrc.LogicalAddress))
                        break;      // Normal Processing; V+1 thread encountered a record in V+1
                    return LatchDestination.CreateNewRecord;    // Upsert never goes pending; always force creation of a (V+1) record

                default:
                    break;
            }
            return LatchDestination.NormalProcessing;
        }

        private LatchDestination AcquireCPRLatchUpsert(Phase phase, ref OperationStackContext<Key, Value> stackCtx, ref OperationStatus status, ref LatchOperation latchOperation)
        {
            // See additional comments in AcquireCPRLatchRMW.

            switch (phase)
            {
                case Phase.PREPARE: // Thread is in V
                    if (HashBucket.TryAcquireSharedLatch(ref stackCtx.hei))
                    {
                        // Set to release shared latch (default)
                        latchOperation = LatchOperation.Shared;
                        if (IsEntryVersionNew(ref stackCtx.hei.entry))
                        {
                            status = OperationStatus.CPR_SHIFT_DETECTED;
                            return LatchDestination.Retry;  // Pivot Thread for retry (do not operate on V+1 record when thread is in V)
                        }
                        break; // Normal Processing; thread is in V, record is in V
                    }

                    // Could not acquire Shared latch; system must be in V+1 (or we have too many shared latches).
                    status = OperationStatus.CPR_SHIFT_DETECTED;
                    return LatchDestination.Retry;  // Pivot Thread for retry

                case Phase.IN_PROGRESS: // Thread is in V+1
                    if (IsRecordVersionNew(stackCtx.recSrc.LogicalAddress))
                        break;      // Normal Processing; V+1 thread encountered a record in V+1

                    if (HashBucket.TryAcquireExclusiveLatch(ref stackCtx.hei))
                    {
                        // Set to release exclusive latch (default)
                        latchOperation = LatchOperation.Exclusive;
                        return LatchDestination.CreateNewRecord; // Upsert never goes pending; always force creation of a (v+1) record
                    }

                    // Could not acquire exclusive latch; likely a conflict on the bucket.
                    status = OperationStatus.RETRY_LATER;
                    return LatchDestination.Retry;  // Retry after refresh

                case Phase.WAIT_INDEX_CHECKPOINT:   // Thread is in v+1
                case Phase.WAIT_FLUSH:
                    if (IsRecordVersionNew(stackCtx.recSrc.LogicalAddress))
                        break;      // Normal Processing; V+1 thread encountered a record in V+1
                    return LatchDestination.CreateNewRecord;    // Upsert never goes pending; always force creation of a (V+1) record

                default:
                    break;
            }
            return LatchDestination.NormalProcessing;
        }

        /// <summary>
        /// Create a new record for Upsert
        /// </summary>
        /// <param name="key">The record Key</param>
        /// <param name="input">Input to the operation</param>
        /// <param name="value">The value to insert</param>
        /// <param name="output">The result of IFunctions.SingleWriter</param>
        /// <param name="pendingContext">Information about the operation context</param>
        /// <param name="fasterSession">The current session</param>
        /// <param name="stackCtx">Contains the <see cref="HashEntryInfo"/> and <see cref="RecordSource{Key, Value}"/> structures for this operation,
        ///     and allows passing back the newLogicalAddress for invalidation in the case of exceptions.</param>
        /// <param name="srcRecordInfo">If <paramref name="stackCtx"/>.<see cref="RecordSource{Key, Value}.HasInMemorySrc"/>,
        ///     this is the <see cref="RecordInfo"/> for <see cref="RecordSource{Key, Value}.LogicalAddress"/></param>
        private OperationStatus CreateNewRecordUpsert<Input, Output, Context, FasterSession>(ref Key key, ref Input input, ref Value value, ref Output output,
                                                                                             ref PendingContext<Input, Output, Context> pendingContext, FasterSession fasterSession,
                                                                                             ref OperationStackContext<Key, Value> stackCtx, ref RecordInfo srcRecordInfo)
            where FasterSession : IFasterSession<Key, Value, Input, Output, Context>
        {
            var (actualSize, allocatedSize, keySize) = hlog.GetRecordSize(ref key, ref value);   // Input is not included in record-length calculations for Upsert
            if (!TryAllocateRecord(fasterSession, ref pendingContext, ref stackCtx, actualSize, ref allocatedSize, keySize, recycle: true, 
                    out long newLogicalAddress, out long newPhysicalAddress, out OperationStatus status))
                return status;

            ref RecordInfo newRecordInfo = ref WriteNewRecordInfo(ref key, hlog, newPhysicalAddress, inNewVersion: fasterSession.Ctx.InNewVersion, tombstone: false, stackCtx.recSrc.LatestLogicalAddress);
            stackCtx.SetNewRecord(newLogicalAddress);

            UpsertInfo upsertInfo = new()
            {
                Version = fasterSession.Ctx.version,
                SessionID = fasterSession.Ctx.sessionID,
                Address = newLogicalAddress,
                KeyHash = stackCtx.hei.hash,
            };
            upsertInfo.SetRecordInfoAddress(ref newRecordInfo);

            ref Value newRecordValue = ref hlog.GetAndInitializeValue(newPhysicalAddress, newPhysicalAddress + actualSize);
            (upsertInfo.UsedValueLength, upsertInfo.FullValueLength) = GetNewValueLengths(actualSize, allocatedSize, newPhysicalAddress, ref newRecordValue);

            if (!fasterSession.SingleWriter(ref key, ref input, ref value, ref newRecordValue, ref output, ref upsertInfo, WriteReason.Upsert))
            {
                // Save allocation for revivification (not retry, because these aren't retry status codes), or abandon it if that fails.
                if (this.UseFreeRecordPool && this.FreeRecordPool.TryAdd(newLogicalAddress, newPhysicalAddress, allocatedSize))
                    stackCtx.ClearNewRecord();
                else
                    stackCtx.SetNewRecordInvalid(ref newRecordInfo);

                if (upsertInfo.Action == UpsertAction.CancelOperation)
                    return OperationStatus.CANCELED;
                return OperationStatus.NOTFOUND;    // But not CreatedRecord
            }

            SetExtraValueLength(ref newRecordValue, ref newRecordInfo, upsertInfo.UsedValueLength, upsertInfo.FullValueLength);

            // Insert the new record by CAS'ing either directly into the hash entry or splicing into the readcache/mainlog boundary.
            // If the current record can be elided then we can freelist it; detach it by swapping its .PreviousAddress into newRecordInfo.
            bool tryTransferToFreeList = UseFreeRecordPool && CanElide(ref stackCtx, ref srcRecordInfo);
            if (tryTransferToFreeList)
                newRecordInfo.PreviousAddress = srcRecordInfo.PreviousAddress;
            bool success = CASRecordIntoChain(ref key, ref stackCtx, newLogicalAddress, ref newRecordInfo);
            if (success)
            {
                PostCopyToTail(ref key, ref stackCtx, ref srcRecordInfo);

<<<<<<< HEAD
                fasterSession.PostSingleWriter(ref key, ref input, ref value, ref newRecordValue, ref output, ref upsertInfo, WriteReason.Upsert);

                // Success should always Seal the old record. Ephemeral locking returns HoldForSeal in this case, so it is still locked here.
                srcRecordInfo.UnlockExclusiveAndSeal();

                if (tryTransferToFreeList && stackCtx.recSrc.HasMainLogSrc && stackCtx.recSrc.LogicalAddress >= hlog.ReadOnlyAddress)
                {
                    // Try to transfer this to the freelist. We need to re-get the old record's length because rmwInfo has the new record's info.
                    // Ignore the return value; if elision fails, it will remain in the tag chain, Sealed; if freelist-add fails, it is invalidated.
                    var oldRecordFullLength = GetRecordLengths(stackCtx.recSrc.PhysicalAddress, ref hlog.GetValue(stackCtx.recSrc.PhysicalAddress), ref srcRecordInfo).fullRecordLength;
                    TryElideAndTransferToFreeList(ref stackCtx, ref srcRecordInfo, oldRecordFullLength);
                }
=======
                fasterSession.PostSingleWriter(ref key, ref input, ref value, ref newValue, ref output, ref newRecordInfo, ref upsertInfo, WriteReason.Upsert);

                // Success should always Seal the old record if it's in mutable.
                if (stackCtx.recSrc.HasMainLogSrc && stackCtx.recSrc.LogicalAddress >= hlog.ReadOnlyAddress)
                    srcRecordInfo.UnlockExclusiveAndSeal();
>>>>>>> 32d04e65

                stackCtx.ClearNewRecord();
                pendingContext.recordInfo = newRecordInfo;
                pendingContext.logicalAddress = newLogicalAddress;
                return OperationStatusUtils.AdvancedOpCode(OperationStatus.NOTFOUND, StatusCode.CreatedRecord);
            }

            // CAS failed
            stackCtx.SetNewRecordInvalid(ref newRecordInfo);
            ref Value insertedValue = ref hlog.GetValue(newPhysicalAddress);
            ref Key insertedKey = ref hlog.GetKey(newPhysicalAddress);
            fasterSession.DisposeSingleWriter(ref insertedKey, ref input, ref value, ref insertedValue, ref output, ref upsertInfo, WriteReason.Upsert);

            SaveAllocationForRetry(ref pendingContext, newLogicalAddress, newPhysicalAddress, allocatedSize);
            return OperationStatus.RETRY_NOW;   // CAS failure does not require epoch refresh
        }
    }
}<|MERGE_RESOLUTION|>--- conflicted
+++ resolved
@@ -411,7 +411,6 @@
             {
                 PostCopyToTail(ref key, ref stackCtx, ref srcRecordInfo);
 
-<<<<<<< HEAD
                 fasterSession.PostSingleWriter(ref key, ref input, ref value, ref newRecordValue, ref output, ref upsertInfo, WriteReason.Upsert);
 
                 // Success should always Seal the old record. Ephemeral locking returns HoldForSeal in this case, so it is still locked here.
@@ -424,13 +423,6 @@
                     var oldRecordFullLength = GetRecordLengths(stackCtx.recSrc.PhysicalAddress, ref hlog.GetValue(stackCtx.recSrc.PhysicalAddress), ref srcRecordInfo).fullRecordLength;
                     TryElideAndTransferToFreeList(ref stackCtx, ref srcRecordInfo, oldRecordFullLength);
                 }
-=======
-                fasterSession.PostSingleWriter(ref key, ref input, ref value, ref newValue, ref output, ref newRecordInfo, ref upsertInfo, WriteReason.Upsert);
-
-                // Success should always Seal the old record if it's in mutable.
-                if (stackCtx.recSrc.HasMainLogSrc && stackCtx.recSrc.LogicalAddress >= hlog.ReadOnlyAddress)
-                    srcRecordInfo.UnlockExclusiveAndSeal();
->>>>>>> 32d04e65
 
                 stackCtx.ClearNewRecord();
                 pendingContext.recordInfo = newRecordInfo;
