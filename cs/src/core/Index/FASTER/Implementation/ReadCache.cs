--- conflicted
+++ resolved
@@ -100,11 +100,7 @@
         {
             // Splice into the gap of the last readcache/first main log entries.
             Debug.Assert(stackCtx.recSrc.LowestReadCacheLogicalAddress >= readcache.ClosedUntilAddress,
-<<<<<<< HEAD
-                        $"LowestReadCacheLogicalAddress {stackCtx.recSrc.LowestReadCacheLogicalAddress} must be >= readcache.ClosedUntilAddress {readcache.ClosedUntilAddress}; caller should have called VerifyReadCacheSplicePoint");
-=======
                         $"{nameof(VerifyInMemoryAddresses)} should have ensured LowestReadCacheLogicalAddress ({stackCtx.recSrc.LowestReadCacheLogicalAddress}) >= readcache.ClosedUntilAddress ({readcache.ClosedUntilAddress})");
->>>>>>> 041c0e4d
 
             // If the LockTable is enabled, then we either have an exclusive lock and thus cannot have a competing insert to the readcache, or we are doing a
             // Read() so we allow a momentary overlap of records because they're the same value (no update is being done). Otherwise, we must do a more expensive
