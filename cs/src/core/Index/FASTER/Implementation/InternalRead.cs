--- conflicted
+++ resolved
@@ -75,11 +75,7 @@
             if (UseReadCache)
             {
                 // DisableReadCacheReads is used by readAtAddress, e.g. to backtrack to previous versions.
-<<<<<<< HEAD
                 if (pendingContext.NoKey)
-=======
-                if (pendingContext.DisableReadCacheReads || pendingContext.NoKey)
->>>>>>> 41751b42
                 {
                     SkipReadCache(ref stackCtx, out _);     // This may refresh, but we haven't examined HeadAddress yet
                     stackCtx.SetRecordSourceToHashEntry(hlog);
@@ -105,11 +101,7 @@
             }
             #endregion
 
-<<<<<<< HEAD
             // Track the latest searched-below addresses. They are the same if there are no readcache records.
-=======
-            // These track the latest main-log address in the tag chain; InternalContinuePendingRead uses them to check for new inserts.
->>>>>>> 41751b42
             pendingContext.InitialEntryAddress = stackCtx.hei.Address;
             pendingContext.InitialLatestLogicalAddress = stackCtx.recSrc.LatestLogicalAddress;
 
@@ -127,11 +119,7 @@
             else if (stackCtx.recSrc.LogicalAddress >= hlog.HeadAddress)
             {
                 // Immutable region
-<<<<<<< HEAD
                 status = ReadFromImmutableRegion(ref key, ref input, ref output, ref userContext, lsn, useStartAddress, ref stackCtx, ref pendingContext, fasterSession);
-=======
-                status = ReadFromImmutableRegion(ref key, ref input, ref output, useStartAddress, ref stackCtx, ref pendingContext, fasterSession);
->>>>>>> 41751b42
                 if (status == OperationStatus.ALLOCATE_FAILED && pendingContext.IsAsync)    // May happen due to CopyToTailFromReadOnly
                     goto CreatePendingContext;
                 return status;
@@ -214,11 +202,7 @@
                 }
                 finally
                 {
-<<<<<<< HEAD
                     TransientSUnlock<Input, Output, Context, FasterSession>(fasterSession, ref key, ref stackCtx);
-=======
-                    TransientSUnlock<Input, Output, Context, FasterSession>(fasterSession, ref key, ref stackCtx, ref srcRecordInfo);
->>>>>>> 41751b42
                 }
             }
             return false;
@@ -264,20 +248,12 @@
             }
             finally
             {
-<<<<<<< HEAD
                 TransientSUnlock<Input, Output, Context, FasterSession>(fasterSession, ref key, ref stackCtx);
-=======
-                TransientSUnlock<Input, Output, Context, FasterSession>(fasterSession, ref key, ref stackCtx, ref srcRecordInfo);
->>>>>>> 41751b42
             }
         }
 
         private OperationStatus ReadFromImmutableRegion<Input, Output, Context, FasterSession>(ref Key key, ref Input input, ref Output output,
-<<<<<<< HEAD
                                     ref Context userContext, long lsn, bool useStartAddress, ref OperationStackContext<Key, Value> stackCtx,
-=======
-                                    bool useStartAddress, ref OperationStackContext<Key, Value> stackCtx,
->>>>>>> 41751b42
                                     ref PendingContext<Input, Output, Context> pendingContext, FasterSession fasterSession)
             where FasterSession : IFasterSession<Key, Value, Input, Output, Context>
         {
@@ -307,7 +283,6 @@
 
                 if (fasterSession.SingleReader(ref key, ref input, ref recordValue, ref output, ref srcRecordInfo, ref readInfo))
                 {
-<<<<<<< HEAD
                     if (pendingContext.readCopyOptions.CopyFrom != ReadCopyFrom.AllImmutable)
                         return OperationStatus.SUCCESS;
                     if (pendingContext.readCopyOptions.CopyTo == ReadCopyTo.MainLog)
@@ -315,21 +290,6 @@
                     if (pendingContext.readCopyOptions.CopyTo == ReadCopyTo.ReadCache
                             && TryCopyToReadCache(fasterSession, ref pendingContext, ref key, ref input, ref recordValue, ref stackCtx))
                         return OperationStatus.SUCCESS | OperationStatus.COPIED_RECORD_TO_READ_CACHE;
-=======
-                    if (pendingContext.CopyReadsToTailFromReadOnly)
-                    {
-                        status = InternalTryCopyToTail(ref pendingContext, ref key, ref input, ref recordValue, ref output, ref stackCtx,
-                                                        ref srcRecordInfo, untilLogicalAddress: stackCtx.recSrc.LatestLogicalAddress, fasterSession,
-                                                        reason: WriteReason.CopyToTail);
-                        // status != SUCCESS means no copy to tail was done
-                        if (status == OperationStatus.NOTFOUND || status == OperationStatus.RECORD_ON_DISK)
-                            return readInfo.Action == ReadAction.Expire
-                                ? OperationStatusUtils.AdvancedOpCode(OperationStatus.NOTFOUND, StatusCode.Expired)
-                                : OperationStatus.SUCCESS;
-                        return status;
-                    }
-                    return OperationStatus.SUCCESS;
->>>>>>> 41751b42
                 }
                 if (readInfo.Action == ReadAction.CancelOperation)
                     return OperationStatus.CANCELED;
@@ -339,15 +299,8 @@
             }
             finally
             {
-<<<<<<< HEAD
                 stackCtx.HandleNewRecordOnException(this);
                 TransientSUnlock<Input, Output, Context, FasterSession>(fasterSession, ref key, ref stackCtx);
-=======
-                // Unlock the record. If doing CopyReadsToTailFromReadOnly, then we have already copied the locks to the new record;
-                // this unlocks the source (old) record; the new record may already be operated on by other threads, which is fine.
-                stackCtx.HandleNewRecordOnException(this);
-                TransientSUnlock<Input, Output, Context, FasterSession>(fasterSession, ref key, ref stackCtx, ref srcRecordInfo);
->>>>>>> 41751b42
             }
         }
 
