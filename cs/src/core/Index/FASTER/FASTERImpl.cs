﻿// Copyright (c) Microsoft Corporation. All rights reserved.
// Licensed under the MIT license.

#define CPR

using System.Diagnostics;
using System.Runtime.CompilerServices;
using System.Threading;
using System.Threading.Tasks;

namespace FASTER.core
{
    public unsafe partial class FasterKV<Key, Value> : FasterBase, IFasterKV<Key, Value>
    {
        /// <summary>
        /// This is a wrapper for checking the record's version instead of just peeking at the latest record at the tail of the bucket.
        /// By calling with the address of the traced record, we can prevent a different key sharing the same bucket from deceiving 
        /// the operation to think that the version of the key has reached v+1 and thus to incorrectly update in place.
        /// </summary>
        /// <param name="logicalAddress">The logical address of the traced record for the key</param>
        /// <returns></returns>
        [MethodImpl(MethodImplOptions.AggressiveInlining)]
        private bool CheckEntryVersionNew(long logicalAddress)
        {
            HashBucketEntry entry = default;
            entry.word = logicalAddress;
            return CheckBucketVersionNew(ref entry);
        }

        /// <summary>
        /// Check the version of the passed-in entry. 
        /// The semantics of this function are to check the tail of a bucket (indicated by entry), so we name it this way.
        /// </summary>
        /// <param name="entry">the last entry of a bucket</param>
        /// <returns></returns>
        [MethodImpl(MethodImplOptions.AggressiveInlining)]
        private bool CheckBucketVersionNew(ref HashBucketEntry entry)
        {
            // A version shift can only in an address after the checkpoint starts, as v_new threads RCU entries to the tail.
            if (entry.Address < _hybridLogCheckpoint.info.startLogicalAddress) return false;

            // Read cache entries are not in new version
            if (UseReadCache && entry.ReadCache) return false;

            // Check if record has the new version bit set
            var _addr = hlog.GetPhysicalAddress(entry.Address);
            if (entry.Address >= hlog.HeadAddress)
                return hlog.GetInfo(_addr).InNewVersion;
            else
                return false;
        }

        internal enum LatchOperation : byte
        {
            None,
            Shared,
            Exclusive
        }

        #region Read Operation

        /// <summary>
        /// Read operation. Computes the 'output' from 'input' and current value corresponding to 'key'.
        /// When the read operation goes pending, once the record is retrieved from disk, InternalContinuePendingRead
        /// function is used to complete the operation.
        /// </summary>
        /// <param name="key">Key of the record.</param>
        /// <param name="input">Input required to compute output from value.</param>
        /// <param name="output">Location to store output computed from input and value.</param>
        /// <param name="startAddress">If not Constants.kInvalidAddress, this is the address to start at instead of a hash table lookup</param>
        /// <param name="userContext">User context for the operation, in case it goes pending.</param>
        /// <param name="pendingContext">Pending context used internally to store the context of the operation.</param>
        /// <param name="fasterSession">Callback functions.</param>
        /// <param name="sessionCtx">Session context</param>
        /// <param name="lsn">Operation serial number</param>
        /// <returns>
        /// <list type="table">
        ///     <listheader>
        ///     <term>Value</term>
        ///     <term>Description</term>
        ///     </listheader>
        ///     <item>
        ///     <term>SUCCESS</term>
        ///     <term>The output has been computed using current value of 'key' and 'input'; and stored in 'output'.</term>
        ///     </item>
        ///     <item>
        ///     <term>RECORD_ON_DISK</term>
        ///     <term>The record corresponding to 'key' is on disk and the operation.</term>
        ///     </item>
        ///     <item>
        ///     <term>CPR_SHIFT_DETECTED</term>
        ///     <term>A shift in version has been detected. Synchronize immediately to avoid violating CPR consistency.</term>
        ///     </item>
        /// </list>
        /// </returns>
        [MethodImpl(MethodImplOptions.AggressiveInlining)]
        internal OperationStatus InternalRead<Input, Output, Context, FasterSession>(
                                    ref Key key,
                                    ref Input input,
                                    ref Output output,
                                    long startAddress,
                                    ref Context userContext,
                                    ref PendingContext<Input, Output, Context> pendingContext,
                                    FasterSession fasterSession,
                                    FasterExecutionContext<Input, Output, Context> sessionCtx,
                                    long lsn)
            where FasterSession : IFasterSession<Key, Value, Input, Output, Context>
        {
            var bucket = default(HashBucket*);
            var slot = default(int);
            var physicalAddress = default(long);

            var hash = comparer.GetHashCode64(ref key);
            var tag = (ushort)((ulong)hash >> Constants.kHashTagShift);

            if (sessionCtx.phase != Phase.REST)
                HeavyEnter(hash, sessionCtx, fasterSession);

            #region Trace back for record in in-memory HybridLog
            HashBucketEntry entry = default;

            // This tracks the highest address that a new record could be added after we call FindTag. This is the value after skipping readcache
            // and before TraceBackForKeyMatch. It is an in-memory address (mutable or readonly), or the first on-disk address, or 0 (in which case
            // we return NOTFOUND and this value is not used). InternalTryCopyToTail can stop its scan immediately above this address.
            long prevHighestKeyHashAddress = Constants.kInvalidAddress;

            OperationStatus status;
            long logicalAddress;
            var useStartAddress = startAddress != Constants.kInvalidAddress && !pendingContext.HasMinAddress;
            bool tagExists;
            if (!useStartAddress)
            {
                tagExists = FindTag(hash, tag, ref bucket, ref slot, ref entry) && entry.Address >= pendingContext.minAddress;
            }
            else
            {
                tagExists = startAddress >= hlog.BeginAddress;
                entry.Address = startAddress;
            }

            ReadInfo readInfo = new()
            {
                SessionType = fasterSession.SessionType,
                Version = sessionCtx.version,
                Address = Constants.kInvalidAddress
            };

            long latestLogicalAddress = entry.Address;
            if (tagExists)
            {
                logicalAddress = entry.Address;

                if (UseReadCache)
                {
                    if (pendingContext.DisableReadCacheReads || pendingContext.NoKey)
                    {
                        SkipReadCache(ref logicalAddress, out _);
                    }
                    else if (ReadFromCache(ref key, ref logicalAddress, ref physicalAddress, out status))
                    {
                        // When session is in PREPARE phase, a read-cache record cannot be new-version.
                        // This is because a new-version record insertion would have elided the read-cache entry.
                        // and before the new-version record can go to disk become eligible to enter the read-cache,
                        // the PREPARE phase for that session will be over due to an epoch refresh.

                        // This is not called when looking up by address, so we do not set pendingContext.recordInfo.
                        // ReadCache addresses are not valid for indexing etc. so pass kInvalidAddress.
                        ref RecordInfo recordInfo = ref readcache.GetInfo(physicalAddress);
                        pendingContext.recordInfo = recordInfo;
                        readInfo.Address = Constants.kInvalidAddress;
                        readInfo.RecordInfo = recordInfo;
                        return fasterSession.SingleReader(ref key, ref input, ref readcache.GetValue(physicalAddress), ref output, ref recordInfo, ref readInfo)
                            ? OperationStatus.SUCCESS 
                            : readInfo.Action == ReadAction.CancelOperation ? OperationStatus.CANCELED : OperationStatus.NOTFOUND;
                    }
                    else if (status != OperationStatus.SUCCESS)
                        return status;
                }
                if (prevHighestKeyHashAddress < logicalAddress)
                    prevHighestKeyHashAddress = logicalAddress;
                latestLogicalAddress = logicalAddress;

                if (logicalAddress >= hlog.HeadAddress)
                {
                    physicalAddress = hlog.GetPhysicalAddress(logicalAddress);

                    if (!pendingContext.NoKey)
                    {
                        if (!comparer.Equals(ref key, ref hlog.GetKey(physicalAddress)))
                        {
                            logicalAddress = hlog.GetInfo(physicalAddress).PreviousAddress;
                            TraceBackForKeyMatch(ref key,
                                                    logicalAddress,
                                                    hlog.HeadAddress,
                                                    out logicalAddress,
                                                    out physicalAddress);
                        }
                    } else
                    {
                        // If NoKey, we do not have the key in the call and must use the key from the record.
                        key = ref hlog.GetKey(physicalAddress);
                    }
                }
            }
            else
            {
                // no tag found
                return OperationStatus.NOTFOUND;
            }
            #endregion

            if (sessionCtx.phase == Phase.PREPARE && CheckBucketVersionNew(ref entry))
            {
                status = OperationStatus.CPR_SHIFT_DETECTED;
                goto CreatePendingContext; // Pivot thread
            }

            readInfo.Address = logicalAddress;

#region Normal processing

            // Mutable region (even fuzzy region is included here)
            if (logicalAddress >= hlog.SafeReadOnlyAddress)
            {
                ref RecordInfo recordInfo = ref hlog.GetInfo(physicalAddress);
                pendingContext.recordInfo = recordInfo;
                pendingContext.logicalAddress = logicalAddress;
                ref Value recordValue = ref hlog.GetValue(physicalAddress);

                if (recordInfo.IsIntermediate(out status, useStartAddress))
                    return status;

                if (recordInfo.Tombstone)
                    return OperationStatus.NOTFOUND;

                readInfo.RecordInfo = recordInfo;
                if (fasterSession.ConcurrentReader(ref key, ref input, ref recordValue, ref output, ref recordInfo, ref readInfo, out bool lockFailed))
                    return OperationStatus.SUCCESS;
                if (readInfo.Action == ReadAction.CancelOperation)
                    return OperationStatus.CANCELED;
                if (readInfo.Action == ReadAction.Expire)
                {
                    // Our IFasterSession.ConcurrentReader implementation has already set Tombstone if appropriate (in the ephemeral lock).
                    hlog.MarkPage(logicalAddress, sessionCtx.version);
                    pendingContext.recordInfo = recordInfo;
                    pendingContext.logicalAddress = logicalAddress;
                    return OperationStatusUtils.AdvancedOpCode(OperationStatus.NOTFOUND, StatusCode.InPlaceUpdatedRecord | StatusCode.Expired);
                }
                return lockFailed ? OperationStatus.RETRY_NOW : OperationStatus.NOTFOUND;
            }

            // Immutable region
            else if (logicalAddress >= hlog.HeadAddress)
            {
                ref RecordInfo recordInfo = ref hlog.GetInfo(physicalAddress);
                pendingContext.recordInfo = recordInfo;
                pendingContext.logicalAddress = logicalAddress;

                if (recordInfo.IsIntermediate(out status, useStartAddress))
                    return status;
                if (recordInfo.Tombstone)
                    return OperationStatus.NOTFOUND;

                readInfo.RecordInfo = recordInfo;
                if (fasterSession.SingleReader(ref key, ref input, ref hlog.GetValue(physicalAddress), ref output, ref recordInfo, ref readInfo)
                    || readInfo.Action == ReadAction.Expire)
                {
                    if (pendingContext.CopyReadsToTailFromReadOnly || readInfo.Action == ReadAction.Expire)
                    {
                        var container = hlog.GetValueContainer(ref hlog.GetValue(physicalAddress));
                        do
                            status = InternalTryCopyToTail(sessionCtx, ref pendingContext, ref key, ref input, ref container.Get(), ref output, logicalAddress, fasterSession, sessionCtx, WriteReason.CopyToTail,
                                                            expired: readInfo.Action == ReadAction.Expire);
                        while (status == OperationStatus.RETRY_NOW);
                        container.Dispose();

                        // No copy to tail
                        if (status == OperationStatus.NOTFOUND || status == OperationStatus.RECORD_ON_DISK)
                        {
                            if (readInfo.Action == ReadAction.Expire)
                                return OperationStatusUtils.AdvancedOpCode(OperationStatus.NOTFOUND, StatusCode.Expired);
                            else
                                return OperationStatus.SUCCESS;
                        }
                        return status;
                    }
                    return OperationStatus.SUCCESS;
                }
                return OperationStatus.NOTFOUND;
            }

            // On-Disk Region
            else if (logicalAddress >= hlog.BeginAddress)
            {
                if (hlog.IsNullDevice)
                    return OperationStatus.NOTFOUND;

                status = OperationStatus.RECORD_ON_DISK;
                if (sessionCtx.phase == Phase.PREPARE)
                {
                    if (!useStartAddress)
                    {
                        // Failure to latch indicates CPR_SHIFT, but don't hold on to shared latch during IO
                        if (HashBucket.TryAcquireSharedLatch(bucket))
                            HashBucket.ReleaseSharedLatch(bucket);
                        else
                            status = OperationStatus.CPR_SHIFT_DETECTED;
                    }
                }

                goto CreatePendingContext;
            }

            // No record found
            else
            {
                return OperationStatus.NOTFOUND;
            }

#endregion

#region Create pending context
        CreatePendingContext:
            {
                pendingContext.type = OperationType.READ;
                if (!pendingContext.NoKey && pendingContext.key == default)    // If this is true, we don't have a valid key
                    pendingContext.key = hlog.GetKeyContainer(ref key);
                if (pendingContext.input == default) 
                    pendingContext.input = fasterSession.GetHeapContainer(ref input);

                pendingContext.output = output;
                if (pendingContext.output is IHeapConvertible heapConvertible)
                    heapConvertible.ConvertToHeap();

                pendingContext.userContext = userContext;
                pendingContext.entry.word = latestLogicalAddress;
                pendingContext.logicalAddress = logicalAddress;
                pendingContext.version = sessionCtx.version;
                pendingContext.serialNum = lsn;

                pendingContext.HasPrevHighestKeyHashAddress = prevHighestKeyHashAddress >= hlog.BeginAddress;
                pendingContext.recordInfo.PreviousAddress = prevHighestKeyHashAddress;
            }
#endregion

            return status;
        }
        #endregion

        #region Upsert Operation

        private enum LatchDestination
        {
            CreateNewRecord,
            CreatePendingContext,
            NormalProcessing
        }

        /// <summary>
        /// Upsert operation. Replaces the value corresponding to 'key' with provided 'value', if one exists 
        /// else inserts a new record with 'key' and 'value'.
        /// </summary>
        /// <param name="key">key of the record.</param>
        /// <param name="input">input used to update the value.</param>
        /// <param name="value">value to be updated to (or inserted if key does not exist).</param>
        /// <param name="output">output where the result of the update can be placed</param>
        /// <param name="userContext">User context for the operation, in case it goes pending.</param>
        /// <param name="pendingContext">Pending context used internally to store the context of the operation.</param>
        /// <param name="fasterSession">Callback functions.</param>
        /// <param name="sessionCtx">Session context</param>
        /// <param name="lsn">Operation serial number</param>
        /// <returns>
        /// <list type="table">
        ///     <listheader>
        ///     <term>Value</term>
        ///     <term>Description</term>
        ///     </listheader>
        ///     <item>
        ///     <term>SUCCESS</term>
        ///     <term>The value has been successfully replaced(or inserted)</term>
        ///     </item>
        ///     <item>
        ///     <term>RETRY_LATER</term>
        ///     <term>Cannot  be processed immediately due to system state. Add to pending list and retry later</term>
        ///     </item>
        ///     <item>
        ///     <term>CPR_SHIFT_DETECTED</term>
        ///     <term>A shift in version has been detected. Synchronize immediately to avoid violating CPR consistency.</term>
        ///     </item>
        /// </list>
        /// </returns>
        [MethodImpl(MethodImplOptions.AggressiveInlining)]
        internal OperationStatus InternalUpsert<Input, Output, Context, FasterSession>(
                            ref Key key, ref Input input, ref Value value, ref Output output,
                            ref Context userContext,
                            ref PendingContext<Input, Output, Context> pendingContext,
                            FasterSession fasterSession,
                            FasterExecutionContext<Input, Output, Context> sessionCtx,
                            long lsn)
            where FasterSession : IFasterSession<Key, Value, Input, Output, Context>
        {
            var bucket = default(HashBucket*);
            var slot = default(int);
            var status = default(OperationStatus);
            var latchOperation = LatchOperation.None;
            var latchDestination = LatchDestination.NormalProcessing;

            var hash = comparer.GetHashCode64(ref key);
            var tag = (ushort)((ulong)hash >> Constants.kHashTagShift);

            if (sessionCtx.phase != Phase.REST)
                HeavyEnter(hash, sessionCtx, fasterSession);

            bool processReadOnly = hlog.NumActiveLockingSessions > 0;

#region Trace back for record in in-memory HybridLog
            var entry = default(HashBucketEntry);
            FindOrCreateTag(hash, tag, ref bucket, ref slot, ref entry, hlog.BeginAddress);
            var logicalAddress = entry.Address;
            var physicalAddress = default(long);

            long lowestReadCachePhysicalAddress = Constants.kInvalidAddress;
            long prevHighestReadCacheLogicalAddress = Constants.kInvalidAddress;
            if (UseReadCache)
            {
                prevHighestReadCacheLogicalAddress = logicalAddress;
                SkipReadCache(ref logicalAddress, out lowestReadCachePhysicalAddress);
            }
            var latestLogicalAddress = logicalAddress;

            var minAddress = processReadOnly ? hlog.HeadAddress : hlog.ReadOnlyAddress; // LUC requires scanning down to HeadAddress
            if (logicalAddress >= minAddress)
            {
                physicalAddress = hlog.GetPhysicalAddress(logicalAddress);
                if (!comparer.Equals(ref key, ref hlog.GetKey(physicalAddress)))
                {
                    logicalAddress = hlog.GetInfo(physicalAddress).PreviousAddress;
                    TraceBackForKeyMatch(ref key,
                                        logicalAddress,
                                        minAddress,
                                        out logicalAddress,
                                        out physicalAddress);
                }
            }
            #endregion

            // Optimization for the most common case
            long unsealPhysicalAddress = Constants.kInvalidAddress;
            UpsertInfo upsertInfo = new()
            {
                SessionType = fasterSession.SessionType,
                Version = sessionCtx.version,
                Address = logicalAddress
            };

            if (sessionCtx.phase == Phase.REST)
            {
                if (logicalAddress >= hlog.ReadOnlyAddress)
                {
                    ref RecordInfo recordInfo = ref hlog.GetInfo(physicalAddress);
                    if (recordInfo.IsIntermediate(out status))
                        return status;

                    if (!recordInfo.Tombstone)
                    {
                        upsertInfo.RecordInfo = recordInfo;
                        if (fasterSession.ConcurrentWriter(ref key, ref input, ref value, ref hlog.GetValue(physicalAddress), ref output, ref recordInfo, ref upsertInfo, out bool lockFailed))
                        {
                            hlog.MarkPage(logicalAddress, sessionCtx.version);
                            pendingContext.recordInfo = recordInfo;
                            pendingContext.logicalAddress = logicalAddress;
                            return OperationStatusUtils.AdvancedOpCode(OperationStatus.SUCCESS, StatusCode.InPlaceUpdatedRecord);
                        }

                        // ConcurrentWriter failed (e.g. insufficient space). Another thread may come along to do this update in-place; Seal it to prevent that.
                        if (lockFailed || !recordInfo.Seal(fasterSession.IsManualLocking))
                            return OperationStatus.RETRY_NOW;
                        unsealPhysicalAddress = physicalAddress;
                    }
                    if (upsertInfo.Action == UpsertAction.CancelOperation)
                        return OperationStatus.CANCELED;
                    goto CreateNewRecord;
                }
            }

#region Entry latch operation
            if (sessionCtx.phase != Phase.REST)
            {
                latchDestination = AcquireLatchUpsert(sessionCtx, bucket, ref status, ref latchOperation, ref entry, logicalAddress);
            }
            #endregion

            #region Normal processing

            // Mutable Region: Update the record in-place
            if (latchDestination == LatchDestination.NormalProcessing)
            {
                if (logicalAddress >= hlog.ReadOnlyAddress)
                {
                    ref RecordInfo recordInfo = ref hlog.GetInfo(physicalAddress);
                    ref Value recordValue = ref hlog.GetValue(physicalAddress);
                    if (recordInfo.IsIntermediate(out status))
                        goto LatchRelease; // Release shared latch (if acquired)

                    if (!recordInfo.Tombstone)
                    {
                        upsertInfo.RecordInfo = recordInfo;
                        if (fasterSession.ConcurrentWriter(ref key, ref input, ref value, ref recordValue, ref output, ref recordInfo, ref upsertInfo, out bool lockFailed))
                        {
                            if (sessionCtx.phase == Phase.REST)
                                hlog.MarkPage(logicalAddress, sessionCtx.version);
                            else
                                hlog.MarkPageAtomic(logicalAddress, sessionCtx.version);
                            pendingContext.recordInfo = recordInfo;
                            pendingContext.logicalAddress = logicalAddress;
                            status = OperationStatusUtils.AdvancedOpCode(OperationStatus.SUCCESS, StatusCode.InPlaceUpdatedRecord);
                            goto LatchRelease; // Release shared latch (if acquired)
                        }
                        if (upsertInfo.Action == UpsertAction.CancelOperation)
                        {
                            status = OperationStatus.CANCELED;
                            goto LatchRelease; // Release shared latch (if acquired)
                        }

                        // ConcurrentWriter failed (e.g. insufficient space). Another thread may come along to do this update in-place; Seal it to prevent that.
                        if (lockFailed || !recordInfo.Seal(fasterSession.IsManualLocking))
                        {
                            status = OperationStatus.RETRY_NOW;
                            goto LatchRelease; // Release shared latch (if acquired)
                        }
                        unsealPhysicalAddress = physicalAddress;
                        goto CreateNewRecord;
                    }
                }
                else if (processReadOnly && logicalAddress >= hlog.HeadAddress)
                {
                    // Only need to go below ReadOnly here for locking and Sealing.
                    physicalAddress = hlog.GetPhysicalAddress(logicalAddress);
                    ref RecordInfo recordInfo = ref hlog.GetInfo(physicalAddress);
                    pendingContext.recordInfo = recordInfo;
                    pendingContext.logicalAddress = logicalAddress;

                    if (recordInfo.IsIntermediate(out status))
                        goto LatchRelease; // Release shared latch (if acquired)
                    if (!recordInfo.Seal(fasterSession.IsManualLocking))
                    {
                        status = OperationStatus.RETRY_NOW;
                        goto LatchRelease; // Release shared latch (if acquired)
                    }
                    unsealPhysicalAddress = physicalAddress;
                    goto CreateNewRecord;
                }
            }

        // All other regions: Create a record in the mutable region
#endregion

#region Create new record in the mutable region
        CreateNewRecord:
            // Invalidate the entry in the read cache, as we did not do IPU.
            if (UseReadCache)
            {
                var la = prevHighestReadCacheLogicalAddress;
                if (!SkipAndInvalidateReadCache(ref la, ref key, out lowestReadCachePhysicalAddress, out OperationStatus internalStatus))
                    return internalStatus;
            }

            if (latchDestination != LatchDestination.CreatePendingContext)
            {
                // Immutable region or new record
                status = CreateNewRecordUpsert(ref key, ref input, ref value, ref output, ref pendingContext, fasterSession, sessionCtx, bucket, slot, tag, entry,
                                               latestLogicalAddress, prevHighestReadCacheLogicalAddress, lowestReadCachePhysicalAddress, logicalAddress, unsealPhysicalAddress);
                if (!OperationStatusUtils.IsAppend(status))
                {
                    // We should never return "SUCCESS" for a new record operation: it returns NOTFOUND on success.
                    Debug.Assert(OperationStatusUtils.BasicOpCode(status) != OperationStatus.SUCCESS);
                    if (unsealPhysicalAddress != Constants.kInvalidAddress && unsealPhysicalAddress >= hlog.HeadAddress)
                    {
                        // Operation failed, so unseal the old record. If it went below HeadAddress, we'll Unseal in InternalCompletePendingRead
                        hlog.GetInfo(unsealPhysicalAddress).Unseal();
                    }
                    if (status == OperationStatus.ALLOCATE_FAILED)
                    {
                        latchDestination = LatchDestination.CreatePendingContext;
                        goto CreatePendingContext;
                    }
                }
                goto LatchRelease;
            }
            #endregion

            #region Create pending context
            CreatePendingContext:
            Debug.Assert(latchDestination == LatchDestination.CreatePendingContext, $"Upsert CreatePendingContext encountered latchDest == {latchDestination}");
            {
                pendingContext.type = OperationType.UPSERT;
                if (pendingContext.key == default) pendingContext.key = hlog.GetKeyContainer(ref key);
                if (pendingContext.input == default) pendingContext.input = fasterSession.GetHeapContainer(ref input);
                if (pendingContext.value == default) pendingContext.value = hlog.GetValueContainer(ref value);

                pendingContext.output = output;
                if (pendingContext.output is IHeapConvertible heapConvertible)
                    heapConvertible.ConvertToHeap();

                pendingContext.userContext = userContext;
                pendingContext.entry.word = latestLogicalAddress;
                pendingContext.logicalAddress = logicalAddress;
                pendingContext.version = sessionCtx.version;
                pendingContext.serialNum = lsn;
            }
#endregion

#region Latch release
        LatchRelease:
            {
                switch (latchOperation)
                {
                    case LatchOperation.Shared:
                        HashBucket.ReleaseSharedLatch(bucket);
                        break;
                    case LatchOperation.Exclusive:
                        HashBucket.ReleaseExclusiveLatch(bucket);
                        break;
                    default:
                        break;
                }
            }
#endregion

            return status;
        }

        private LatchDestination AcquireLatchUpsert<Input, Output, Context>(FasterExecutionContext<Input, Output, Context> sessionCtx, HashBucket* bucket, ref OperationStatus status, 
                                                                            ref LatchOperation latchOperation, ref HashBucketEntry entry, long logicalAddress)
        {
            switch (sessionCtx.phase)
            {
                case Phase.PREPARE:
                    {
                        if (HashBucket.TryAcquireSharedLatch(bucket))
                        {
                            // Set to release shared latch (default)
                            latchOperation = LatchOperation.Shared;
                            // Here (and in InternalRead, AcquireLatchRMW, and InternalDelete) we still check the tail record of the bucket (entry.Address)
                            // rather than the traced record (logicalAddress), because I'm worried that the implementation
                            // may not allow in-place updates for version v when the bucket arrives v+1. 
                            // This is safer but potentially unnecessary.
                            if (CheckBucketVersionNew(ref entry))
                            {
                                status = OperationStatus.CPR_SHIFT_DETECTED;
                                return LatchDestination.CreatePendingContext; // Pivot Thread
                            }
                            break; // Normal Processing
                        }
                        else
                        {
                            status = OperationStatus.CPR_SHIFT_DETECTED;
                            return LatchDestination.CreatePendingContext; // Pivot Thread
                        }
                    }
                case Phase.IN_PROGRESS:
                    {
                        if (!CheckEntryVersionNew(logicalAddress))
                        {
                            if (HashBucket.TryAcquireExclusiveLatch(bucket))
                            {
                                // Set to release exclusive latch (default)
                                latchOperation = LatchOperation.Exclusive;
                                return LatchDestination.CreateNewRecord; // Create a (v+1) record
                            }
                            else
                            {
                                status = OperationStatus.RETRY_LATER;
                                return LatchDestination.CreatePendingContext; // Go Pending
                            }
                        }
                        break; // Normal Processing
                    }
                case Phase.WAIT_FLUSH:
                    {
                        if (!CheckEntryVersionNew(logicalAddress))
                        {
                            return LatchDestination.CreateNewRecord; // Create a (v+1) record
                        }
                        break; // Normal Processing
                    }
                default:
                    break;
            }
            return LatchDestination.NormalProcessing;
        }

        /// <summary>
        /// Create a new record for Upsert
        /// </summary>
        /// <param name="key">The record Key</param>
        /// <param name="input">Input to the operation</param>
        /// <param name="value">The value to insert</param>
        /// <param name="output">The result of IFunctions.SingleWriter</param>
        /// <param name="pendingContext">Information about the operation context</param>
        /// <param name="fasterSession">The current session</param>
        /// <param name="sessionCtx">The current session context</param>
        /// <param name="bucket">The hash bucket for this key</param>
        /// <param name="slot">The hash bucket entry slot for this key</param>
        /// <param name="tag">The hash tag for this key</param>
        /// <param name="entry">The hash bucket entry for this key</param>
        /// <param name="latestLogicalAddress">The highest logical address (below readcache) for this key</param>
        /// <param name="prevHighestReadCacheLogicalAddress">The highest readcache physical address for this key; used to test whether a readcache entry for the current key was added during the operation</param>
        /// <param name="lowestReadCachePhysicalAddress">The lowest readcache physical address for this key; used to splice records between readcache and main log (rather than eliding the readcache chain)</param>
        /// <param name="unsealLogicalAddress">The logical address of a record that ConcurrentWriter returned false for; we seal it so another operation cannot IPU it,
        ///     transfer locks from it on success, and unseal it on failure</param>
        /// <param name="unsealPhysicalAddress">The physical address of <paramref name="unsealLogicalAddress"/>; passed to avoid needing a virtual GetPhysicalAddress call</param>
        private OperationStatus CreateNewRecordUpsert<Input, Output, Context, FasterSession>(ref Key key, ref Input input, ref Value value, ref Output output, ref PendingContext<Input, Output, Context> pendingContext, FasterSession fasterSession,
                                                                                             FasterExecutionContext<Input, Output, Context> sessionCtx, HashBucket* bucket, int slot, ushort tag, HashBucketEntry entry,
                                                                                             long latestLogicalAddress, long prevHighestReadCacheLogicalAddress, long lowestReadCachePhysicalAddress, long unsealLogicalAddress, long unsealPhysicalAddress) 
            where FasterSession : IFasterSession<Key, Value, Input, Output, Context>
        {
            var (actualSize, allocateSize) = hlog.GetRecordSize(ref key, ref value);
            BlockAllocate(allocateSize, out long newLogicalAddress, sessionCtx, fasterSession, pendingContext.IsAsync);
            if (newLogicalAddress == 0)
                return OperationStatus.ALLOCATE_FAILED;
            var newPhysicalAddress = hlog.GetPhysicalAddress(newLogicalAddress);
            ref RecordInfo recordInfo = ref hlog.GetInfo(newPhysicalAddress);
            RecordInfo.WriteInfo(ref recordInfo,
                           inNewVersion: sessionCtx.InNewVersion,
                           tombstone: false, dirty: true,
                           latestLogicalAddress);
            recordInfo.Tentative = true;
            hlog.Serialize(ref key, newPhysicalAddress);
            ref Value newValue = ref hlog.GetValue(newPhysicalAddress, newPhysicalAddress + actualSize);

            UpsertInfo upsertInfo = new()
            {
                SessionType = fasterSession.SessionType,
                Version = sessionCtx.version,
                Address = newLogicalAddress
            };

            upsertInfo.RecordInfo = recordInfo;
            if (!fasterSession.SingleWriter(ref key, ref input, ref value, ref newValue, ref output, ref recordInfo, ref upsertInfo, WriteReason.Upsert))
            {
                if (upsertInfo.Action == UpsertAction.CancelOperation)
                    return OperationStatus.CANCELED;
                return OperationStatus.NOTFOUND;    // But not CreatedRecord
            }

            bool success = true;
            if (lowestReadCachePhysicalAddress == Constants.kInvalidAddress)
            {
                // Insert as the first record in the hash chain.
                var updatedEntry = default(HashBucketEntry);
                updatedEntry.Tag = tag;
                updatedEntry.Address = newLogicalAddress & Constants.kAddressMask;
                updatedEntry.Pending = entry.Pending;
                updatedEntry.Tentative = false;

                var foundEntry = default(HashBucketEntry);
                foundEntry.word = Interlocked.CompareExchange(ref bucket->bucket_entries[slot], updatedEntry.word, entry.word);
                success = foundEntry.word == entry.word;
            }
            else
            {
                // Splice into the gap of the last readcache/first main log entries.
                ref RecordInfo rcri = ref readcache.GetInfo(lowestReadCachePhysicalAddress);
                if (rcri.PreviousAddress != latestLogicalAddress)
                    return OperationStatus.RETRY_NOW;
                
                // Splice a non-tentative record into the readcache/mainlog gap.
                success = rcri.TryUpdateAddress(newLogicalAddress);
                if (success)
                {
                    // Now see if we have added a readcache entry from a pending read while we were inserting; if so it is obsolete and must be Invalidated.
                    entry.word = bucket->bucket_entries[slot];
                    if (!InvalidateUpdatedRecordInReadCacheAndVerifyNewRecordFound(entry.Address, newLogicalAddress, ref key, prevHighestReadCacheLogicalAddress))
                    {
                        // This record has been CAS'd into the chain, but the sub-chain containing it is "detached" so it is not found.
                        // Mark it as Invalid so any thread waiting on the Tentative will be able to continue and see it as Invalid.
                        recordInfo.TrySetInvalidAtomic(forTentative: true);
                        return OperationStatus.RETRY_NOW;
                    }
                }
            }

            if (success)
            {
                if (unsealPhysicalAddress != Constants.kInvalidAddress && unsealLogicalAddress >= hlog.HeadAddress)
                    recordInfo.CopyLocksFrom(hlog.GetInfo(unsealPhysicalAddress));
                else if (LockTable.IsActive)
                    LockTable.TransferToLogRecord(ref key, ref recordInfo);

                upsertInfo.RecordInfo = recordInfo;
                fasterSession.PostSingleWriter(ref key, ref input, ref value, ref newValue, ref output, ref recordInfo, ref upsertInfo, WriteReason.Upsert);
                recordInfo.SetTentativeAtomic(false);
                pendingContext.recordInfo = recordInfo;
                pendingContext.logicalAddress = newLogicalAddress;
                return OperationStatusUtils.AdvancedOpCode(OperationStatus.NOTFOUND, StatusCode.CreatedRecord);
            }

            // CAS failed - let user dispose similar to a deleted record
            ref Value insertedValue = ref hlog.GetValue(newPhysicalAddress);
            ref Key insertedKey = ref hlog.GetKey(newPhysicalAddress);

            recordInfo.SetInvalid();
            upsertInfo.RecordInfo = recordInfo;
            fasterSession.DisposeSingleWriter(ref insertedKey, ref input, ref value, ref insertedValue, ref output, ref recordInfo, ref upsertInfo, WriteReason.Upsert);
            if (WriteDefaultOnDelete)
            {
                insertedKey = default;
                insertedValue = default;
            }
            return OperationStatus.RETRY_NOW;
        }

        #endregion

        #region RMW Operation

        internal bool ReinitializeExpiredRecord<Input, Output, Context, FasterSession>(ref Key key, ref Input input, ref Value value, ref Output output, ref RecordInfo recordInfo, ref RMWInfo rmwInfo,
                                                                                       long logicalAddress, FasterExecutionContext<Input, Output, Context> sessionCtx, FasterSession fasterSession,
                                                                                       bool isIpu, out OperationStatus status)
            where FasterSession : IFasterSession<Key, Value, Input, Output, Context>
        {
            // This is called for InPlaceUpdater or CopyUpdater only; CopyUpdater however does not copy an expired record, so we return CreatedRecord.
            var advancedStatusCode = isIpu ? StatusCode.InPlaceUpdatedRecord : StatusCode.CreatedRecord;
            advancedStatusCode |= StatusCode.Expired;
            if (!fasterSession.NeedInitialUpdate(ref key, ref input, ref output, ref rmwInfo))
            {
                if (rmwInfo.Action == RMWAction.CancelOperation)
                {
                    status = OperationStatus.CANCELED;
                    return false;
                }
                else
                {
                    // Expiration with no insertion.
                    recordInfo.Tombstone = true;
                    status = OperationStatusUtils.AdvancedOpCode(OperationStatus.NOTFOUND, advancedStatusCode);
                    return true;
                }
            }

            // Try to reinitialize in place
            (var currentSize, _) = hlog.GetRecordSize(ref key, ref value);
            (var requiredSize, _) = hlog.GetInitialRecordSize(ref key, ref input, fasterSession);

            if (currentSize >= requiredSize)
            {
                if (fasterSession.InitialUpdater(ref key, ref input, ref value, ref output, ref recordInfo, ref rmwInfo))
                {
                    // If IPU path, we need to complete PostInitialUpdater as well
                    if (isIpu)
                        fasterSession.PostInitialUpdater(ref key, ref input, ref value, ref output, ref recordInfo, ref rmwInfo);

                    status = OperationStatusUtils.AdvancedOpCode(OperationStatus.SUCCESS, advancedStatusCode);
                    return true;
                }
                else
                {
                    if (rmwInfo.Action == RMWAction.CancelOperation)
                    {
                        status = OperationStatus.CANCELED;
                        return false;
                    }
                    else
                    {
                        // Expiration with no insertion.
                        recordInfo.Tombstone = true;
                        status = OperationStatusUtils.AdvancedOpCode(OperationStatus.NOTFOUND, advancedStatusCode);
                        return true;
                    }
                }
            }

            // Reinitialization in place was not possible. InternalRMW will do the following based on who called this:
            //  IPU: move to the NIU->allocate->IU path
            //  CU: caller invalidates allocation, retries operation as NIU->allocate->IU
            status = OperationStatus.SUCCESS;
            return false;
        }

        /// <summary>
        /// Read-Modify-Write Operation. Updates value of 'key' using 'input' and current value.
        /// Pending operations are processed either using InternalRetryPendingRMW or 
        /// InternalContinuePendingRMW.
        /// </summary>
        /// <param name="key">key of the record.</param>
        /// <param name="input">input used to update the value.</param>
        /// <param name="output">Location to store output computed from input and value.</param>
        /// <param name="userContext">user context corresponding to operation used during completion callback.</param>
        /// <param name="pendingContext">pending context created when the operation goes pending.</param>
        /// <param name="fasterSession">Callback functions.</param>
        /// <param name="sessionCtx">Session context</param>
        /// <param name="lsn">Operation serial number</param>
        /// <returns>
        /// <list type="table">
        ///     <listheader>
        ///     <term>Value</term>
        ///     <term>Description</term>
        ///     </listheader>
        ///     <item>
        ///     <term>SUCCESS</term>
        ///     <term>The value has been successfully updated(or inserted).</term>
        ///     </item>
        ///     <item>
        ///     <term>RECORD_ON_DISK</term>
        ///     <term>The record corresponding to 'key' is on disk. Issue async IO to retrieve record and retry later.</term>
        ///     </item>
        ///     <item>
        ///     <term>RETRY_LATER</term>
        ///     <term>Cannot  be processed immediately due to system state. Add to pending list and retry later.</term>
        ///     </item>
        ///     <item>
        ///     <term>CPR_SHIFT_DETECTED</term>
        ///     <term>A shift in version has been detected. Synchronize immediately to avoid violating CPR consistency.</term>
        ///     </item>
        /// </list>
        /// </returns>
        [MethodImpl(MethodImplOptions.AggressiveInlining)]
        internal OperationStatus InternalRMW<Input, Output, Context, FasterSession>(
                                   ref Key key, ref Input input, ref Output output,
                                   ref Context userContext,
                                   ref PendingContext<Input, Output, Context> pendingContext,
                                   FasterSession fasterSession,
                                   FasterExecutionContext<Input, Output, Context> sessionCtx,
                                   long lsn)
            where FasterSession : IFasterSession<Key, Value, Input, Output, Context>
        {
            var bucket = default(HashBucket*);
            var slot = default(int);
            var physicalAddress = default(long);
            var status = default(OperationStatus);
            var latchOperation = LatchOperation.None;
            var latchDestination = LatchDestination.NormalProcessing;

            var hash = comparer.GetHashCode64(ref key);
            var tag = (ushort)((ulong)hash >> Constants.kHashTagShift);

            if (sessionCtx.phase != Phase.REST)
                HeavyEnter(hash, sessionCtx, fasterSession);

#region Trace back for record in in-memory HybridLog
            var entry = default(HashBucketEntry);
            FindOrCreateTag(hash, tag, ref bucket, ref slot, ref entry, hlog.BeginAddress);
            var logicalAddress = entry.Address;

            long lowestReadCachePhysicalAddress = Constants.kInvalidAddress;
            long prevHighestReadCacheLogicalAddress = Constants.kInvalidAddress;
            if (UseReadCache)
            {
                prevHighestReadCacheLogicalAddress = logicalAddress;
                SkipReadCache(ref logicalAddress, out lowestReadCachePhysicalAddress);
            }
            var latestLogicalAddress = logicalAddress;

            if (logicalAddress >= hlog.HeadAddress)
            {
                physicalAddress = hlog.GetPhysicalAddress(logicalAddress);

                if (!comparer.Equals(ref key, ref hlog.GetKey(physicalAddress)))
                {
                    logicalAddress = hlog.GetInfo(physicalAddress).PreviousAddress;
                    TraceBackForKeyMatch(ref key,
                                        logicalAddress,
                                        hlog.HeadAddress,
                                        out logicalAddress,
                                        out physicalAddress);
                }
            }
#endregion

            // Optimization for the most common case
            long unsealPhysicalAddress = Constants.kInvalidAddress;
            RMWInfo rmwInfo = new()
            {
                SessionType = fasterSession.SessionType,
                Version = sessionCtx.version,
                Address = logicalAddress
            };

            if (sessionCtx.phase == Phase.REST && logicalAddress >= hlog.ReadOnlyAddress)
            {
                ref RecordInfo recordInfo = ref hlog.GetInfo(physicalAddress);
                ref Value recordValue = ref hlog.GetValue(physicalAddress);
                if (recordInfo.IsIntermediate(out status))
                    return status;

                if (!recordInfo.Tombstone)
                {
                    rmwInfo.RecordInfo = recordInfo;
                    if (fasterSession.InPlaceUpdater(ref key, ref input, ref recordValue, ref output, ref recordInfo, ref rmwInfo, out bool lockFailed, out status)
                        || (rmwInfo.Action == RMWAction.ExpireAndStop))
                    {
                        // ExpireAndStop means to override default Delete handling (which is to go to InitialUpdater) by leaving the tombstoned record as current.
                        // Our IFasterSession.InPlaceUpdater implementation has already reinitialized-in-place or set Tombstone as appropriate (inside the ephemeral lock)
                        // and marked the record.
                        pendingContext.recordInfo = recordInfo;
                        pendingContext.logicalAddress = logicalAddress;
                        return status;
                    }
                    if (OperationStatusUtils.BasicOpCode(status) != OperationStatus.SUCCESS)
                        return status;

                    // InPlaceUpdater failed (e.g. insufficient space). Another thread may come along to do this update in-place; Seal it to prevent that.
                    if (lockFailed || !recordInfo.Seal(fasterSession.IsManualLocking))
                        return OperationStatus.RETRY_NOW;
                    unsealPhysicalAddress = physicalAddress;
                }
                goto CreateNewRecord;
            }

#region Entry latch operation
            if (sessionCtx.phase != Phase.REST)
            {
                latchDestination = AcquireLatchRMW(pendingContext, sessionCtx, bucket, ref status, ref latchOperation, ref entry, logicalAddress);
            }
#endregion

#region Normal processing

            // Mutable Region: Update the record in-place
            if (latchDestination == LatchDestination.NormalProcessing)
            {
                if (logicalAddress >= hlog.ReadOnlyAddress)
                {
                    ref RecordInfo recordInfo = ref hlog.GetInfo(physicalAddress);
                    ref Value recordValue = ref hlog.GetValue(physicalAddress);
                    if (recordInfo.IsIntermediate(out status))
                        return status;

                    if (!recordInfo.Tombstone)
                    {
                        rmwInfo.RecordInfo = recordInfo;
                        if (fasterSession.InPlaceUpdater(ref key, ref input, ref recordValue, ref output, ref recordInfo, ref rmwInfo, out bool lockFailed, out status)
                            || (rmwInfo.Action == RMWAction.ExpireAndStop))
                        {
                            // ExpireAndStop means to override default Delete handling (which is to go to InitialUpdater) by leaving the tombstoned record as current.
                            // Our IFasterSession.InPlaceUpdater implementation has already reinitialized-in-place or set Tombstone as appropriate (inside the ephemeral lock)
                            // and marked the record.
                            pendingContext.recordInfo = recordInfo;
                            pendingContext.logicalAddress = logicalAddress;
                            goto LatchRelease; // Release shared latch (if acquired)
                        }
                        if (OperationStatusUtils.BasicOpCode(status) != OperationStatus.SUCCESS)
                            goto LatchRelease; // Release shared latch (if acquired)

                        // InPlaceUpdater failed (e.g. insufficient space). Another thread may come along to do this update in-place; Seal it to prevent that.
                        if (lockFailed || !recordInfo.Seal(fasterSession.IsManualLocking))
                            return OperationStatus.RETRY_NOW;
                        unsealPhysicalAddress = physicalAddress;
                    }
                }

                // Fuzzy Region: Must go pending due to lost-update anomaly
                else if (logicalAddress >= hlog.SafeReadOnlyAddress && !hlog.GetInfo(physicalAddress).Tombstone) // TODO potentially replace with Sealed
                {
                    status = OperationStatus.RETRY_LATER;
                    // Do not retain latch for pendings ops in relaxed CPR
                    latchDestination = LatchDestination.CreatePendingContext; // Go pending
                }

                // Safe Read-Only Region: Create a record in the mutable region
                else if (logicalAddress >= hlog.HeadAddress)
                {
                    ref RecordInfo recordInfo = ref hlog.GetInfo(physicalAddress);
                    if (recordInfo.IsIntermediate(out status))
                        goto LatchRelease; // Release shared latch (if acquired)
                    if (!recordInfo.Seal(fasterSession.IsManualLocking))
                        return OperationStatus.RETRY_NOW;
                    unsealPhysicalAddress = physicalAddress;
                    goto CreateNewRecord;
                }

                // Disk Region: Need to issue async io requests
                else if (logicalAddress >= hlog.BeginAddress)
                {
                    status = OperationStatus.RECORD_ON_DISK;
                    // Do not retain latch for pendings ops in relaxed CPR
                    latchDestination = LatchDestination.CreatePendingContext; // Go pending
                }

                // No record exists - create new
                else
                {
                    goto CreateNewRecord;
                }
            }

#endregion

#region Create new record
        CreateNewRecord:
            // Invalidate the entry in the read cache, as we did not do IPU.
            if (UseReadCache)
            {
                var la = prevHighestReadCacheLogicalAddress;
                if (!SkipAndInvalidateReadCache(ref la, ref key, out lowestReadCachePhysicalAddress, out OperationStatus internalStatus))
                    return internalStatus;
            }

            if (latchDestination != LatchDestination.CreatePendingContext)
            {
                /* not ref */ RecordInfo recordInfo = logicalAddress >= hlog.HeadAddress ? hlog.GetInfo(physicalAddress) : default;
                bool doingCU = logicalAddress >= hlog.HeadAddress && !recordInfo.Tombstone;
                if (doingCU)
                {
                    status = CreateNewRecordRMW(ref key, ref input, ref hlog.GetValue(physicalAddress), ref output, ref pendingContext, fasterSession, sessionCtx, bucket, slot, logicalAddress, physicalAddress,
                                                recordInfo, tag, entry, latestLogicalAddress, prevHighestReadCacheLogicalAddress, lowestReadCachePhysicalAddress, logicalAddress, unsealPhysicalAddress,
                                                doingCU, false);
                }
                else
                {
                    Value _temp = default;
                    status = CreateNewRecordRMW(ref key, ref input, ref _temp, ref output, ref pendingContext, fasterSession, sessionCtx, bucket, slot, logicalAddress, physicalAddress,
                                                recordInfo, tag, entry, latestLogicalAddress, prevHighestReadCacheLogicalAddress, lowestReadCachePhysicalAddress, logicalAddress, unsealPhysicalAddress,
                                                doingCU, false);
                }
                if (!OperationStatusUtils.IsAppend(status))
                {
                    // OperationStatus.SUCCESS is OK here; it means NeedCopyUpdate or NeedInitialUpdate returned false
                    if (unsealPhysicalAddress != Constants.kInvalidAddress && unsealPhysicalAddress >= hlog.HeadAddress)
                    {
                        // Operation failed, so unseal the old record. If it went below HeadAddress, we'll Unseal in InternalCompletePendingRead
                        hlog.GetInfo(unsealPhysicalAddress).Unseal();
                    }
                    if (status == OperationStatus.ALLOCATE_FAILED)
                    {
                        latchDestination = LatchDestination.CreatePendingContext;
                        goto CreatePendingContext;
                    }
                }
                goto LatchRelease;
            }
#endregion

#region Create failure context
            CreatePendingContext:
            Debug.Assert(latchDestination == LatchDestination.CreatePendingContext, $"RMW CreatePendingContext encountered latchDest == {latchDestination}");
            {
                pendingContext.type = OperationType.RMW;
                if (pendingContext.key == default) 
                    pendingContext.key = hlog.GetKeyContainer(ref key);
                if (pendingContext.input == default) 
                    pendingContext.input = fasterSession.GetHeapContainer(ref input);

                pendingContext.output = output;
                if (pendingContext.output is IHeapConvertible heapConvertible)
                    heapConvertible.ConvertToHeap();

                pendingContext.userContext = userContext;
                pendingContext.entry.word = latestLogicalAddress;
                pendingContext.logicalAddress = logicalAddress;
                pendingContext.version = sessionCtx.version;
                pendingContext.serialNum = lsn;
            }
#endregion

#region Latch release
        LatchRelease:
            {
                switch (latchOperation)
                {
                    case LatchOperation.Shared:
                        HashBucket.ReleaseSharedLatch(bucket);
                        break;
                    case LatchOperation.Exclusive:
                        HashBucket.ReleaseExclusiveLatch(bucket);
                        break;
                    default:
                        break;
                }
            }
#endregion

            return status;
        }

        private LatchDestination AcquireLatchRMW<Input, Output, Context>(PendingContext<Input, Output, Context> pendingContext, FasterExecutionContext<Input, Output, Context> sessionCtx,
                                                                         HashBucket* bucket, ref OperationStatus status, ref LatchOperation latchOperation, ref HashBucketEntry entry, long logicalAddress)
        {
            switch (sessionCtx.phase)
            {
                case Phase.PREPARE:
                    {
                        if (HashBucket.TryAcquireSharedLatch(bucket))
                        {
                            // Set to release shared latch (default)
                            latchOperation = LatchOperation.Shared;
                            if (CheckBucketVersionNew(ref entry))
                            {
                                status = OperationStatus.CPR_SHIFT_DETECTED;
                                return LatchDestination.CreatePendingContext; // Pivot Thread
                            }
                            break; // Normal Processing
                        }
                        else
                        {
                            status = OperationStatus.CPR_SHIFT_DETECTED;
                            return LatchDestination.CreatePendingContext; // Pivot Thread
                        }
                    }
                case Phase.IN_PROGRESS:
                    {
                        if (!CheckEntryVersionNew(logicalAddress))
                        {
                            if (HashBucket.TryAcquireExclusiveLatch(bucket))
                            {
                                // Set to release exclusive latch (default)
                                latchOperation = LatchOperation.Exclusive;
                                if (logicalAddress >= hlog.HeadAddress)
                                    return LatchDestination.CreateNewRecord; // Create a (v+1) record
                            }
                            else
                            {
                                status = OperationStatus.RETRY_LATER;
                                return LatchDestination.CreatePendingContext; // Go Pending
                            }
                        }
                        break; // Normal Processing
                    }
                case Phase.WAIT_FLUSH:
                    {
                        if (!CheckEntryVersionNew(logicalAddress))
                        {
                            if (logicalAddress >= hlog.HeadAddress)
                                return LatchDestination.CreateNewRecord; // Create a (v+1) record
                        }
                        break; // Normal Processing
                    }
                default:
                    break;
            }
            return LatchDestination.NormalProcessing;
        }

        /// <summary>
        /// Create a new record for RMW
        /// </summary>
        /// <typeparam name="Input"></typeparam>
        /// <typeparam name="Output"></typeparam>
        /// <typeparam name="Context"></typeparam>
        /// <typeparam name="FasterSession"></typeparam>
        /// <param name="key">The record Key</param>
        /// <param name="input">Input to the operation</param>
        /// <param name="value">Old value</param>
        /// <param name="output">The result of IFunctions.SingleWriter</param>
        /// <param name="pendingContext">Information about the operation context</param>
        /// <param name="fasterSession">The current session</param>
        /// <param name="sessionCtx">The current session context</param>
        /// <param name="bucket">The hash bucket for this key</param>
        /// <param name="slot">The hash bucket entry slot for this key</param>
        /// <param name="logicalAddress">If valid, the logical address of a record that returned false for IPU</param>
        /// <param name="physicalAddress">The physical address of <paramref name="logicalAddress"/>; passed to avoid needing a virtual GetPhysicalAddress call</param>
        /// <param name="srcRecordInfo">The RecordInfo of <paramref name="logicalAddress"/>; passed to avoid needing a virtual GetInfo call, and also because physicalAddress is a request record if from pending (which is also why it's not 'ref')</param>
        /// <param name="tag">The hash tag for this key</param>
        /// <param name="entry">The hash bucket entry for this key</param>
        /// <param name="latestLogicalAddress">The highest logical address (below readcache) for this key</param>
        /// <param name="prevHighestReadCacheLogicalAddress">The highest readcache physical address for this key; used to test whether a readcache entry for the current key was added during the operation</param>
        /// <param name="lowestReadCachePhysicalAddress">The lowest readcache physical address for this key; used to splice records between readcache and main log (rather than eliding the readcache chain)</param>
        /// <param name="unsealLogicalAddress">The logical address of a record that is being copied from; we seal it so another operation cannot IPU it,
        ///     transfer locks from it on success, and unseal it on failure</param>
        /// <param name="unsealPhysicalAddress">The physical address of <paramref name="unsealLogicalAddress"/>; passed to avoid needing a virtual GetPhysicalAddress call</param>
        /// <param name="doingCU">Whether we expect to be doing a CopyUpdate</param>
        /// <param name="fromPending">Whether we are being called from pending path</param>
        /// <returns></returns>
        private OperationStatus CreateNewRecordRMW<Input, Output, Context, FasterSession>(ref Key key, ref Input input, ref Value value, ref Output output, ref PendingContext<Input, Output, Context> pendingContext, FasterSession fasterSession,
                                                                                          FasterExecutionContext<Input, Output, Context> sessionCtx, HashBucket* bucket, int slot, long logicalAddress, 
                                                                                          long physicalAddress, RecordInfo srcRecordInfo, ushort tag, HashBucketEntry entry, long latestLogicalAddress,
                                                                                          long prevHighestReadCacheLogicalAddress, long lowestReadCachePhysicalAddress, long unsealLogicalAddress, long unsealPhysicalAddress, bool doingCU, bool fromPending)
            where FasterSession : IFasterSession<Key, Value, Input, Output, Context>
        {
            bool forExpiration = false;

        RetryNow:

            RMWInfo rmwInfo = new()
            {
                SessionType = fasterSession.SessionType,
                Version = sessionCtx.version,
                Address = logicalAddress
            };

            // Perform Need*
            if (doingCU)
            {
                rmwInfo.RecordInfo = srcRecordInfo;    // Do not use hlog.GetInfo(physicalAddress) because physicalAddress is a request record if from pending
                if (!fasterSession.NeedCopyUpdate(ref key, ref input, ref value, ref output, ref rmwInfo))
                {
                    if (rmwInfo.Action == RMWAction.CancelOperation)
                        return OperationStatus.CANCELED;
                    else if (rmwInfo.Action == RMWAction.ExpireAndResume)
                    {
                        doingCU = false;
                        forExpiration = true;
                    }
                    else
                        return OperationStatus.SUCCESS;
                }
            }

            if (!doingCU)
            {
                rmwInfo.RecordInfo = default;   // There is no existing record
                if (!fasterSession.NeedInitialUpdate(ref key, ref input, ref output, ref rmwInfo))
                    return rmwInfo.Action == RMWAction.CancelOperation ? OperationStatus.CANCELED : OperationStatus.NOTFOUND;
            }

            // Allocate and initialize the new record
            var (actualSize, allocatedSize) = doingCU ?
                hlog.GetRecordSize(physicalAddress, ref input, fasterSession) :
                hlog.GetInitialRecordSize(ref key, ref input, fasterSession);

            // The pending code path has to send false for isAsync here because pending needs the non-async behavior of spinning in BlockAllocate
            // until the allocation is successful (async handling returns immediately and lets the async handlers (see *Async.cs) loop until the
            // allocation is successful).
            BlockAllocate(allocatedSize, out long newLogicalAddress, sessionCtx, fasterSession, fromPending ? false : pendingContext.IsAsync);
            if (newLogicalAddress == 0)
                return OperationStatus.ALLOCATE_FAILED;

            var newPhysicalAddress = hlog.GetPhysicalAddress(newLogicalAddress);

            // BlockAllocate may refresh epoch so recheck
            if (!fromPending && doingCU && logicalAddress < hlog.HeadAddress)
            {
                hlog.GetInfo(newPhysicalAddress).SetInvalid();
                return OperationStatus.RETRY_NOW;
            }

            ref RecordInfo recordInfo = ref hlog.GetInfo(newPhysicalAddress);
            RecordInfo.WriteInfo(ref recordInfo, 
                            inNewVersion: sessionCtx.InNewVersion,
                            tombstone: false, dirty: true,
                            latestLogicalAddress);
            recordInfo.Tentative = true;
            hlog.Serialize(ref key, newPhysicalAddress);
            rmwInfo.Address = newLogicalAddress;

            // Populate the new record
            rmwInfo.RecordInfo = recordInfo;
            OperationStatus status;
            if (!doingCU)
            {
                if (fasterSession.InitialUpdater(ref key, ref input, ref hlog.GetValue(newPhysicalAddress, newPhysicalAddress + actualSize), ref output, ref recordInfo, ref rmwInfo))
                {
                    status = forExpiration
                        ? OperationStatusUtils.AdvancedOpCode(OperationStatus.NOTFOUND, StatusCode.CreatedRecord | StatusCode.Expired)
                        : OperationStatusUtils.AdvancedOpCode(OperationStatus.NOTFOUND, StatusCode.CreatedRecord);
                }
                else
                {
                    if (rmwInfo.Action == RMWAction.CancelOperation)
                        return OperationStatus.CANCELED;
                    return OperationStatus.NOTFOUND | (forExpiration ? OperationStatus.EXPIRED : OperationStatus.NOTFOUND);
                }
            }
            else
            {
                ref Value newRecordValue = ref hlog.GetValue(newPhysicalAddress, newPhysicalAddress + actualSize);
                if (fasterSession.CopyUpdater(ref key, ref input, ref value, ref newRecordValue, ref output, ref recordInfo, ref rmwInfo))
                {
                    status = forExpiration
                        ? OperationStatusUtils.AdvancedOpCode(OperationStatus.SUCCESS, StatusCode.CopyUpdatedRecord | StatusCode.Expired)
                        : OperationStatusUtils.AdvancedOpCode(OperationStatus.SUCCESS, StatusCode.CopyUpdatedRecord);
                }
                else
                {
                    if (rmwInfo.Action == RMWAction.CancelOperation)
                    {
                        recordInfo.SetInvalid();
                        return OperationStatus.CANCELED;
                    }
                    if (rmwInfo.Action == RMWAction.ExpireAndStop)
                    {
                        recordInfo.Tombstone = true;
                        // Drop through to CAS it in
                        status = OperationStatusUtils.AdvancedOpCode(OperationStatus.SUCCESS, StatusCode.CreatedRecord | StatusCode.Expired | StatusCode.Expired);
                    }
                    else if (rmwInfo.Action == RMWAction.ExpireAndResume)
                    {
                        doingCU = false;
                        forExpiration = true;
                        // 'false' means an update in place was not done. If so:
                        //     if canceled, return status
                        //     else, invalidate CU and retry
                        if (!ReinitializeExpiredRecord(ref key, ref input, ref newRecordValue, ref output, ref recordInfo, ref rmwInfo,
                                                newLogicalAddress, sessionCtx, fasterSession, isIpu: false, out status))
                        {
                            if (status == OperationStatus.CANCELED)
                                return status;

                            hlog.GetInfo(newPhysicalAddress).SetInvalid();
                            goto RetryNow;
                        }
                        // Drop through to CAS
                    }
                    else
                        return OperationStatus.SUCCESS | (forExpiration ? OperationStatus.EXPIRED : OperationStatus.SUCCESS);
                }
            }

            bool success = false;
            if (lowestReadCachePhysicalAddress == Constants.kInvalidAddress)
            {
                // Insert as the first record in the hash chain.
                var updatedEntry = default(HashBucketEntry);
                updatedEntry.Tag = tag;
                updatedEntry.Address = newLogicalAddress & Constants.kAddressMask;
                updatedEntry.Pending = entry.Pending;
                updatedEntry.Tentative = false;

                var foundEntry = default(HashBucketEntry);
                foundEntry.word = Interlocked.CompareExchange(ref bucket->bucket_entries[slot], updatedEntry.word, entry.word);
                success = foundEntry.word == entry.word;
            }
            else
            {
                // Splice into the gap of the last readcache/first main log entries.
                ref RecordInfo rcri = ref readcache.GetInfo(lowestReadCachePhysicalAddress);
                if (rcri.PreviousAddress != latestLogicalAddress)
                    return OperationStatus.RETRY_NOW;

                // Splice a non-tentative record into the readcache/mainlog gap.
                success = rcri.TryUpdateAddress(newLogicalAddress);
                if (success)
                {
                    // Now see if we have added a readcache entry from a pending read while we were inserting; if so it is obsolete and must be Invalidated.
                    entry.word = bucket->bucket_entries[slot];
                    if (!InvalidateUpdatedRecordInReadCacheAndVerifyNewRecordFound(entry.Address, newLogicalAddress, ref key, prevHighestReadCacheLogicalAddress))
                    {
                        // This record has been CAS'd into the chain, but the sub-chain containing it is "detached" so it is not found.
                        // Mark it as Invalid so any thread waiting on the Tentative will be able to continue and see it as Invalid.
                        recordInfo.TrySetInvalidAtomic(forTentative: true);
                        return OperationStatus.RETRY_NOW;
                    }
                }
            }

            if (success)
            {
                if (unsealPhysicalAddress != Constants.kInvalidAddress && unsealLogicalAddress >= hlog.HeadAddress)
                    recordInfo.CopyLocksFrom(hlog.GetInfo(unsealPhysicalAddress));
                else if (LockTable.IsActive)
                    LockTable.TransferToLogRecord(ref key, ref recordInfo);

                // If IU, status will be NOTFOUND; return that.
                if (!doingCU)
                {
                    Debug.Assert(OperationStatus.NOTFOUND == OperationStatusUtils.BasicOpCode(status));
                    fasterSession.PostInitialUpdater(ref key, ref input, ref hlog.GetValue(newPhysicalAddress), ref output, ref recordInfo, ref rmwInfo);
                    pendingContext.recordInfo = recordInfo;
                    pendingContext.logicalAddress = newLogicalAddress;
                }
                else
                {
                    // Else it was a CopyUpdater so call PCU
                    fasterSession.PostCopyUpdater(ref key, ref input, ref value, ref hlog.GetValue(newPhysicalAddress), ref output, ref recordInfo, ref rmwInfo);
                    pendingContext.recordInfo = recordInfo;
                    pendingContext.logicalAddress = newLogicalAddress;
                }
                recordInfo.SetTentativeAtomic(false);

                return status;
            }

            // CAS failed
            hlog.GetInfo(newPhysicalAddress).SetInvalid();
            ref Value insertedValue = ref hlog.GetValue(newPhysicalAddress);
            ref Key insertedKey = ref hlog.GetKey(newPhysicalAddress);
            if (!doingCU)
            {
                fasterSession.DisposeInitialUpdater(ref insertedKey, ref input, ref insertedValue, ref output, ref recordInfo, ref rmwInfo);
            }
            else
            {
<<<<<<< HEAD
                fasterSession.DisposeCopyUpdater(ref insertedKey, ref input, ref value, ref insertedValue, ref output, ref recordInfo, ref rmwInfo);
=======
                // CAS failed
                ref RecordInfo ri = ref hlog.GetInfo(newPhysicalAddress);
                ri.SetInvalid();
                rmwInfo.RecordInfo = ri;
                ref Value insertedValue = ref hlog.GetValue(newPhysicalAddress);
                ref Key insertedKey = ref hlog.GetKey(newPhysicalAddress);
                if (!doingCU)
                {
                    fasterSession.DisposeInitialUpdater(ref insertedKey, ref input, ref insertedValue, ref output, ref recordInfo, ref rmwInfo);
                }
                else
                {
                    fasterSession.DisposeCopyUpdater(ref insertedKey, ref input, ref value, ref insertedValue, ref output, ref recordInfo, ref rmwInfo);
                }

                status = OperationStatus.RETRY_NOW;
                return status;
>>>>>>> 0c7241a5
            }

            status = OperationStatus.RETRY_NOW;
            return status;
        }

#endregion

#region Delete Operation

        /// <summary>
        /// Delete operation. Replaces the value corresponding to 'key' with tombstone.
        /// If at head, tries to remove item from hash chain
        /// </summary>
        /// <param name="key">Key of the record to be deleted.</param>
        /// <param name="userContext">User context for the operation, in case it goes pending.</param>
        /// <param name="pendingContext">Pending context used internally to store the context of the operation.</param>
        /// <param name="fasterSession">Callback functions.</param>
        /// <param name="sessionCtx">Session context</param>
        /// <param name="lsn">Operation serial number</param>
        /// <returns>
        /// <list type="table">
        ///     <listheader>
        ///     <term>Value</term>
        ///     <term>Description</term>
        ///     </listheader>
        ///     <item>
        ///     <term>SUCCESS</term>
        ///     <term>The value has been successfully deleted</term>
        ///     </item>
        ///     <item>
        ///     <term>RETRY_LATER</term>
        ///     <term>Cannot  be processed immediately due to system state. Add to pending list and retry later</term>
        ///     </item>
        ///     <item>
        ///     <term>CPR_SHIFT_DETECTED</term>
        ///     <term>A shift in version has been detected. Synchronize immediately to avoid violating CPR consistency.</term>
        ///     </item>
        /// </list>
        /// </returns>
        [MethodImpl(MethodImplOptions.AggressiveInlining)]
        internal OperationStatus InternalDelete<Input, Output, Context, FasterSession>(
                            ref Key key,
                            ref Context userContext,
                            ref PendingContext<Input, Output, Context> pendingContext,
                            FasterSession fasterSession,
                            FasterExecutionContext<Input, Output, Context> sessionCtx,
                            long lsn)
            where FasterSession : IFasterSession<Key, Value, Input, Output, Context>
        {
            var status = default(OperationStatus);
            var bucket = default(HashBucket*);
            var slot = default(int);
            var logicalAddress = Constants.kInvalidAddress;
            var physicalAddress = default(long);
            var latchOperation = default(LatchOperation);
            long unsealPhysicalAddress = Constants.kInvalidAddress;

            bool processReadOnly = hlog.NumActiveLockingSessions > 0;

            var hash = comparer.GetHashCode64(ref key);
            var tag = (ushort)((ulong)hash >> Constants.kHashTagShift);

            if (sessionCtx.phase != Phase.REST)
                HeavyEnter(hash, sessionCtx, fasterSession);

#region Trace back for record in in-memory HybridLog
            var entry = default(HashBucketEntry);
            var tagExists = FindTag(hash, tag, ref bucket, ref slot, ref entry);
            if (!tagExists)
                return OperationStatus.NOTFOUND;

            logicalAddress = entry.Address;

            long lowestReadCachePhysicalAddress = Constants.kInvalidAddress;
            long prevHighestReadCacheLogicalAddress = Constants.kInvalidAddress;
            if (UseReadCache)
            {
                prevHighestReadCacheLogicalAddress = logicalAddress;
                SkipReadCache(ref logicalAddress, out lowestReadCachePhysicalAddress);
            }
            var latestLogicalAddress = logicalAddress;

            var minAddress = processReadOnly ? hlog.HeadAddress : hlog.ReadOnlyAddress; // LUC requires scanning down to HeadAddress
            if (logicalAddress >= minAddress)
            {
                physicalAddress = hlog.GetPhysicalAddress(logicalAddress);
                if (!comparer.Equals(ref key, ref hlog.GetKey(physicalAddress)))
                {
                    logicalAddress = hlog.GetInfo(physicalAddress).PreviousAddress;
                    TraceBackForKeyMatch(ref key,
                                        logicalAddress,
                                        minAddress,
                                        out logicalAddress,
                                        out physicalAddress);
                }
            }
#endregion

            DeleteInfo deleteInfo = new()
            {
                SessionType = fasterSession.SessionType,
                Version = sessionCtx.version,
                Address = logicalAddress
            };

#region Entry latch operation
            if (sessionCtx.phase != Phase.REST)
            {
                switch (sessionCtx.phase)
                {
                    case Phase.PREPARE:
                        {
                            if (HashBucket.TryAcquireSharedLatch(bucket))
                            {
                                // Set to release shared latch (default)
                                latchOperation = LatchOperation.Shared;
                                if (CheckBucketVersionNew(ref entry))
                                {
                                    status = OperationStatus.CPR_SHIFT_DETECTED;
                                    goto CreatePendingContext; // Pivot Thread
                                }
                                break; // Normal Processing
                            }
                            else
                            {
                                status = OperationStatus.CPR_SHIFT_DETECTED;
                                goto CreatePendingContext; // Pivot Thread
                            }
                        }
                    case Phase.IN_PROGRESS:
                        {
                            if (!CheckEntryVersionNew(logicalAddress))
                            {
                                if (HashBucket.TryAcquireExclusiveLatch(bucket))
                                {
                                    // Set to release exclusive latch (default)
                                    latchOperation = LatchOperation.Exclusive;
                                    goto CreateNewRecord; // Create a (v+1) record
                                }
                                else
                                {
                                    status = OperationStatus.RETRY_LATER;
                                    goto CreatePendingContext; // Go Pending
                                }
                            }
                            break; // Normal Processing
                        }
                    case Phase.WAIT_FLUSH:
                        {
                            if (!CheckEntryVersionNew(logicalAddress))
                            {
                                goto CreateNewRecord; // Create a (v+1) record
                            }
                            break; // Normal Processing
                        }
                    default:
                        break;
                }
            }
#endregion

#region Normal processing

            // Mutable Region: Update the record in-place
            if (logicalAddress >= hlog.ReadOnlyAddress)
            {
                ref RecordInfo recordInfo = ref hlog.GetInfo(physicalAddress);
                ref Value recordValue = ref hlog.GetValue(physicalAddress);
                if (recordInfo.IsIntermediate(out status))
                {
                    goto LatchRelease; // Release shared latch (if acquired)
                }

                deleteInfo.RecordInfo = recordInfo;
                if (!fasterSession.ConcurrentDeleter(ref hlog.GetKey(physicalAddress), ref recordValue, ref recordInfo, ref deleteInfo, out bool lockFailed))
                {
                    if (lockFailed)
                        status = OperationStatus.RETRY_NOW;
                    else if (deleteInfo.Action == DeleteAction.CancelOperation)
                    {
                        status = OperationStatus.CANCELED;
                        goto LatchRelease; // Release shared latch (if acquired)
                    }
                    goto CreateNewRecord;
                }

                if (sessionCtx.phase == Phase.REST)
                    hlog.MarkPage(logicalAddress, sessionCtx.version);
                else 
                    hlog.MarkPageAtomic(logicalAddress, sessionCtx.version);
                if (WriteDefaultOnDelete)
                    recordValue = default;

                // Try to update hash chain and completely elide record only if previous address points to invalid address
                if (!recordInfo.IsLocked && entry.Address == logicalAddress && recordInfo.PreviousAddress < hlog.BeginAddress)
                {
                    var updatedEntry = default(HashBucketEntry);
                    updatedEntry.Tag = 0;
                    if (recordInfo.PreviousAddress == Constants.kTempInvalidAddress)
                        updatedEntry.Address = Constants.kInvalidAddress;
                    else
                        updatedEntry.Address = recordInfo.PreviousAddress;
                    updatedEntry.Pending = entry.Pending;
                    updatedEntry.Tentative = false;

                    // Ignore return value; this is a performance optimization to keep the hash table clean if we can, so if we fail it just means
                    // the hashtable entry has already been updated by someone else.
                    Interlocked.CompareExchange(ref bucket->bucket_entries[slot], updatedEntry.word, entry.word);
                }

                status = OperationStatusUtils.AdvancedOpCode(OperationStatus.SUCCESS, StatusCode.InPlaceUpdatedRecord);
                goto LatchRelease; // Release shared latch (if acquired)
            }
            else if (processReadOnly && logicalAddress >= hlog.HeadAddress)
            {
                // Only need to go below ReadOnly here for locking and Sealing.
                physicalAddress = hlog.GetPhysicalAddress(logicalAddress);
                ref RecordInfo recordInfo = ref hlog.GetInfo(physicalAddress);
                pendingContext.recordInfo = recordInfo;
                pendingContext.logicalAddress = logicalAddress;

                if (recordInfo.IsIntermediate(out status))
                    goto LatchRelease; // Release shared latch (if acquired)
                if (!recordInfo.Seal(fasterSession.IsManualLocking))
                {
                    status = OperationStatus.RETRY_NOW;
                    goto LatchRelease; // Release shared latch (if acquired)
                }
                unsealPhysicalAddress = physicalAddress;
                goto CreateNewRecord;
            }

            // All other regions: Create a record in the mutable region
#endregion

#region Create new record in the mutable region
            CreateNewRecord:
            {
                // Invalidate the entry in the read cache, as we did not do IPU.
                if (UseReadCache)
                {
                    var la = prevHighestReadCacheLogicalAddress;
                    if (!SkipAndInvalidateReadCache(ref la, ref key, out lowestReadCachePhysicalAddress, out OperationStatus internalStatus))
                        return internalStatus;
                }

                var value = default(Value);
                // Immutable region or new record
                // Allocate default record size for tombstone
                var (actualSize, allocateSize) = hlog.GetRecordSize(ref key, ref value);
                BlockAllocate(allocateSize, out long newLogicalAddress, sessionCtx, fasterSession, pendingContext.IsAsync);
                if (newLogicalAddress == 0)
                {
                    if (unsealPhysicalAddress != Constants.kInvalidAddress && unsealPhysicalAddress >= hlog.HeadAddress)
                    {
                        // Operation failed, so unseal the old record. If it went below HeadAddress, we'll Unseal in InternalCompletePendingRead
                        hlog.GetInfo(unsealPhysicalAddress).Unseal();
                    }
                    status = OperationStatus.ALLOCATE_FAILED;
                    goto CreatePendingContext;
                }
                var newPhysicalAddress = hlog.GetPhysicalAddress(newLogicalAddress);
                ref RecordInfo recordInfo = ref hlog.GetInfo(newPhysicalAddress);
                RecordInfo.WriteInfo(ref recordInfo,
                               inNewVersion: sessionCtx.InNewVersion,
                               tombstone: true, dirty: true,
                               latestLogicalAddress);
                recordInfo.Tentative = true;
                hlog.Serialize(ref key, newPhysicalAddress);
                deleteInfo.Address = newLogicalAddress;
                deleteInfo.RecordInfo = recordInfo;

                if (!fasterSession.SingleDeleter(ref key, ref hlog.GetValue(newPhysicalAddress), ref recordInfo, ref deleteInfo))
                    return (deleteInfo.Action == DeleteAction.CancelOperation) ? OperationStatus.CANCELED : OperationStatus.NOTFOUND /* But not CreatedRecord */;

                bool success = true;
                if (lowestReadCachePhysicalAddress == Constants.kInvalidAddress)
                {
                    // Insert as the first record in the hash chain.
                    var updatedEntry = default(HashBucketEntry);
                    updatedEntry.Tag = tag;
                    updatedEntry.Address = newLogicalAddress & Constants.kAddressMask;
                    updatedEntry.Pending = entry.Pending;
                    updatedEntry.Tentative = false;

                    var foundEntry = default(HashBucketEntry);
                    foundEntry.word = Interlocked.CompareExchange(ref bucket->bucket_entries[slot], updatedEntry.word, entry.word);
                    success = foundEntry.word == entry.word;
                }
                else
                {
                    // Splice into the gap of the last readcache/first main log entries.
                    ref RecordInfo rcri = ref readcache.GetInfo(lowestReadCachePhysicalAddress);
                    if (rcri.PreviousAddress != latestLogicalAddress)
                        return OperationStatus.RETRY_NOW;

                    // Splice a non-tentative record into the readcache/mainlog gap.
                    success = rcri.TryUpdateAddress(newLogicalAddress);
                    if (success)
                    {
                        // Now see if we have added a readcache entry from a pending read while we were inserting; if so it is obsolete and must be Invalidated.
                        entry.word = bucket->bucket_entries[slot];
                        if (!InvalidateUpdatedRecordInReadCacheAndVerifyNewRecordFound(entry.Address, newLogicalAddress, ref key, prevHighestReadCacheLogicalAddress))
                        {
                            // This record has been CAS'd into the chain, but the sub-chain containing it is "detached" so it is not found.
                            // Mark it as Invalid so any thread waiting on the Tentative will be able to continue and see it as Invalid.
                            recordInfo.TrySetInvalidAtomic(forTentative: true);
                            return OperationStatus.RETRY_NOW;
                        }
                    }
                }

                deleteInfo.RecordInfo = recordInfo;
                if (success)
                {
                    if (unsealPhysicalAddress != Constants.kInvalidAddress && logicalAddress >= hlog.HeadAddress)
                        recordInfo.CopyLocksFrom(hlog.GetInfo(unsealPhysicalAddress));
                    else if (LockTable.IsActive)
                        LockTable.TransferToLogRecord(ref key, ref recordInfo);

                    // Note that this is the new logicalAddress; we have not retrieved the old one if it was below HeadAddress, and thus
                    // we do not know whether 'logicalAddress' belongs to 'key' or is a collision.
                    fasterSession.PostSingleDeleter(ref key, ref recordInfo, ref deleteInfo);
                    recordInfo.SetTentativeAtomic(false);
                    pendingContext.recordInfo = recordInfo;
                    pendingContext.logicalAddress = newLogicalAddress;
                    status = OperationStatusUtils.AdvancedOpCode(OperationStatus.NOTFOUND, StatusCode.CreatedRecord);
                    goto LatchRelease;
                }
                else
                {
                    recordInfo.SetInvalid();

                    ref Value insertedValue = ref hlog.GetValue(newPhysicalAddress);
                    ref Key insertedKey = ref hlog.GetKey(newPhysicalAddress);
                    fasterSession.DisposeSingleDeleter(ref insertedKey, ref insertedValue, ref recordInfo, ref deleteInfo);

                    status = OperationStatus.RETRY_NOW;

                    if (unsealPhysicalAddress != Constants.kInvalidAddress && unsealPhysicalAddress >= hlog.HeadAddress)
                    {
                        // Operation failed, so unseal the old record. If it went below HeadAddress, we'll Unseal in InternalCompletePendingRead
                        hlog.GetInfo(unsealPhysicalAddress).Unseal();
                    }
                    goto LatchRelease;
                }
            }
#endregion

#region Create pending context
        CreatePendingContext:
            {
                pendingContext.type = OperationType.DELETE;
                if (pendingContext.key == default) pendingContext.key = hlog.GetKeyContainer(ref key);
                pendingContext.userContext = userContext;
                pendingContext.entry.word = latestLogicalAddress;
                pendingContext.logicalAddress = logicalAddress;
                pendingContext.version = sessionCtx.version;
                pendingContext.serialNum = lsn;
            }
#endregion

#region Latch release
        LatchRelease:
            {
                switch (latchOperation)
                {
                    case LatchOperation.Shared:
                        HashBucket.ReleaseSharedLatch(bucket);
                        break;
                    case LatchOperation.Exclusive:
                        HashBucket.ReleaseExclusiveLatch(bucket);
                        break;
                    default:
                        break;
                }
            }
#endregion

            return status;
        }

#endregion

        /// <summary>
        /// Manual Lock operation. Locks the record corresponding to 'key'.
        /// </summary>
        /// <param name="key">key of the record.</param>
        /// <param name="lockOp">Lock operation being done.</param>
        /// <param name ="oneMiss">Indicates whether we had a missing record once before. This handles the race where we try to unlock as lock records are
        ///     transferred out of the lock table, so we retry once if the record does not exist</param>
        /// <param name="lockInfo">Receives the recordInfo of the record being locked</param>
        [MethodImpl(MethodImplOptions.AggressiveInlining)]
        internal OperationStatus InternalLock(ref Key key, LockOperation lockOp, ref bool oneMiss, out RecordInfo lockInfo)
        {
            var bucket = default(HashBucket*);
            var slot = default(int);

            var hash = comparer.GetHashCode64(ref key);
            var tag = (ushort)((ulong)hash >> Constants.kHashTagShift);

#region Trace back for record in in-memory HybridLog
            var entry = default(HashBucketEntry);
            FindTag(hash, tag, ref bucket, ref slot, ref entry);

            var logicalAddress = entry.Address;
            long prevHighestKeyHashAddress = logicalAddress;

            OperationStatus status;
            if (UseReadCache)
            {
                if (DoReadCacheRecordLockOperation(logicalAddress, ref key, lockOp, out lockInfo, out status))
                    return status;
            }

            var physicalAddress = hlog.GetPhysicalAddress(logicalAddress);

            if (logicalAddress >= hlog.HeadAddress)
            {
                if (!comparer.Equals(ref key, ref hlog.GetKey(physicalAddress)))
                {
                    logicalAddress = hlog.GetInfo(physicalAddress).PreviousAddress;
                    TraceBackForKeyMatch(ref key,
                                        logicalAddress,
                                        hlog.HeadAddress,
                                        out logicalAddress,
                                        out physicalAddress);
                }
            }
#endregion

            lockInfo = default;
            if (logicalAddress >= hlog.HeadAddress)
            {
                ref RecordInfo recordInfo = ref hlog.GetInfo(physicalAddress);
                if (!recordInfo.IsIntermediate(out status))
                {
                    if (lockOp.LockOperationType == LockOperationType.IsLocked)
                        status = OperationStatus.SUCCESS;
                    else if (!recordInfo.HandleLockOperation(lockOp, out _))
                        return OperationStatus.RETRY_NOW;
                }
                if (lockOp.LockOperationType == LockOperationType.IsLocked)
                    lockInfo = recordInfo;
                return status;
            }

            // Not in memory. Do LockTable operations
            if (lockOp.LockOperationType == LockOperationType.IsLocked)
                return this.LockTable.Get(ref key, out lockInfo) ? OperationStatus.SUCCESS : OperationStatus.RETRY_NOW;

            if (lockOp.LockOperationType == LockOperationType.Unlock)
            {
                if (this.LockTable.Unlock(ref key, lockOp.LockType, out bool lockTableEntryExists))
                    return OperationStatus.SUCCESS;
                if (!lockTableEntryExists)
                {
                    if (oneMiss)
                    {
                        Debug.Fail("Trying to unlock a nonexistent key");
                        return OperationStatus.SUCCESS; // SUCCEED so we don't continue the loop
                    }
                    oneMiss = true;
                }
                return OperationStatus.RETRY_NOW;
            }

            // Try to lock
            if (!this.LockTable.LockOrTentative(ref key, lockOp.LockType, out bool tentativeLock))
                return OperationStatus.RETRY_NOW;

            // We got the lock. If we had a new record with this key inserted, RETRY.
            if (FindTag(hash, tag, ref bucket, ref slot, ref entry) && entry.Address > hlog.BeginAddress)
            {
                var ok = prevHighestKeyHashAddress >= hlog.BeginAddress;
                if (ok)
                {
                    var la = entry.Address;
                    while (la > prevHighestKeyHashAddress && la >= hlog.HeadAddress)
                    {
                        var pa = hlog.GetPhysicalAddress(la);
                        if (comparer.Equals(ref key, ref hlog.GetKey(pa)))
                        {
                            ok = false;
                            break;
                        }
                        la = hlog.GetInfo(pa).PreviousAddress;
                    }

                    // An inserted record may have escaped to disk during the time of this Read/PENDING operation, in which case we must retry.
                    if (la > prevHighestKeyHashAddress && la < hlog.HeadAddress)
                        return OperationStatus.RETRY_NOW;
                }

                if (!ok)
                {
                    LockTable.UnlockOrRemoveTentative(ref key, lockOp.LockType, tentativeLock);
                    return OperationStatus.RETRY_NOW;
                }
            }

            // Success
            if (tentativeLock)
                return this.LockTable.ClearTentative(ref key) ? OperationStatus.SUCCESS : OperationStatus.RETRY_NOW;
            return OperationStatus.SUCCESS;
        }

#region ContainsKeyInMemory

        [MethodImpl(MethodImplOptions.AggressiveInlining)]
        internal Status InternalContainsKeyInMemory<Input, Output, Context, FasterSession>(
            ref Key key, 
            FasterExecutionContext<Input, Output, Context> sessionCtx, 
            FasterSession fasterSession, out long logicalAddress, long fromAddress = -1)
            where FasterSession : IFasterSession
        {
            if (fromAddress < hlog.HeadAddress)
                fromAddress = hlog.HeadAddress;

            var bucket = default(HashBucket*);
            var slot = default(int);
            long physicalAddress;

            var hash = comparer.GetHashCode64(ref key);
            var tag = (ushort)((ulong)hash >> Constants.kHashTagShift);

            if (sessionCtx.phase != Phase.REST)
                HeavyEnter(hash, sessionCtx, fasterSession);

            HashBucketEntry entry = default;
            var tagExists = FindTag(hash, tag, ref bucket, ref slot, ref entry);

            if (tagExists)
            {
                logicalAddress = entry.Address;

                if (UseReadCache)
                    SkipReadCache(ref logicalAddress, out _);

                if (logicalAddress >= fromAddress)
                {
                    physicalAddress = hlog.GetPhysicalAddress(logicalAddress);

                    if (!comparer.Equals(ref key, ref hlog.GetKey(physicalAddress)))
                    {
                        logicalAddress = hlog.GetInfo(physicalAddress).PreviousAddress;
                        TraceBackForKeyMatch(ref key,
                                                logicalAddress,
                                                fromAddress,
                                                out logicalAddress,
                                                out _);
                    }

                    if (logicalAddress < fromAddress)
                    {
                        logicalAddress = 0;
                        return new(StatusCode.NotFound);
                    }
                    else
                        return new(StatusCode.Found);
                }
                else
                {
                    logicalAddress = 0;
                    return new(StatusCode.NotFound);
                }
            }
            else
            {
                // no tag found
                logicalAddress = 0;
                return new(StatusCode.NotFound);
            }
        }
#endregion

#region Continue operations
        /// <summary>
        /// Continue a pending read operation. Computes 'output' from 'input' and value corresponding to 'key'
        /// obtained from disk. Optionally, it copies the value to tail to serve future read/write requests quickly.
        /// </summary>
        /// <param name="ctx">The thread (or session) context to execute operation in.</param>
        /// <param name="request">Async response from disk.</param>
        /// <param name="pendingContext">Pending context corresponding to operation.</param>
        /// <param name="fasterSession">Callback functions.</param>
        /// <param name="currentCtx"></param>
        /// <returns>
        /// <list type = "table" >
        ///     <listheader>
        ///     <term>Value</term>
        ///     <term>Description</term>
        ///     </listheader>
        ///     <item>
        ///     <term>SUCCESS</term>
        ///     <term>The output has been computed and stored in 'output'.</term>
        ///     </item>
        /// </list>
        /// </returns>
        internal OperationStatus InternalContinuePendingRead<Input, Output, Context, FasterSession>(
                            FasterExecutionContext<Input, Output, Context> ctx,
                            AsyncIOContext<Key, Value> request,
                            ref PendingContext<Input, Output, Context> pendingContext,
                            FasterSession fasterSession,
                            FasterExecutionContext<Input, Output, Context> currentCtx)
            where FasterSession : IFasterSession<Key, Value, Input, Output, Context>
        {
            ref RecordInfo recordInfo = ref hlog.GetInfoFromBytePointer(request.record.GetValidPointer());
            recordInfo.Unseal();  // Need to do this here because we might not create a new one, and this may have escaped to disk on a failed Upsert etc.
        
            if (request.logicalAddress >= hlog.BeginAddress)
            {
                SpinWaitUntilClosed(request.logicalAddress);

                if (recordInfo.IsIntermediate(out var internalStatus))
                    return internalStatus;

                if (recordInfo.Tombstone)
                    goto NotFound;

                ReadInfo readInfo = new()
                {
                    SessionType = fasterSession.SessionType,
                    Version = ctx.version,
                    Address = request.logicalAddress
                };
                readInfo.RecordInfo = recordInfo;

                ref Key key = ref pendingContext.key.Get();
                if (!fasterSession.SingleReader(ref key, ref pendingContext.input.Get(),
                                       ref hlog.GetContextRecordValue(ref request), ref pendingContext.output, ref recordInfo, ref readInfo))
                {
                    if (readInfo.Action == ReadAction.CancelOperation)
                    {
                        pendingContext.recordInfo = recordInfo;
                        return OperationStatus.CANCELED;
                    }
                    if (readInfo.Action != ReadAction.Expire)
                        goto NotFound;
                }

                // If there is a LockTable entry for this record, we must force the CopyToTail, or the lock will be ignored.
                if (LockTable.ContainsKey(ref key)
                    || pendingContext.CopyReadsToTail
                    || (UseReadCache && !pendingContext.DisableReadCacheUpdates)
                    || readInfo.Action == ReadAction.Expire)
                    return InternalContinuePendingReadCopyToTail(ctx, request, ref pendingContext, fasterSession, currentCtx, expired: readInfo.Action == ReadAction.Expire);

                pendingContext.recordInfo = recordInfo;
                return OperationStatus.SUCCESS;
            }

        NotFound:
            pendingContext.recordInfo = recordInfo;
            return OperationStatus.NOTFOUND;
        }

        [MethodImpl(MethodImplOptions.AggressiveInlining)]
        void SpinWaitUntilClosed(long address)
        {
            while (address >= this.hlog.ClosedUntilAddress)
            {
                Debug.Assert(address < hlog.HeadAddress);
                epoch.ProtectAndDrain();
                Thread.Yield();
            }
        }

        /// <summary>
        /// Copies the record read from disk to tail of the HybridLog. 
        /// </summary>
        /// <param name="opCtx"> The thread(or session) context to execute operation in.</param>
        /// <param name="request">Async response from disk.</param>
        /// <param name="pendingContext">Pending context corresponding to operation.</param>
        /// <param name="fasterSession">Callback functions.</param>
        /// <param name="currentCtx"></param>
        /// <param name="expired">If true, SingleReader returned an expiration for this record, so we're appending a tombstoned record to the log</param>
        internal OperationStatus InternalContinuePendingReadCopyToTail<Input, Output, Context, FasterSession>(
                                    FasterExecutionContext<Input, Output, Context> opCtx,
                                    AsyncIOContext<Key, Value> request,
                                    ref PendingContext<Input, Output, Context> pendingContext,
                                    FasterSession fasterSession,
                                    FasterExecutionContext<Input, Output, Context> currentCtx, bool expired = false)
            where FasterSession : IFasterSession<Key, Value, Input, Output, Context>
        {
            // If NoKey, we do not have the key in the initial call and must use the key from the satisfied request.
            ref Key key = ref pendingContext.NoKey ? ref hlog.GetContextRecordKey(ref request) : ref pendingContext.key.Get();
            long previousLatestLogicalAddress = pendingContext.entry.Address;

            OperationStatus status;
            do
                status = InternalTryCopyToTail(opCtx, ref pendingContext, ref key, ref pendingContext.input.Get(), ref hlog.GetContextRecordValue(ref request),
                                 ref pendingContext.output, previousLatestLogicalAddress, fasterSession, currentCtx,
                                 (expired || pendingContext.CopyReadsToTail) ? WriteReason.CopyToTail : WriteReason.CopyToReadCache);
            while (status == OperationStatus.RETRY_NOW);

            // No copy to tail
            if (status == OperationStatus.NOTFOUND || status == OperationStatus.RECORD_ON_DISK)
            {
                if (expired)
                    return OperationStatusUtils.AdvancedOpCode(OperationStatus.NOTFOUND, StatusCode.Expired);
                else
                    return OperationStatus.SUCCESS;
            }
            return status;
        }

        /// <summary>
        /// Continue a pending RMW operation with the record retrieved from disk.
        /// </summary>
        /// <param name="opCtx">thread (or session) context under which operation must be executed.</param>
        /// <param name="request">record read from the disk.</param>
        /// <param name="pendingContext">internal context for the pending RMW operation</param>
        /// <param name="fasterSession">Callback functions.</param>
        /// <param name="sessionCtx">Session context</param>
        /// <returns>
        /// <list type="table">
        ///     <listheader>
        ///     <term>Value</term>
        ///     <term>Description</term>
        ///     </listheader>
        ///     <item>
        ///     <term>SUCCESS</term>
        ///     <term>The value has been successfully updated(or inserted).</term>
        ///     </item>
        ///     <item>
        ///     <term>RECORD_ON_DISK</term>
        ///     <term>The record corresponding to 'key' is on disk. Issue async IO to retrieve record and retry later.</term>
        ///     </item>
        ///     <item>
        ///     <term>RETRY_LATER</term>
        ///     <term>Cannot  be processed immediately due to system state. Add to pending list and retry later.</term>
        ///     </item>
        /// </list>
        /// </returns>
        internal OperationStatus InternalContinuePendingRMW<Input, Output, Context, FasterSession>(
                                    FasterExecutionContext<Input, Output, Context> opCtx,
                                    AsyncIOContext<Key, Value> request,
                                    ref PendingContext<Input, Output, Context> pendingContext,
                                    FasterSession fasterSession,
                                    FasterExecutionContext<Input, Output, Context> sessionCtx)
            where FasterSession : IFasterSession<Key, Value, Input, Output, Context>
        {
            OperationStatus status;
            ref Key key = ref pendingContext.key.Get();

            var hash = comparer.GetHashCode64(ref key);
            var tag = (ushort)((ulong)hash >> Constants.kHashTagShift);

            long lowestReadCachePhysicalAddress;
            long prevHighestReadCacheLogicalAddress;

            SpinWaitUntilClosed(request.logicalAddress);

            while (true)
            {
                lowestReadCachePhysicalAddress = Constants.kInvalidAddress;
                prevHighestReadCacheLogicalAddress = Constants.kInvalidAddress;

#region Trace Back for Record on In-Memory HybridLog
                var bucket = default(HashBucket*);
                var slot = default(int);
                var entry = default(HashBucketEntry);
                FindOrCreateTag(hash, tag, ref bucket, ref slot, ref entry, hlog.BeginAddress);
                var logicalAddress = entry.Address;

                // Invalidate the entry in the read cache, as we did not do IPU.
                if (UseReadCache)
                {
                    prevHighestReadCacheLogicalAddress = logicalAddress;
                    if (!SkipAndInvalidateReadCache(ref logicalAddress, ref key, out lowestReadCachePhysicalAddress, out status))
                        return status;
                    if (prevHighestReadCacheLogicalAddress == logicalAddress) // if there were no readcache records
                        prevHighestReadCacheLogicalAddress = Constants.kInvalidAddress;
                }
                var latestLogicalAddress = logicalAddress;

                if (logicalAddress >= hlog.HeadAddress)
                {
                    var physicalAddress = hlog.GetPhysicalAddress(logicalAddress);
                    if (!comparer.Equals(ref key, ref hlog.GetKey(physicalAddress)))
                    {
                        logicalAddress = hlog.GetInfo(physicalAddress).PreviousAddress;
                        TraceBackForKeyMatch(ref key,
                                                logicalAddress,
                                                hlog.HeadAddress,
                                                out logicalAddress,
                                                out physicalAddress);
                    }
                }
#endregion

<<<<<<< HEAD
                var previousLatestLogicalAddress = pendingContext.entry.Address;
                if (logicalAddress > previousLatestLogicalAddress) break;

                status = CreateNewRecordRMW(ref key, ref pendingContext.input.Get(), ref hlog.GetContextRecordValue(ref request), ref pendingContext.output,
                        ref pendingContext, fasterSession, sessionCtx, bucket, slot, request.logicalAddress, (long)request.record.GetValidPointer(), tag, entry, latestLogicalAddress,
=======
                var previousFirstRecordAddress = pendingContext.entry.Address;
                if (logicalAddress > previousFirstRecordAddress) break;
                byte* recordPointer = request.record.GetValidPointer();
                RecordInfo recordInfo = hlog.GetInfoFromBytePointer(recordPointer); // not ref as we don't want to write into request.record

                status =
                    CreateNewRecordRMW(ref key, ref pendingContext.input.Get(), ref hlog.GetContextRecordValue(ref request), ref pendingContext.output,
                        ref pendingContext, fasterSession, sessionCtx, bucket, slot, request.logicalAddress, (long)recordPointer, recordInfo, tag, entry, latestLogicalAddress,
>>>>>>> 0c7241a5
                        prevHighestReadCacheLogicalAddress, lowestReadCachePhysicalAddress, Constants.kInvalidAddress, Constants.kInvalidAddress,
                        (request.logicalAddress >= hlog.BeginAddress) && !recordInfo.Tombstone, true);

                if (status != OperationStatus.RETRY_NOW)
                    return status;
            }

            do
                status = InternalRMW(ref key, ref pendingContext.input.Get(), ref pendingContext.output, ref pendingContext.userContext, ref pendingContext, fasterSession, opCtx, pendingContext.serialNum);
            while (status == OperationStatus.RETRY_NOW);
            return status;
        }

#endregion

#region Helper Functions

        /// <summary>
        /// Performs appropriate handling based on the internal failure status of the trial.
        /// </summary>
        /// <param name="opCtx">Thread (or session) context under which operation was tried to execute.</param>
        /// <param name="currentCtx">Current context</param>
        /// <param name="pendingContext">Internal context of the operation.</param>
        /// <param name="fasterSession">Callback functions.</param>
        /// <param name="operationStatus">Internal status of the trial.</param>
        /// <param name="asyncOp">When operation issued via async call</param>
        /// <param name="request">IO request, if operation went pending</param>
        /// <returns>Operation status</returns>
        internal Status HandleOperationStatus<Input, Output, Context, FasterSession>(
            FasterExecutionContext<Input, Output, Context> opCtx,
            FasterExecutionContext<Input, Output, Context> currentCtx,
            ref PendingContext<Input, Output, Context> pendingContext,
            FasterSession fasterSession,
            OperationStatus operationStatus, bool asyncOp, out AsyncIOContext<Key, Value> request)
            where FasterSession : IFasterSession<Key, Value, Input, Output, Context>
        {
            request = default;

            if (operationStatus == OperationStatus.CPR_SHIFT_DETECTED)
            {
                SynchronizeEpoch(opCtx, currentCtx, ref pendingContext, fasterSession);
            }

            // RMW now suppports RETRY_NOW due to Sealed records.
            if (operationStatus == OperationStatus.CPR_SHIFT_DETECTED || operationStatus == OperationStatus.RETRY_NOW || (asyncOp && operationStatus == OperationStatus.RETRY_LATER))
            {
#region Retry as (v+1) Operation
                var internalStatus = default(OperationStatus);
                do
                {
                    switch (pendingContext.type)
                    {
                        case OperationType.READ:
                            internalStatus = InternalRead(ref pendingContext.key.Get(),
                                                          ref pendingContext.input.Get(),
                                                          ref pendingContext.output,
                                                          pendingContext.recordInfo.PreviousAddress,
                                                          ref pendingContext.userContext,
                                                          ref pendingContext, fasterSession, currentCtx, pendingContext.serialNum);
                            break;
                        case OperationType.UPSERT:
                            internalStatus = InternalUpsert(ref pendingContext.key.Get(),
                                                            ref pendingContext.input.Get(),
                                                            ref pendingContext.value.Get(),
                                                            ref pendingContext.output,
                                                            ref pendingContext.userContext,
                                                            ref pendingContext, fasterSession, currentCtx, pendingContext.serialNum);
                            break;
                        case OperationType.DELETE:
                            internalStatus = InternalDelete(ref pendingContext.key.Get(),
                                                            ref pendingContext.userContext,
                                                            ref pendingContext, fasterSession, currentCtx, pendingContext.serialNum);
                            break;
                        case OperationType.RMW:
                            internalStatus = InternalRMW(ref pendingContext.key.Get(),
                                                         ref pendingContext.input.Get(),
                                                         ref pendingContext.output,
                                                         ref pendingContext.userContext,
                                                         ref pendingContext, fasterSession, currentCtx, pendingContext.serialNum);
                            break;
                    }
                    Debug.Assert(internalStatus != OperationStatus.CPR_SHIFT_DETECTED);
                } while (internalStatus == OperationStatus.RETRY_NOW || (asyncOp && internalStatus == OperationStatus.RETRY_LATER));

                operationStatus = internalStatus;
#endregion
            }

            if (OperationStatusUtils.TryConvertToStatusCode(operationStatus, out Status status))
                return status;

            if (operationStatus == OperationStatus.RECORD_ON_DISK)
            {
                //Add context to dictionary
                pendingContext.id = opCtx.totalPending++;
                opCtx.ioPendingRequests.Add(pendingContext.id, pendingContext);

                // Issue asynchronous I/O request
                request.id = pendingContext.id;
                request.request_key = pendingContext.key;
                request.logicalAddress = pendingContext.logicalAddress;
                request.minAddress = pendingContext.minAddress;
                request.record = default;
                if (asyncOp)
                    request.asyncOperation = new TaskCompletionSource<AsyncIOContext<Key, Value>>(TaskCreationOptions.RunContinuationsAsynchronously);
                else
                    request.callbackQueue = opCtx.readyResponses;

                hlog.AsyncGetFromDisk(pendingContext.logicalAddress, hlog.GetAverageRecordSize(), request);

                return new(StatusCode.Pending);
            }
            else if (operationStatus == OperationStatus.RETRY_LATER)
            {
                Debug.Assert(!asyncOp);
                opCtx.retryRequests.Enqueue(pendingContext);
                return new(StatusCode.Pending);
            }
            else
            {
                return new(StatusCode.Error);
            }
        }

        [MethodImpl(MethodImplOptions.AggressiveInlining)]
        internal void SynchronizeEpoch<Input, Output, Context, FasterSession>(
            FasterExecutionContext<Input, Output, Context> opCtx, 
            FasterExecutionContext<Input, Output, Context> currentCtx, 
            ref PendingContext<Input, Output, Context> pendingContext, 
            FasterSession fasterSession)
            where FasterSession : IFasterSession
        {
            var version = opCtx.version;
            Debug.Assert(currentCtx.version == version);
            Debug.Assert(currentCtx.phase == Phase.PREPARE);
            InternalRefresh(currentCtx, fasterSession);
            Debug.Assert(currentCtx.version > version);

            pendingContext.version = currentCtx.version;
        }

        private void AcquireSharedLatch(Key key)
        {
            var bucket = default(HashBucket*);
            var slot = default(int);
            var hash = comparer.GetHashCode64(ref key);
            var tag = (ushort)((ulong)hash >> Constants.kHashTagShift);
            var entry = default(HashBucketEntry);
            FindOrCreateTag(hash, tag, ref bucket, ref slot, ref entry, hlog.BeginAddress);
            HashBucket.TryAcquireSharedLatch(bucket);
        }

        private void ReleaseSharedLatch(Key key)
        {
            var bucket = default(HashBucket*);
            var slot = default(int);
            var hash = comparer.GetHashCode64(ref key);
            var tag = (ushort)((ulong)hash >> Constants.kHashTagShift);
            var entry = default(HashBucketEntry);
            FindOrCreateTag(hash, tag, ref bucket, ref slot, ref entry, hlog.BeginAddress);
            HashBucket.ReleaseSharedLatch(bucket);
        }

        private void HeavyEnter<Input, Output, Context, FasterSession>(long hash, FasterExecutionContext<Input, Output, Context> ctx, FasterSession session)
            where FasterSession : IFasterSession
        {
            if (ctx.phase == Phase.PREPARE_GROW)
            {
                // We spin-wait as a simplification
                // Could instead do a "heavy operation" here
                while (systemState.Phase != Phase.IN_PROGRESS_GROW)
                    Thread.SpinWait(100);
                InternalRefresh(ctx, session);
            }
            if (ctx.phase == Phase.IN_PROGRESS_GROW)
            {
                SplitBuckets(hash);
            }
        }

        [MethodImpl(MethodImplOptions.AggressiveInlining)]
        private void BlockAllocate<Input, Output, Context, FasterSession>(
                int recordSize,
                out long logicalAddress,
                FasterExecutionContext<Input, Output, Context> ctx,
                FasterSession fasterSession, bool isAsync = false)
                where FasterSession : IFasterSession
        {
            logicalAddress = hlog.TryAllocate(recordSize);
            if (logicalAddress > 0)
                return;
            SpinBlockAllocate(hlog, recordSize, out logicalAddress, ctx, fasterSession, isAsync);
        }

        [MethodImpl(MethodImplOptions.AggressiveInlining)]
        private void BlockAllocateReadCache<Input, Output, Context, FasterSession>(
                int recordSize,
                out long logicalAddress,
                FasterExecutionContext<Input, Output, Context> currentCtx,
                FasterSession fasterSession)
                where FasterSession : IFasterSession
        {
            logicalAddress = readcache.TryAllocate(recordSize);
            if (logicalAddress > 0)
                return;
            SpinBlockAllocate(readcache, recordSize, out logicalAddress, currentCtx, fasterSession, isAsync: false);
        }

        [MethodImpl(MethodImplOptions.AggressiveInlining)]
        private void SpinBlockAllocate<Input, Output, Context, FasterSession>(
                AllocatorBase<Key, Value> allocator,
                int recordSize,
                out long logicalAddress,
                FasterExecutionContext<Input, Output, Context> ctx,
                FasterSession fasterSession, bool isAsync)
                where FasterSession : IFasterSession
        {
            var spins = 0;
            while (true)
            {
                var flushEvent = allocator.FlushEvent;
                logicalAddress = allocator.TryAllocate(recordSize);
                if (logicalAddress > 0)
                    return;
                if (logicalAddress == 0)
                {
                    if (spins++ < Constants.kFlushSpinCount)
                    {
                        Thread.Yield();
                        continue;
                    }
                    if (isAsync) return;
                    try
                    {
                        epoch.Suspend();
                        flushEvent.Wait();
                    }
                    finally
                    {
                        epoch.Resume();
                    }
                }

                allocator.TryComplete();
                InternalRefresh(ctx, fasterSession);
                Thread.Yield();
            }
        }

        [MethodImpl(MethodImplOptions.AggressiveInlining)]
        private bool TraceBackForKeyMatch(
                                    ref Key key,
                                    long fromLogicalAddress,
                                    long minOffset,
                                    out long foundLogicalAddress,
                                    out long foundPhysicalAddress)
        {
            foundLogicalAddress = fromLogicalAddress;
            while (foundLogicalAddress >= minOffset)
            {
                foundPhysicalAddress = hlog.GetPhysicalAddress(foundLogicalAddress);
                Debug.Assert(!hlog.GetInfo(foundPhysicalAddress).Invalid, "Encountered Invalid record in traceback");
                if (comparer.Equals(ref key, ref hlog.GetKey(foundPhysicalAddress)))
                {
                    return true;
                }
                else
                {
                    foundLogicalAddress = hlog.GetInfo(foundPhysicalAddress).PreviousAddress;
                    continue;
                }
            }
            foundPhysicalAddress = Constants.kInvalidAddress;
            return false;
        }


        [MethodImpl(MethodImplOptions.AggressiveInlining)]
        internal OperationStatus InternalCopyToTail<Input, Output, Context, FasterSession>(
                                            ref Key key, ref Input input, ref Value value, ref Output output,
                                            long expectedLogicalAddress,
                                            FasterSession fasterSession,
                                            FasterExecutionContext<Input, Output, Context> currentCtx,
                                            WriteReason reason)
            where FasterSession : IFasterSession<Key, Value, Input, Output, Context>
        { 
            OperationStatus internalStatus;
            PendingContext<Input, Output, Context>  pendingContext = default;
            do
                internalStatus = InternalTryCopyToTail(currentCtx, ref pendingContext, ref key, ref input, ref value, ref output, expectedLogicalAddress, fasterSession, currentCtx, reason);
            while (internalStatus == OperationStatus.RETRY_NOW);
            return internalStatus;
        }

        /// <summary>
        /// Helper function for trying to copy existing immutable records (at foundLogicalAddress) to the tail,
        /// used in <see cref="InternalRead{Input, Output, Context, Functions}(ref Key, ref Input, ref Output, long, ref Context, ref PendingContext{Input, Output, Context}, Functions, FasterExecutionContext{Input, Output, Context}, long)"/>
        /// <see cref="InternalContinuePendingReadCopyToTail{Input, Output, Context, FasterSession}(FasterExecutionContext{Input, Output, Context}, AsyncIOContext{Key, Value}, ref PendingContext{Input, Output, Context}, FasterSession, FasterExecutionContext{Input, Output, Context}, bool)"/>,
        /// and <see cref="ClientSession{Key, Value, Input, Output, Context, Functions}.CompactionCopyToTail(ref Key, ref Input, ref Value, ref Output, long)"/>
        /// 
        /// Succeed only if the record for the same key hasn't changed.
        /// </summary>
        /// <param name="opCtx">
        /// The thread(or session) context to execute operation in.
        /// It's different from currentCtx only when the function is used in InternalContinuePendingReadCopyToTail
        /// </param>
        /// <param name="pendingContext"></param>
        /// <param name="key"></param>
        /// <param name="input"></param>
        /// <param name="recordValue">The record value; may be superseded by a default value for expiration</param>
        /// <param name="output"></param>
        /// <param name="expectedLogicalAddress">
        /// The expected address of the record being copied.
        /// </param>
        /// <param name="fasterSession"></param>
        /// <param name="currentCtx"></param>
        /// <param name="reason">The reason for this operation.</param>
        /// <param name="expired">If true, this is called to append an expired (Tombstoned) record</param>
        /// <returns>
        /// RETRY_NOW: failed CAS, so no copy done
        /// RECORD_ON_DISK: unable to determine if record present beyond expectedLogicalAddress, so no copy done
        /// NOTFOUND: record was found in memory beyond expectedLogicalAddress, so no copy done
        /// SUCCESS: no record found beyond expectedLogicalAddress, so copy was done
        /// </returns>
        internal OperationStatus InternalTryCopyToTail<Input, Output, Context, FasterSession>(
                                        FasterExecutionContext<Input, Output, Context> opCtx, ref PendingContext<Input, Output, Context> pendingContext,
                                        ref Key key, ref Input input, ref Value recordValue, ref Output output,
                                        long expectedLogicalAddress,
                                        FasterSession fasterSession,
                                        FasterExecutionContext<Input, Output, Context> currentCtx,
                                        WriteReason reason, bool expired = false)
            where FasterSession : IFasterSession<Key, Value, Input, Output, Context>
        {
            var bucket = default(HashBucket*);
            var slot = default(int);

            var hash = comparer.GetHashCode64(ref key);
            var tag = (ushort)((ulong)hash >> Constants.kHashTagShift);

#region Trace back for record in in-memory HybridLog
            // Find the entry in the log and make sure someone didn't insert another record after we decided there wasn't one.
            var entry = default(HashBucketEntry);
            FindOrCreateTag(hash, tag, ref bucket, ref slot, ref entry, hlog.BeginAddress);
            var logicalAddress = entry.Address;
            var physicalAddress = default(long);

            var prevHighestKeyHashAddress = pendingContext.recordInfo.PreviousAddress;

            long lowestReadCachePhysicalAddress = Constants.kInvalidAddress;
            long prevHighestReadCacheLogicalAddress = Constants.kInvalidAddress;
            if (UseReadCache)
            {
                prevHighestReadCacheLogicalAddress = logicalAddress;
                SkipReadCache(ref logicalAddress, out lowestReadCachePhysicalAddress);
                if (prevHighestReadCacheLogicalAddress != logicalAddress)
                    Debug.Assert(lowestReadCachePhysicalAddress > 0);
            }
            var latestLogicalAddress = logicalAddress;

            if (logicalAddress >= hlog.HeadAddress)
            {
                physicalAddress = hlog.GetPhysicalAddress(logicalAddress);
                if (!comparer.Equals(ref key, ref hlog.GetKey(physicalAddress)))
                {
                    logicalAddress = hlog.GetInfo(physicalAddress).PreviousAddress;
                    TraceBackForKeyMatch(ref key,
                                            logicalAddress,
                                            hlog.HeadAddress,
                                            out logicalAddress,
                                            out physicalAddress);
                }
            }

            if (logicalAddress > expectedLogicalAddress)
            {
                // Note1: In Compact, expectedLogicalAddress may not exactly match the source of this copy operation, but instead only an upper bound.
                // Note2: In the case of ReadAtAddress, we will bail here by design; we assume anything in the readcache is the latest version.
                //        Any loop to retrieve prior versions should set ReadFlags.DisableReadCache*; see ReadAddressTests.
                if (logicalAddress < hlog.HeadAddress)
                    return OperationStatus.RECORD_ON_DISK;
                else
                    return OperationStatus.NOTFOUND;
            }
#endregion

#region Create new copy in mutable region
            Value defaultValue = default;
            ref Value value = ref (expired ? ref defaultValue : ref recordValue);
            var (actualSize, allocatedSize) = hlog.GetRecordSize(ref key, ref value);

            long newLogicalAddress, newPhysicalAddress;
            bool copyToReadCache = UseReadCache && reason == WriteReason.CopyToReadCache;

            UpsertInfo upsertInfo = new()
            {
                SessionType = fasterSession.SessionType,
                Version = opCtx.version,
                Address = Constants.kInvalidAddress
            };

            StatusCode advancedStatusCode = StatusCode.Found;
            if (copyToReadCache)
            {
                BlockAllocateReadCache(allocatedSize, out newLogicalAddress, currentCtx, fasterSession);
                newPhysicalAddress = readcache.GetPhysicalAddress(newLogicalAddress);
                ref RecordInfo recordInfo = ref readcache.GetInfo(newPhysicalAddress);
                RecordInfo.WriteInfo(ref recordInfo,
                                    inNewVersion: false,
                                    tombstone: false, dirty: false,
                                    entry.Address);

                // Initial readcache entry is tentative.
                recordInfo.Tentative = true;
                readcache.Serialize(ref key, newPhysicalAddress);
                upsertInfo.Address = Constants.kInvalidAddress;
                upsertInfo.RecordInfo = recordInfo;

                if (!fasterSession.SingleWriter(ref key, ref input, ref value,
                                        ref readcache.GetValue(newPhysicalAddress, newPhysicalAddress + actualSize), ref output,
                                        ref recordInfo, ref upsertInfo, WriteReason.CopyToReadCache)) // We do not expose readcache addresses
                {
                    recordInfo.SetInvalid();
                    return (upsertInfo.Action == UpsertAction.CancelOperation) ? OperationStatus.CANCELED : OperationStatus.SUCCESS;
                }
                advancedStatusCode = StatusCode.CopiedRecordToReadCache;
            }
            else
            {
                BlockAllocate(allocatedSize, out newLogicalAddress, currentCtx, fasterSession);
                newPhysicalAddress = hlog.GetPhysicalAddress(newLogicalAddress);
                ref RecordInfo recordInfo = ref hlog.GetInfo(newPhysicalAddress);
                RecordInfo.WriteInfo(ref recordInfo,
                                inNewVersion: opCtx.InNewVersion,
                                tombstone: false, dirty: true,
                                latestLogicalAddress);
                hlog.Serialize(ref key, newPhysicalAddress);
                upsertInfo.Address = newLogicalAddress;
                recordInfo.Tombstone = expired;
                upsertInfo.RecordInfo = recordInfo;

                // Reflect whether we overrode a readcache reason
                if (reason == WriteReason.CopyToReadCache)
                    reason = WriteReason.CopyToTail;

                if (!fasterSession.SingleWriter(ref key, ref input, ref value,
                                        ref hlog.GetValue(newPhysicalAddress, newPhysicalAddress + actualSize), ref output,
                                        ref recordInfo, ref upsertInfo, reason))
                {
                    recordInfo.SetInvalid();
                    return (upsertInfo.Action == UpsertAction.CancelOperation) ? OperationStatus.CANCELED : OperationStatus.SUCCESS;
                }
                advancedStatusCode = StatusCode.CopiedRecord;
            }

            if (expired)
                advancedStatusCode |= StatusCode.Expired;

            bool success = true;
            if (copyToReadCache || (lowestReadCachePhysicalAddress == Constants.kInvalidAddress))
            {
                // Insert as the first record in the hash chain--this can be either a readcache entry or a main-log entry
                // if there are no readcache records.
                var updatedEntry = default(HashBucketEntry);
                updatedEntry.Tag = tag;
                updatedEntry.Address = newLogicalAddress & Constants.kAddressMask;
                updatedEntry.Pending = entry.Pending;
                updatedEntry.Tentative = false;
                updatedEntry.ReadCache = copyToReadCache;

                var foundEntry = default(HashBucketEntry);
                foundEntry.word = Interlocked.CompareExchange(ref bucket->bucket_entries[slot], updatedEntry.word, entry.word);
                success = foundEntry.word == entry.word;

                if (success && copyToReadCache && pendingContext.HasPrevHighestKeyHashAddress)
                {
                    // See if we have added a main-log entry for this key from an update while we were inserting the new readcache record;
                    // if so, the new readcache record is obsolete and must be Invalidated.

                    // Use the last readcache record in the chain to get the first non-readcache record in the chain. Note that this may be
                    // different from latestLogicalAddress if a new record was inserted since then.
                    var la = latestLogicalAddress;
                    if (lowestReadCachePhysicalAddress != Constants.kInvalidAddress)
                    {
                        ref RecordInfo last_rcri = ref readcache.GetInfo(lowestReadCachePhysicalAddress);
                        la = last_rcri.PreviousAddress;
                    }
                    ref RecordInfo new_rcri = ref readcache.GetInfo(newPhysicalAddress);

                    // prevHighestKeyKashAddress may be either the first in-memory address or the first on-disk address at the time of Read(). 
                    // We compare to > prevHighestKeyKashAddress because any new record would be added above that.
                    while (la > prevHighestKeyHashAddress && la >= hlog.HeadAddress)
                    {
                        var pa = hlog.GetPhysicalAddress(la);
                        if (comparer.Equals(ref key, ref hlog.GetKey(pa)))
                        {
                            new_rcri.SetInvalid();
                            break;
                        }
                        la = hlog.GetInfo(pa).PreviousAddress;
                    }

                    if (!new_rcri.Invalid)
                    {
                        // An inserted record may have escaped to disk during the time of this Read/PENDING operation, in which case we must retry.
                        if (la > prevHighestKeyHashAddress && la < hlog.HeadAddress)
                        {
                            new_rcri.SetInvalid();
                            return OperationStatus.RECORD_ON_DISK;
                        }
                        new_rcri.SetTentativeAtomic(false);
                    }
                }
            }
            else
            {
                // Splice into the gap of the last readcache/first main log entries.
                ref RecordInfo rcri = ref readcache.GetInfo(lowestReadCachePhysicalAddress);
                if (rcri.PreviousAddress != latestLogicalAddress)
                {
                    success = false;
                }
                else
                {
                    // Splice a non-tentative record into the readcache/mainlog gap.
                    success = rcri.TryUpdateAddress(newLogicalAddress);
                    if (success)
                    {
                        // Now see if we have added a readcache entry from a pending read while we were inserting; if so it is obsolete and must be Invalidated.
                        entry.word = bucket->bucket_entries[slot];
                        if (!InvalidateUpdatedRecordInReadCacheAndVerifyNewRecordFound(entry.Address, newLogicalAddress, ref key, prevHighestReadCacheLogicalAddress))
                        {
                            // This record has been CAS'd into the chain, but the sub-chain containing it is "detached" so it is not found.
                            // Mark it as Invalid so any thread waiting on the Tentative will be able to continue and see it as Invalid.
                            hlog.GetInfo(newPhysicalAddress).TrySetInvalidAtomic(forTentative: true);
                            return OperationStatus.RETRY_NOW;
                        }
                    }
                }
            }

            var log = copyToReadCache ? readcache : hlog;
            if (!success)
            {
                ref RecordInfo ri = ref log.GetInfo(newPhysicalAddress);
                ri.SetInvalid();

                // CAS failed - let user dispose similar to a deleted record
                fasterSession.DisposeSingleWriter(ref hlog.GetKey(newPhysicalAddress), ref input, ref value,
                    ref hlog.GetValue(newPhysicalAddress), ref output, ref ri, ref upsertInfo, reason);
                if (copyToReadCache)
                {
                    // Necessary for ReadCacheEvict
                    ri.PreviousAddress = Constants.kInvalidAddress;
                }
                return OperationStatus.RETRY_NOW;
            }
            else
            {
                ref RecordInfo recordInfo = ref log.GetInfo(newPhysicalAddress);
                if (LockTable.IsActive)
                    LockTable.TransferToLogRecord(ref key, ref recordInfo);

                pendingContext.recordInfo = recordInfo;
                pendingContext.logicalAddress = upsertInfo.Address;
                fasterSession.PostSingleWriter(ref key, ref input, ref value,
                                        ref log.GetValue(newPhysicalAddress, newPhysicalAddress + actualSize), ref output,
                                        ref recordInfo, ref upsertInfo, reason);
                recordInfo.SetTentativeAtomic(false);
                return OperationStatusUtils.AdvancedOpCode(OperationStatus.SUCCESS, advancedStatusCode);
            }
#endregion
        }

#endregion

#region Split Index
        private void SplitBuckets(long hash)
        {
            long masked_bucket_index = hash & state[1 - resizeInfo.version].size_mask;
            int offset = (int)(masked_bucket_index >> Constants.kSizeofChunkBits);
            SplitBuckets(offset);
        }

        private void SplitBuckets(int offset)
        {
            int numChunks = (int)(state[1 - resizeInfo.version].size / Constants.kSizeofChunk);
            if (numChunks == 0) numChunks = 1; // at least one chunk

            if (!Utility.IsPowerOfTwo(numChunks))
            {
                throw new FasterException("Invalid number of chunks: " + numChunks);
            }
            for (int i = offset; i < offset + numChunks; i++)
            {
                if (0 == Interlocked.CompareExchange(ref splitStatus[i & (numChunks - 1)], 1, 0))
                {
                    long chunkSize = state[1 - resizeInfo.version].size / numChunks;
                    long ptr = chunkSize * (i & (numChunks - 1));

                    HashBucket* src_start = state[1 - resizeInfo.version].tableAligned + ptr;
                    HashBucket* dest_start0 = state[resizeInfo.version].tableAligned + ptr;
                    HashBucket* dest_start1 = state[resizeInfo.version].tableAligned + state[1 - resizeInfo.version].size + ptr;

                    SplitChunk(src_start, dest_start0, dest_start1, chunkSize);

                    // split for chunk is done
                    splitStatus[i & (numChunks - 1)] = 2;

                    if (Interlocked.Decrement(ref numPendingChunksToBeSplit) == 0)
                    {
                        // GC old version of hash table
                        state[1 - resizeInfo.version] = default;
                        overflowBucketsAllocatorResize.Dispose();
                        overflowBucketsAllocatorResize = null;
                        GlobalStateMachineStep(systemState);
                        return;
                    }
                    break;
                }
            }

            while (Interlocked.Read(ref splitStatus[offset & (numChunks - 1)]) == 1)
            {
                Thread.Yield();
            }

        }

        private void SplitChunk(
                    HashBucket* _src_start,
                    HashBucket* _dest_start0,
                    HashBucket* _dest_start1,
                    long chunkSize)
        {
            for (int i = 0; i < chunkSize; i++)
            {
                var src_start = _src_start + i;

                long* left = (long*)(_dest_start0 + i);
                long* right = (long*)(_dest_start1 + i);
                long* left_end = left + Constants.kOverflowBucketIndex;
                long* right_end = right + Constants.kOverflowBucketIndex;

                HashBucketEntry entry = default;
                do
                {
                    for (int index = 0; index < Constants.kOverflowBucketIndex; ++index)
                    {
                        entry.word = *(((long*)src_start) + index);
                        if (Constants.kInvalidEntry == entry.word)
                        {
                            continue;
                        }

                        var logicalAddress = entry.Address;
                        long physicalAddress = 0;

                        if (entry.ReadCache && (entry.Address & ~Constants.kReadCacheBitMask) >= readcache.HeadAddress)
                            physicalAddress = readcache.GetPhysicalAddress(entry.Address & ~Constants.kReadCacheBitMask);
                        else if (logicalAddress >= hlog.HeadAddress)
                                physicalAddress = hlog.GetPhysicalAddress(logicalAddress);

                        // It is safe to always use hlog instead of readcache for some calls such
                        // as GetKey and GetInfo
                        if (physicalAddress != 0)
                        {
                            var hash = comparer.GetHashCode64(ref hlog.GetKey(physicalAddress));
                            if ((hash & state[resizeInfo.version].size_mask) >> (state[resizeInfo.version].size_bits - 1) == 0)
                            {
                                // Insert in left
                                if (left == left_end)
                                {
                                    var new_bucket_logical = overflowBucketsAllocator.Allocate();
                                    var new_bucket = (HashBucket*)overflowBucketsAllocator.GetPhysicalAddress(new_bucket_logical);
                                    *left = new_bucket_logical;
                                    left = (long*)new_bucket;
                                    left_end = left + Constants.kOverflowBucketIndex;
                                }

                                *left = entry.word;
                                left++;

                                // Insert previous address in right
                                entry.Address = TraceBackForOtherChainStart(hlog.GetInfo(physicalAddress).PreviousAddress, 1);
                                if ((entry.Address != Constants.kInvalidAddress) && (entry.Address != Constants.kTempInvalidAddress))
                                {
                                    if (right == right_end)
                                    {
                                        var new_bucket_logical = overflowBucketsAllocator.Allocate();
                                        var new_bucket = (HashBucket*)overflowBucketsAllocator.GetPhysicalAddress(new_bucket_logical);
                                        *right = new_bucket_logical;
                                        right = (long*)new_bucket;
                                        right_end = right + Constants.kOverflowBucketIndex;
                                    }

                                    *right = entry.word;
                                    right++;
                                }
                            }
                            else
                            {
                                // Insert in right
                                if (right == right_end)
                                {
                                    var new_bucket_logical = overflowBucketsAllocator.Allocate();
                                    var new_bucket = (HashBucket*)overflowBucketsAllocator.GetPhysicalAddress(new_bucket_logical);
                                    *right = new_bucket_logical;
                                    right = (long*)new_bucket;
                                    right_end = right + Constants.kOverflowBucketIndex;
                                }

                                *right = entry.word;
                                right++;

                                // Insert previous address in left
                                entry.Address = TraceBackForOtherChainStart(hlog.GetInfo(physicalAddress).PreviousAddress, 0);
                                if ((entry.Address != Constants.kInvalidAddress) && (entry.Address != Constants.kTempInvalidAddress))
                                {
                                    if (left == left_end)
                                    {
                                        var new_bucket_logical = overflowBucketsAllocator.Allocate();
                                        var new_bucket = (HashBucket*)overflowBucketsAllocator.GetPhysicalAddress(new_bucket_logical);
                                        *left = new_bucket_logical;
                                        left = (long*)new_bucket;
                                        left_end = left + Constants.kOverflowBucketIndex;
                                    }

                                    *left = entry.word;
                                    left++;
                                }
                            }
                        }
                        else
                        {
                            // Insert in both new locations

                            // Insert in left
                            if (left == left_end)
                            {
                                var new_bucket_logical = overflowBucketsAllocator.Allocate();
                                var new_bucket = (HashBucket*)overflowBucketsAllocator.GetPhysicalAddress(new_bucket_logical);
                                *left = new_bucket_logical;
                                left = (long*)new_bucket;
                                left_end = left + Constants.kOverflowBucketIndex;
                            }

                            *left = entry.word;
                            left++;

                            // Insert in right
                            if (right == right_end)
                            {
                                var new_bucket_logical = overflowBucketsAllocator.Allocate();
                                var new_bucket = (HashBucket*)overflowBucketsAllocator.GetPhysicalAddress(new_bucket_logical);
                                *right = new_bucket_logical;
                                right = (long*)new_bucket;
                                right_end = right + Constants.kOverflowBucketIndex;
                            }

                            *right = entry.word;
                            right++;
                        }
                    }

                    if (*(((long*)src_start) + Constants.kOverflowBucketIndex) == 0) break;
                    src_start = (HashBucket*)overflowBucketsAllocatorResize.GetPhysicalAddress(*(((long*)src_start) + Constants.kOverflowBucketIndex));
                } while (true);
            }
        }

        private long TraceBackForOtherChainStart(long logicalAddress, int bit)
        {
            while (true)
            {
                HashBucketEntry entry = default;
                entry.Address = logicalAddress;
                if (entry.ReadCache)
                {
                    if (logicalAddress < readcache.HeadAddress)
                        break;
                    var physicalAddress = readcache.GetPhysicalAddress(logicalAddress);
                    var hash = comparer.GetHashCode64(ref readcache.GetKey(physicalAddress));
                    if ((hash & state[resizeInfo.version].size_mask) >> (state[resizeInfo.version].size_bits - 1) == bit)
                    {
                        return logicalAddress;
                    }
                    logicalAddress = readcache.GetInfo(physicalAddress).PreviousAddress;
                }
                else
                {
                    if (logicalAddress < hlog.HeadAddress)
                        break;
                    var physicalAddress = hlog.GetPhysicalAddress(logicalAddress);
                    var hash = comparer.GetHashCode64(ref hlog.GetKey(physicalAddress));
                    if ((hash & state[resizeInfo.version].size_mask) >> (state[resizeInfo.version].size_bits - 1) == bit)
                    {
                        return logicalAddress;
                    }
                    logicalAddress = hlog.GetInfo(physicalAddress).PreviousAddress;
                }
            }
            return logicalAddress;
        }
#endregion

#region Read Cache
        private bool ReadFromCache(ref Key key, ref long logicalAddress, ref long physicalAddress, out OperationStatus internalStatus)
        {
            // logicalAddress is retrieved from the main FKV's hash table.
            HashBucketEntry entry = default;
            entry.word = logicalAddress;
            internalStatus = OperationStatus.SUCCESS;
            if (!entry.ReadCache) return false;

            physicalAddress = readcache.GetPhysicalAddress(logicalAddress & ~Constants.kReadCacheBitMask);

            while (true)
            {
                ref RecordInfo recordInfo = ref readcache.GetInfo(physicalAddress);
                if (!recordInfo.Invalid && comparer.Equals(ref key, ref readcache.GetKey(physicalAddress)))
                {
                    if ((logicalAddress & ~Constants.kReadCacheBitMask) >= readcache.SafeReadOnlyAddress)
                    {
                        // This is a valid readcache record.
                        return !recordInfo.IsIntermediate(out internalStatus);
                    }
                    Debug.Assert((logicalAddress & ~Constants.kReadCacheBitMask) >= readcache.SafeHeadAddress);
                }

                logicalAddress = recordInfo.PreviousAddress;
                entry.word = logicalAddress;
                if (!entry.ReadCache) 
                    break;
                physicalAddress = readcache.GetPhysicalAddress(logicalAddress & ~Constants.kReadCacheBitMask);
            }

            // Not found in read cache.
            physicalAddress = 0;
            return false;
        }

        // Skip over all readcache records in this key's chain (advancing logicalAddress to the first non-readcache record we encounter).
        private void SkipReadCache(ref long logicalAddress, out long lowestReadCachePhysicalAddress)
        {
            HashBucketEntry entry = default;
            entry.word = logicalAddress;
            if (!entry.ReadCache)
            {
                lowestReadCachePhysicalAddress = Constants.kInvalidAddress;
                return;
            }

            var physicalAddress = readcache.GetPhysicalAddress(logicalAddress & ~Constants.kReadCacheBitMask);

            while (true)
            {
                lowestReadCachePhysicalAddress = physicalAddress;
                logicalAddress = readcache.GetInfo(physicalAddress).PreviousAddress;
                entry.word = logicalAddress;
                if (!entry.ReadCache) 
                    return;
                physicalAddress = readcache.GetPhysicalAddress(logicalAddress & ~Constants.kReadCacheBitMask);
            }
        }

        private bool DoReadCacheRecordLockOperation(long logicalAddress, ref Key key, LockOperation lockOp, out RecordInfo lockInfo, out OperationStatus internalStatus)
        {
            HashBucketEntry entry = default;
            lockInfo = default;
            entry.word = logicalAddress;
            if (!entry.ReadCache)
            {
                internalStatus = OperationStatus.SUCCESS;
                return false;
            }

            var physicalAddress = readcache.GetPhysicalAddress(logicalAddress & ~Constants.kReadCacheBitMask);

            while (true)
            {
                ref RecordInfo recordInfo = ref readcache.GetInfo(physicalAddress);
                if (!recordInfo.Invalid && comparer.Equals(ref key, ref readcache.GetKey(physicalAddress)))
                {
                    if ((logicalAddress & ~Constants.kReadCacheBitMask) >= readcache.SafeReadOnlyAddress)
                    {
                        // This is a valid readcache record.
                        if (!recordInfo.IsIntermediate(out internalStatus))
                        {
                            if (lockOp.LockOperationType != LockOperationType.IsLocked)
                            {
                                if (!recordInfo.HandleLockOperation(lockOp, out _))
                                {
                                    internalStatus = OperationStatus.RETRY_NOW;
                                    return false;
                                }
                            }
                            lockInfo = recordInfo;
                        }
                        return true;
                    }
                    Debug.Assert((logicalAddress & ~Constants.kReadCacheBitMask) >= readcache.SafeHeadAddress);
                }

                logicalAddress = recordInfo.PreviousAddress;
                entry.word = logicalAddress;
                if (!entry.ReadCache) 
                    break;
                physicalAddress = readcache.GetPhysicalAddress(logicalAddress & ~Constants.kReadCacheBitMask);
            }

            internalStatus = OperationStatus.SUCCESS;
            return false;
        }

        // Skip over all readcache records in all key chains in this bucket, updating the bucket to point to the first main log record.
        // Called during checkpointing; we create a copy of the hash table page, eliminate read cache pointers from this copy, then write this copy to disk.
        private void SkipReadCacheBucket(HashBucket* bucket)
        {
            for (int index = 0; index < Constants.kOverflowBucketIndex; ++index)
            {
                HashBucketEntry* entry = (HashBucketEntry*)&bucket->bucket_entries[index];
                if (0 == entry->word)
                    continue;
                
                if (!entry->ReadCache) continue;
                var logicalAddress = entry->Address;
                var physicalAddress = readcache.GetPhysicalAddress(logicalAddress & ~Constants.kReadCacheBitMask);

                while (true)
                {
                    logicalAddress = readcache.GetInfo(physicalAddress).PreviousAddress;
                    entry->Address = logicalAddress;
                    if (!entry->ReadCache) 
                        break;
                    physicalAddress = readcache.GetPhysicalAddress(logicalAddress & ~Constants.kReadCacheBitMask);
                }
            }
        }

        // Skip over all readcache records in this key's chain (advancing logicalAddress to the first non-readcache record we encounter).
        // Invalidate each record we skip over that matches the key.
        private bool InvalidateUpdatedRecordInReadCacheAndVerifyNewRecordFound(long logicalAddress, long splicedLogicalAddress, ref Key key, long untilAddress)
        {
            HashBucketEntry entry = new() { word = logicalAddress };

            // 1. Traverse in readcache, looking for key above untilAddress.
            while (logicalAddress > untilAddress && entry.ReadCache)
            {
                var physicalAddress = readcache.GetPhysicalAddress(logicalAddress & ~Constants.kReadCacheBitMask);

                // Invalidate read cache entry if key found. This is called when an updated value has been spliced into the main log tail,
                // so instead of waiting just invalidate and return.
                ref RecordInfo recordInfo = ref readcache.GetInfo(physicalAddress);
                if (comparer.Equals(ref key, ref readcache.GetKey(physicalAddress)))
                    recordInfo.TrySetInvalidAtomic();

                entry.word = logicalAddress = recordInfo.PreviousAddress;
            }

            // 2. Skip over any remaining readcache records.
            while (entry.ReadCache)
            {
                ref RecordInfo ri = ref readcache.GetInfo(readcache.GetPhysicalAddress(logicalAddress & ~Constants.kReadCacheBitMask));
                entry.word = logicalAddress = ri.PreviousAddress;
            }

            // 3. We're past the readcache records. We should now find either splicedLogicalAddress, or another non-readcache record that was spliced above it.
            //  (It is OK if we didn't find untilAddress, as long as we find splicedLogicalAddress; that just means untilAddress was successfully outspliced.)
            while (logicalAddress > splicedLogicalAddress)
            {
                ref RecordInfo ri = ref hlog.GetInfo(hlog.GetPhysicalAddress(logicalAddress));
                logicalAddress = ri.PreviousAddress;
            }
            return logicalAddress == splicedLogicalAddress;
        }

        private bool SkipAndInvalidateReadCache(ref long logicalAddress, ref Key key, out long lowestReadCachePhysicalAddress, out OperationStatus internalStatus)
        {
            internalStatus = OperationStatus.SUCCESS;
            HashBucketEntry entry = new() { word = logicalAddress };
            if (!entry.ReadCache)
            {
                lowestReadCachePhysicalAddress = Constants.kInvalidAddress;
                return true;
            }

            var physicalAddress = readcache.GetPhysicalAddress(logicalAddress & ~Constants.kReadCacheBitMask);
            lowestReadCachePhysicalAddress = physicalAddress;

            while (true)
            {
                // Invalidate read cache entry if key found
                ref RecordInfo recordInfo = ref readcache.GetInfo(physicalAddress);
                if (comparer.Equals(ref key, ref readcache.GetKey(physicalAddress)))
                {
                    if (!recordInfo.TrySetInvalidAtomic())
                    {
                        internalStatus = OperationStatus.RETRY_NOW;
                        return false;
                    }
                }

                lowestReadCachePhysicalAddress = physicalAddress;
                logicalAddress = recordInfo.PreviousAddress;
                entry.word = logicalAddress;
                if (!entry.ReadCache) 
                    return true;
                physicalAddress = readcache.GetPhysicalAddress(logicalAddress & ~Constants.kReadCacheBitMask);
            }
        }

        internal void ReadCacheEvict(long rcFromLogicalAddress, long rcToLogicalAddress)
        {
            // rc*Address are in the readCache
            var rcLogicalAddress = rcFromLogicalAddress;

            // Iterate readcache entries in the range rcFrom/ToLogicalAddress, and remove them from the hash chain.
            while (rcLogicalAddress < rcToLogicalAddress)
            {
                var rcPhysicalAddress = readcache.GetPhysicalAddress(rcLogicalAddress);
                var (rcActualSize, rcAllocatedSize) = readcache.GetRecordSize(rcPhysicalAddress);
                ref RecordInfo info = ref readcache.GetInfo(rcPhysicalAddress);
                var keyPhysicalAddress = rcPhysicalAddress;

                // Get to the start of the hash chain for this record's key, and remove any readcache records that are invalid or in the to-be-removed range.
                // The previous-address check handles the info.IsNull() "partial record at end of page" case as well as readcache CAS failure.
                if (info.PreviousAddress > Constants.kTempInvalidAddress)
                {
                    ref Key key = ref readcache.GetKey(keyPhysicalAddress);
                    var hash = comparer.GetHashCode64(ref key);
                    var tag = (ushort)((ulong)hash >> Constants.kHashTagShift);

                    // If there is a readcache entry for this hash, the chain will always be of the form:
                    //      hashtable -> zero or more readcache entries in latest-to-earliest order -> main FKV records.

                    // If this to-be-evicted readcache record's prevAddress points to a record in the main FKV, evict all Invalid
                    // records in this key's FKV readcache chain, as well as any readcache records in the "to be removed" range.
                    // Doing this only if the readcache record's prevAddress points to a record in the main FKV is a perf optimization.
                    // The ordering of readcache records ensures we won't miss any readcache records that are eligible for eviction,
                    // while only executing the body of the loop once for each hash chain. Note: This means we may leave some Invalid
                    // entries in hash chains where the RC->MainLog boundary is not contained in the range to be evicted.
                    HashBucketEntry entry = new() { word = info.PreviousAddress };
                    if (!entry.ReadCache)
                    {
                        for (var restartChain = true; restartChain; /* in loop */)
                        {
                            restartChain = false;

                            // Find the hash index entry for the key in the main FKV.
                            var bucket = default(HashBucket*);
                            var slot = default(int);
                            entry = default;
                            var tagExists = FindTag(hash, tag, ref bucket, ref slot, ref entry);
                            if (!tagExists)
                                continue;

                            // Traverse the chain of readcache entries for this key. As long as we are removing readCache entries from the hashTable,
                            // nextPhysicalAddress remains Constants.kInvalidAddress.
                            long nextPhysicalAddress = Constants.kInvalidAddress;
                            while (entry.ReadCache && !restartChain)
                            {
                                var la = entry.Address & ~Constants.kReadCacheBitMask;
                                var pa = readcache.GetPhysicalAddress(la);
                                ref RecordInfo ri = ref readcache.GetInfo(pa);

                                Debug.Assert(comparer.GetHashCode64(ref readcache.GetKey(pa)) == hash, "EV address2 no match RC");

                                // If the record is Invalid or its address is in the from/to HeadAddress range, unlink it from the chain.
                                if (ri.Invalid || (la >= rcFromLogicalAddress && la < rcToLogicalAddress))
                                {
                                    // If it is not Invalid and is locked, we must Seal it so there is no possibility it will be missed while we're in the
                                    // process of transferring it to the Lock Table. Use manualLocking as we want to transfer the locks, not drain them.
                                    if (!ri.Invalid && ri.IsLocked)
                                    {
                                        // If we fail to seal, it means there is another thread ahead of us, so break out of this key chain.
                                        if (!ri.Seal(manualLocking: true))
                                            break;

                                        // Now get it into the lock table, so it is ready as soon as the CAS removes this record from the RC chain.
                                        this.LockTable.TransferFromLogRecord(ref readcache.GetKey(pa), ri);
                                    }

                                    // Swap in the next entry in the chain. Because we may encounter a race where another thread swaps a readcache
                                    // record into the hash table entry (and if so that address would be greater than what we have now), we must restart
                                    // the chain processing on thread conflicts (CAS failure). Similarly, another thread may have changed the previous
                                    // readcache record's PreviousAddress.
                                    if (nextPhysicalAddress == Constants.kInvalidAddress)
                                    {
                                        var updatedEntry = default(HashBucketEntry);
                                        updatedEntry.Tag = tag;
                                        updatedEntry.Address = ri.PreviousAddress;
                                        updatedEntry.Pending = entry.Pending;
                                        updatedEntry.Tentative = false;
                                        if (bucket->bucket_entries[slot] != entry.word
                                            || entry.word != Interlocked.CompareExchange(ref bucket->bucket_entries[slot], updatedEntry.word, entry.word))
                                            restartChain = true;
                                        entry.word = updatedEntry.word;
                                    }
                                    else
                                    {
                                        ref RecordInfo nextri = ref readcache.GetInfo(nextPhysicalAddress);
                                        if (nextri.PreviousAddress != entry.Address || !nextri.TryUpdateAddress(ri.PreviousAddress))
                                            restartChain = true;
                                        entry.word = ri.PreviousAddress;
                                    }
                                }
                                else
                                {
                                    // This is a valid readCache record, so leave it there.
                                    nextPhysicalAddress = pa;
                                    entry.word = ri.PreviousAddress;
                                }
                            }
                        }
                    }
                }

                if ((rcLogicalAddress & readcache.PageSizeMask) + rcAllocatedSize > readcache.PageSize)
                {
                    rcLogicalAddress = (1 + (rcLogicalAddress >> readcache.LogPageSizeBits)) << readcache.LogPageSizeBits;
                    continue;
                }
                rcLogicalAddress += rcAllocatedSize;
            }
        }
#endregion
    }
}<|MERGE_RESOLUTION|>--- conflicted
+++ resolved
@@ -1462,7 +1462,9 @@
             }
 
             // CAS failed
-            hlog.GetInfo(newPhysicalAddress).SetInvalid();
+            ref RecordInfo ri = ref hlog.GetInfo(newPhysicalAddress);
+            ri.SetInvalid();
+            rmwInfo.RecordInfo = ri;
             ref Value insertedValue = ref hlog.GetValue(newPhysicalAddress);
             ref Key insertedKey = ref hlog.GetKey(newPhysicalAddress);
             if (!doingCU)
@@ -1471,27 +1473,7 @@
             }
             else
             {
-<<<<<<< HEAD
                 fasterSession.DisposeCopyUpdater(ref insertedKey, ref input, ref value, ref insertedValue, ref output, ref recordInfo, ref rmwInfo);
-=======
-                // CAS failed
-                ref RecordInfo ri = ref hlog.GetInfo(newPhysicalAddress);
-                ri.SetInvalid();
-                rmwInfo.RecordInfo = ri;
-                ref Value insertedValue = ref hlog.GetValue(newPhysicalAddress);
-                ref Key insertedKey = ref hlog.GetKey(newPhysicalAddress);
-                if (!doingCU)
-                {
-                    fasterSession.DisposeInitialUpdater(ref insertedKey, ref input, ref insertedValue, ref output, ref recordInfo, ref rmwInfo);
-                }
-                else
-                {
-                    fasterSession.DisposeCopyUpdater(ref insertedKey, ref input, ref value, ref insertedValue, ref output, ref recordInfo, ref rmwInfo);
-                }
-
-                status = OperationStatus.RETRY_NOW;
-                return status;
->>>>>>> 0c7241a5
             }
 
             status = OperationStatus.RETRY_NOW;
@@ -2282,24 +2264,16 @@
                                                 out physicalAddress);
                     }
                 }
-#endregion
-
-<<<<<<< HEAD
-                var previousLatestLogicalAddress = pendingContext.entry.Address;
-                if (logicalAddress > previousLatestLogicalAddress) break;
-
-                status = CreateNewRecordRMW(ref key, ref pendingContext.input.Get(), ref hlog.GetContextRecordValue(ref request), ref pendingContext.output,
-                        ref pendingContext, fasterSession, sessionCtx, bucket, slot, request.logicalAddress, (long)request.record.GetValidPointer(), tag, entry, latestLogicalAddress,
-=======
-                var previousFirstRecordAddress = pendingContext.entry.Address;
-                if (logicalAddress > previousFirstRecordAddress) break;
+                #endregion
+
+                if (logicalAddress > pendingContext.entry.Address)                  // previous latestLogicalAddress
+                    break;
                 byte* recordPointer = request.record.GetValidPointer();
                 RecordInfo recordInfo = hlog.GetInfoFromBytePointer(recordPointer); // not ref as we don't want to write into request.record
 
                 status =
                     CreateNewRecordRMW(ref key, ref pendingContext.input.Get(), ref hlog.GetContextRecordValue(ref request), ref pendingContext.output,
                         ref pendingContext, fasterSession, sessionCtx, bucket, slot, request.logicalAddress, (long)recordPointer, recordInfo, tag, entry, latestLogicalAddress,
->>>>>>> 0c7241a5
                         prevHighestReadCacheLogicalAddress, lowestReadCachePhysicalAddress, Constants.kInvalidAddress, Constants.kInvalidAddress,
                         (request.logicalAddress >= hlog.BeginAddress) && !recordInfo.Tombstone, true);
 
