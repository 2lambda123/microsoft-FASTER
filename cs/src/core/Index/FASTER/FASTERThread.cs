--- conflicted
+++ resolved
@@ -368,12 +368,8 @@
             }
         }
 
-<<<<<<< HEAD
-        internal (Status, Output) InternalCompletePendingReadRequestAsync<FasterSession>(FasterExecutionContext opCtx, FasterExecutionContext currentCtx, FasterSession fasterSession, AsyncIOContext<Key, Value> request, PendingContext pendingContext)
-            where FasterSession : IFasterSession<Key, Value, Input, Output, Context>
-=======
-        internal (Status, Output) InternalCompletePendingReadRequest(FasterExecutionContext opCtx, FasterExecutionContext currentCtx, AsyncIOContext<Key, Value> request, PendingContext pendingContext)
->>>>>>> b073aa73
+        internal (Status, Output) InternalCompletePendingReadRequest<FasterSession>(FasterExecutionContext opCtx, FasterExecutionContext currentCtx, FasterSession fasterSession, AsyncIOContext<Key, Value> request, PendingContext pendingContext)
+            where FasterSession : IFasterSession<Key, Value, Input, Output, Context>
         {
             (Status, Output) s = default;
 
