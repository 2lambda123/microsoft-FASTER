﻿// Copyright (c) Microsoft Corporation. All rights reserved.
// Licensed under the MIT license.

using System;
using System.Collections.Generic;
using System.Diagnostics;
using System.Runtime.CompilerServices;
using System.Threading;
using System.Threading.Tasks;

namespace FASTER.core
{
    public partial class FasterKV<Key, Value> : FasterBase, IFasterKV<Key, Value>
        where Key : new()
        where Value : new()
    {
        internal CommitPoint InternalContinue<Input, Output, Context>(string guid, out FasterExecutionContext<Input, Output, Context> ctx)
        {
            ctx = null;

            if (_recoveredSessions != null)
            {
                if (_recoveredSessions.TryGetValue(guid, out _))
                {
                    // We have recovered the corresponding session. 
                    // Now obtain the session by first locking the rest phase
                    var currentState = SystemState.Copy(ref systemState);
                    if (currentState.phase == Phase.REST)
                    {
                        var intermediateState = SystemState.Make(Phase.INTERMEDIATE, currentState.version);
                        if (MakeTransition(currentState, intermediateState))
                        {
                            // No one can change from REST phase
                            if (_recoveredSessions.TryRemove(guid, out CommitPoint cp))
                            {
                                // We have atomically removed session details. 
                                // No one else can continue this session
                                ctx = new FasterExecutionContext<Input, Output, Context>();
                                InitContext(ctx, guid);
                                ctx.prevCtx = new FasterExecutionContext<Input, Output, Context>();
                                InitContext(ctx.prevCtx, guid);
                                ctx.prevCtx.version--;
                                ctx.serialNum = cp.UntilSerialNo;
                            }
                            else
                            {
                                // Someone else continued this session
                                cp = new CommitPoint { UntilSerialNo = -1 };
                                Debug.WriteLine("Session already continued by another thread!");
                            }

                            MakeTransition(intermediateState, currentState);
                            return cp;
                        }
                    }

                    // Need to try again when in REST
                    Debug.WriteLine("Can continue only in REST phase");
                    return new CommitPoint { UntilSerialNo = -1 };
                }
            }

            Debug.WriteLine("No recovered sessions!");
            return new CommitPoint { UntilSerialNo = -1 };
        }

        [MethodImpl(MethodImplOptions.AggressiveInlining)]
        internal void InternalRefresh<Input, Output, Context, FasterSession>(FasterExecutionContext<Input, Output, Context> ctx, FasterSession fasterSession)
            where FasterSession : IFasterSession
        {
            epoch.ProtectAndDrain();

            // We check if we are in normal mode
            var newPhaseInfo = SystemState.Copy(ref systemState);
            if (ctx.phase == Phase.REST && newPhaseInfo.phase == Phase.REST && ctx.version == newPhaseInfo.version)
            {
                return;
            }

            // await is never invoked when calling the function with async = false
#pragma warning disable 4014
            var task = ThreadStateMachineStep(ctx, fasterSession, false);
            Debug.Assert(task.IsCompleted);
#pragma warning restore 4014
        }

        internal void InitContext<Input, Output, Context>(FasterExecutionContext<Input, Output, Context> ctx, string token, long lsn = -1)
        {
            ctx.phase = Phase.REST;
            // The system version starts at 1. Because we do not know what the current state machine state is,
            // we need to play it safe and initialize context behind the system state. Otherwise the session may
            // never "catch up" with the rest of the system when stepping through the state machine as it is ahead.
            ctx.version = 1;
            ctx.markers = new bool[8];
            ctx.serialNum = lsn;
            ctx.guid = token;

            if (RelaxedCPR)
            {
                if (ctx.retryRequests == null)
                {
                    ctx.retryRequests = new Queue<PendingContext<Input, Output, Context>>();
                    ctx.readyResponses = new AsyncQueue<AsyncIOContext<Key, Value>>();
                    ctx.ioPendingRequests = new Dictionary<long, PendingContext<Input, Output, Context>>();
                    ctx.pendingReads = new AsyncCountDown();
                }
            }
            else
            {
                ctx.totalPending = 0;
                ctx.retryRequests = new Queue<PendingContext<Input, Output, Context>>();
                ctx.readyResponses = new AsyncQueue<AsyncIOContext<Key, Value>>();
                ctx.ioPendingRequests = new Dictionary<long, PendingContext<Input, Output, Context>>();
                ctx.pendingReads = new AsyncCountDown();
            }
        }

        internal void CopyContext<Input, Output, Context>(FasterExecutionContext<Input, Output, Context> src, FasterExecutionContext<Input, Output, Context> dst)
        {
            dst.phase = src.phase;
            dst.version = src.version;
            dst.markers = src.markers;
            dst.serialNum = src.serialNum;
            dst.guid = src.guid;
            dst.excludedSerialNos = new List<long>();

            if (!RelaxedCPR)
            {
                dst.totalPending = src.totalPending;
                dst.retryRequests = src.retryRequests;
                dst.readyResponses = src.readyResponses;
                dst.ioPendingRequests = src.ioPendingRequests;
                dst.pendingReads = src.pendingReads;
            }
            else
            {
                foreach (var v in src.ioPendingRequests.Values)
                {
                    dst.excludedSerialNos.Add(v.serialNum);
                }
                foreach (var v in src.retryRequests)
                {
                    dst.excludedSerialNos.Add(v.serialNum);
                }
            }
        }

        internal bool InternalCompletePending<Input, Output, Context, FasterSession>(
            FasterExecutionContext<Input, Output, Context> ctx, 
            FasterSession fasterSession, 
            bool wait = false)
            where FasterSession : IFasterSession<Key, Value, Input, Output, Context>
        {
            do
            {
                bool done = true;

                #region Previous pending requests
                if (!RelaxedCPR)
                {
                    if (ctx.phase == Phase.IN_PROGRESS || ctx.phase == Phase.WAIT_PENDING)
                    {
                        InternalCompletePendingRequests(ctx.prevCtx, ctx, fasterSession);
                        InternalCompleteRetryRequests(ctx.prevCtx, ctx, fasterSession);
                        InternalRefresh(ctx, fasterSession);

                        done &= (ctx.prevCtx.HasNoPendingRequests);
                    }
                }
                #endregion

                InternalCompletePendingRequests(ctx, ctx, fasterSession);
                InternalCompleteRetryRequests(ctx, ctx, fasterSession);
                InternalRefresh(ctx, fasterSession);

                done &= (ctx.HasNoPendingRequests);

                if (done)
                {
                    return true;
                }

                if (wait)
                {
                    // Yield before checking again
                    Thread.Yield();
                }
            } while (wait);

            return false;
        }

        internal bool InRestPhase() => systemState.phase == Phase.REST;

        #region Complete Retry Requests
        internal void InternalCompleteRetryRequests<Input, Output, Context, FasterSession>(
            FasterExecutionContext<Input, Output, Context> opCtx, 
            FasterExecutionContext<Input, Output, Context> currentCtx, 
            FasterSession fasterSession)
            where FasterSession : IFasterSession<Key, Value, Input, Output, Context>
        {
            int count = opCtx.retryRequests.Count;

            if (count == 0) return;

            fasterSession.UnsafeResumeThread();
            for (int i = 0; i < count; i++)
            {
                var pendingContext = opCtx.retryRequests.Dequeue();
                InternalCompleteRetryRequest(opCtx, currentCtx, pendingContext, fasterSession);
            }
            fasterSession.UnsafeSuspendThread();
        }

        internal void InternalCompleteRetryRequest<Input, Output, Context, FasterSession>(
            FasterExecutionContext<Input, Output, Context> opCtx, 
            FasterExecutionContext<Input, Output, Context> currentCtx, 
            PendingContext<Input, Output, Context> pendingContext, 
            FasterSession fasterSession)
            where FasterSession : IFasterSession<Key, Value, Input, Output, Context>
        {
            var internalStatus = default(OperationStatus);
            ref Key key = ref pendingContext.key.Get();
            ref Value value = ref pendingContext.value.Get();

            // Issue retry command
            switch (pendingContext.type)
            {
                case OperationType.RMW:
<<<<<<< HEAD
                    internalStatus = InternalRMW(ref key, ref pendingContext.input, ref pendingContext.userContext,
                                                 ref pendingContext, currentCtx, pendingContext.serialNum,
                                                 ref pendingContext.psfUpdateArgs);
                    break;
                case OperationType.UPSERT:
                    internalStatus = InternalUpsert(ref key, ref value, ref pendingContext.userContext, ref pendingContext,
                                                    currentCtx, pendingContext.serialNum, ref pendingContext.psfUpdateArgs);
                    break;
                case OperationType.PSF_INSERT:
                    internalStatus = PsfInternalInsert(ref key, ref value, ref pendingContext.input,
                                                       ref pendingContext, currentCtx, pendingContext.serialNum);
                    break;
                case OperationType.DELETE:
                    internalStatus = InternalDelete(ref key, ref pendingContext.userContext, ref pendingContext, currentCtx,
                                                    pendingContext.serialNum, ref pendingContext.psfUpdateArgs);
=======
                    internalStatus = InternalRMW(ref key, ref pendingContext.input, ref pendingContext.userContext, ref pendingContext, fasterSession, currentCtx, pendingContext.serialNum);
                    break;
                case OperationType.UPSERT:
                    internalStatus = InternalUpsert(ref key, ref value, ref pendingContext.userContext, ref pendingContext, fasterSession, currentCtx, pendingContext.serialNum);
                    break;
                case OperationType.DELETE:
                    internalStatus = InternalDelete(ref key, ref pendingContext.userContext, ref pendingContext, fasterSession, currentCtx, pendingContext.serialNum);
>>>>>>> f7d7550d
                    break;
                case OperationType.PSF_READ_KEY:
                case OperationType.READ:
                    throw new FasterException("Reads go through the Pending route, not Retry, so this cannot happen!");
            }

            var status = internalStatus == OperationStatus.SUCCESS || internalStatus == OperationStatus.NOTFOUND
                ? (Status)internalStatus
                : HandleOperationStatus(opCtx, currentCtx, pendingContext, internalStatus);

            if (status == Status.OK && this.PSFManager.HasPSFs)
            {
<<<<<<< HEAD
                switch (pendingContext.type)
                {
                    case OperationType.UPSERT:
                        // Successful Upsert must have its PSFs executed and their keys stored.
                        status = this.PSFManager.Upsert(new FasterKVProviderData<Key, Value>(this.hlog, ref key, ref value),
                                                       pendingContext.psfUpdateArgs.LogicalAddress,
                                                       pendingContext.psfUpdateArgs.ChangeTracker);
                        break;
                    case OperationType.PSF_INSERT:
                        var psfInput = (IPSFInput<Key>)pendingContext.input;
                        var updateOp = pendingContext.psfUpdateArgs.ChangeTracker.UpdateOp;
                        if (psfInput.IsDelete && (updateOp == UpdateOperation.IPU || updateOp == UpdateOperation.RCU))
                        {
                            // RCU Insert of a tombstoned old record is followed by Insert of the new record.
                            if (pendingContext.psfUpdateArgs.ChangeTracker.FindGroup(psfInput.GroupId, out var ordinal))
                            {
                                ref GroupKeysPair groupKeysPair = ref pendingContext.psfUpdateArgs.ChangeTracker.GetGroupRef(ordinal);
                                GetAfterRecordId(pendingContext.psfUpdateArgs.ChangeTracker, ref value);
                                var pcontext = default(PendingContext);
                                PsfRcuInsert(groupKeysPair.After, ref value, ref pendingContext.input,
                                             ref pcontext, currentCtx, pendingContext.serialNum + 1);
                            }
                        }
                        break;
                    default:
                        break;
                }
=======
                status = (Status)internalStatus;
            }
            else
            {
                status = HandleOperationStatus(opCtx, currentCtx, pendingContext, fasterSession, internalStatus);
>>>>>>> f7d7550d
            }

            // If done, callback user code.
            if (status == Status.OK || status == Status.NOTFOUND)
            {
                if (pendingContext.heldLatch == LatchOperation.Shared)
                    ReleaseSharedLatch(key);

                switch (pendingContext.type)
                {
                    case OperationType.RMW:
                        fasterSession.RMWCompletionCallback(ref key,
                                                ref pendingContext.input,
                                                pendingContext.userContext, status);
                        break;
                    case OperationType.UPSERT:
                        fasterSession.UpsertCompletionCallback(ref key,
                                                 ref value,
                                                 pendingContext.userContext);
                        break;
                    case OperationType.DELETE:
                        fasterSession.DeleteCompletionCallback(ref key,
                                                 pendingContext.userContext);
                        break;
                    default:
                        throw new FasterException("Operation type not allowed for retry");
                }
            }
        }
        #endregion

        #region Complete Pending Requests
        internal void InternalCompletePendingRequests<Input, Output, Context, FasterSession>(
            FasterExecutionContext<Input, Output, Context> opCtx, 
            FasterExecutionContext<Input, Output, Context> currentCtx, 
            FasterSession fasterSession)
            where FasterSession : IFasterSession<Key, Value, Input, Output, Context>
        {
            if (opCtx.readyResponses.Count == 0) return;

            while (opCtx.readyResponses.TryDequeue(out AsyncIOContext<Key, Value> request))
            {
                InternalCompletePendingRequest(opCtx, currentCtx, fasterSession, request);
            }
        }

        internal async ValueTask InternalCompletePendingRequestsAsync<Input, Output, Context, FasterSession>(
            FasterExecutionContext<Input, Output, Context> opCtx, 
            FasterExecutionContext<Input, Output, Context> currentCtx, 
            FasterSession fasterSession, 
            CancellationToken token = default)
            where FasterSession : IFasterSession<Key, Value, Input, Output, Context>
        {
            while (opCtx.SyncIoPendingCount > 0)
            {
                AsyncIOContext<Key, Value> request;

                if (opCtx.readyResponses.Count > 0)
                {
                    fasterSession.UnsafeResumeThread();
                    while (opCtx.readyResponses.Count > 0)
                    {
                        opCtx.readyResponses.TryDequeue(out request);
                        InternalCompletePendingRequest(opCtx, currentCtx, fasterSession, request);
                    }
                    fasterSession.UnsafeSuspendThread();
                }
                else
                {
                    request = await opCtx.readyResponses.DequeueAsync(token);

                    fasterSession.UnsafeResumeThread();
                    InternalCompletePendingRequest(opCtx, currentCtx, fasterSession, request);
                    fasterSession.UnsafeSuspendThread();
                }
            }
        }

        internal void InternalCompletePendingRequest<Input, Output, Context, FasterSession>(
            FasterExecutionContext<Input, Output, Context> opCtx, 
            FasterExecutionContext<Input, Output, Context> currentCtx, 
            FasterSession fasterSession, 
            AsyncIOContext<Key, Value> request)
            where FasterSession : IFasterSession<Key, Value, Input, Output, Context>
        {
            if (opCtx.ioPendingRequests.TryGetValue(request.id, out var pendingContext))
            {
                // Remove from pending dictionary
                opCtx.ioPendingRequests.Remove(request.id);

                OperationStatus internalStatus;
                // Issue the continue command
                if (pendingContext.type == OperationType.READ ||
                    pendingContext.type == OperationType.PSF_READ_KEY ||
                    pendingContext.type == OperationType.PSF_READ_ADDRESS)
                {
                    internalStatus = InternalContinuePendingRead(opCtx, request, ref pendingContext, fasterSession, currentCtx);
                }
                else
                {
<<<<<<< HEAD
                    Debug.Assert(pendingContext.type == OperationType.RMW);
                    internalStatus = InternalContinuePendingRMW(opCtx, request, ref pendingContext, currentCtx); ;
=======
                    internalStatus = InternalContinuePendingRMW(opCtx, request, ref pendingContext, fasterSession, currentCtx);
>>>>>>> f7d7550d
                }

                request.Dispose();

<<<<<<< HEAD
                Status status = internalStatus == OperationStatus.SUCCESS || internalStatus == OperationStatus.NOTFOUND
                    ? (Status)internalStatus
                    : HandleOperationStatus(opCtx, currentCtx, pendingContext, internalStatus);

                // This is set in InternalContinuePendingRead for PSF_READ_ADDRESS, so don't retrieve it until after that.
                ref Key key = ref pendingContext.key.Get();
=======
                Status status;
                // Handle operation status
                if (internalStatus == OperationStatus.SUCCESS || internalStatus == OperationStatus.NOTFOUND)
                {
                    status = (Status)internalStatus;
                }
                else
                {
                    status = HandleOperationStatus(opCtx, currentCtx, pendingContext, fasterSession, internalStatus);
                }
>>>>>>> f7d7550d

                // If done, callback user code
                if (status == Status.OK || status == Status.NOTFOUND)
                {
                    if (pendingContext.heldLatch == LatchOperation.Shared)
                        ReleaseSharedLatch(key);

                    if (pendingContext.type == OperationType.READ)
                    {
                        fasterSession.ReadCompletionCallback(ref key,
                                                         ref pendingContext.input,
                                                         ref pendingContext.output,
                                                         pendingContext.userContext,
                                                         status);
                    }
                    else if (pendingContext.type == OperationType.RMW)
                    {
                        fasterSession.RMWCompletionCallback(ref key,
                                                        ref pendingContext.input,
                                                        pendingContext.userContext,
                                                        status);
                    }
                }
                pendingContext.Dispose();
            }
        }

        internal (Status, Output) InternalCompletePendingReadRequest<Input, Output, Context, FasterSession>(
            FasterExecutionContext<Input, Output, Context> opCtx, 
            FasterExecutionContext<Input, Output, Context> currentCtx, 
            FasterSession fasterSession, 
            AsyncIOContext<Key, Value> request, 
            PendingContext<Input, Output, Context> pendingContext)
            where FasterSession : IFasterSession<Key, Value, Input, Output, Context>
        {
            (Status, Output) s = default;

<<<<<<< HEAD
            // PSFs may read by address rather than key, and for the Primary FKV will not have pendingContext.key; this call will fill it in.
            OperationStatus internalStatus = InternalContinuePendingRead(opCtx, request, ref pendingContext, currentCtx);
=======
            ref Key key = ref pendingContext.key.Get();

            OperationStatus internalStatus = InternalContinuePendingRead(opCtx, request, ref pendingContext, fasterSession, currentCtx);
>>>>>>> f7d7550d

            request.Dispose();

            Status status;
            // Handle operation status
            if (internalStatus == OperationStatus.SUCCESS || internalStatus == OperationStatus.NOTFOUND)
            {
                status = (Status)internalStatus;
            }
            else
            {
                throw new Exception($"Unexpected {nameof(OperationStatus)} while reading => {internalStatus}");
            }

            ref Key key = ref pendingContext.key.Get();

            if (pendingContext.heldLatch == LatchOperation.Shared)
                ReleaseSharedLatch(key);

            fasterSession.ReadCompletionCallback(ref key,
                                             ref pendingContext.input,
                                             ref pendingContext.output,
                                             pendingContext.userContext,
                                             status);

            s.Item1 = status;
            s.Item2 = pendingContext.output;
            pendingContext.Dispose();

            return s;
        }
        #endregion
    }
}<|MERGE_RESOLUTION|>--- conflicted
+++ resolved
@@ -227,31 +227,21 @@
             switch (pendingContext.type)
             {
                 case OperationType.RMW:
-<<<<<<< HEAD
                     internalStatus = InternalRMW(ref key, ref pendingContext.input, ref pendingContext.userContext,
-                                                 ref pendingContext, currentCtx, pendingContext.serialNum,
+                                                 ref pendingContext, fasterSession, currentCtx, pendingContext.serialNum,
                                                  ref pendingContext.psfUpdateArgs);
                     break;
                 case OperationType.UPSERT:
-                    internalStatus = InternalUpsert(ref key, ref value, ref pendingContext.userContext, ref pendingContext,
+                    internalStatus = InternalUpsert(ref key, ref value, ref pendingContext.userContext, ref pendingContext, fasterSession,
                                                     currentCtx, pendingContext.serialNum, ref pendingContext.psfUpdateArgs);
                     break;
                 case OperationType.PSF_INSERT:
                     internalStatus = PsfInternalInsert(ref key, ref value, ref pendingContext.input,
-                                                       ref pendingContext, currentCtx, pendingContext.serialNum);
+                                                       ref pendingContext, fasterSession, currentCtx, pendingContext.serialNum);
                     break;
                 case OperationType.DELETE:
-                    internalStatus = InternalDelete(ref key, ref pendingContext.userContext, ref pendingContext, currentCtx,
+                    internalStatus = InternalDelete(ref key, ref pendingContext.userContext, ref pendingContext, fasterSession, currentCtx,
                                                     pendingContext.serialNum, ref pendingContext.psfUpdateArgs);
-=======
-                    internalStatus = InternalRMW(ref key, ref pendingContext.input, ref pendingContext.userContext, ref pendingContext, fasterSession, currentCtx, pendingContext.serialNum);
-                    break;
-                case OperationType.UPSERT:
-                    internalStatus = InternalUpsert(ref key, ref value, ref pendingContext.userContext, ref pendingContext, fasterSession, currentCtx, pendingContext.serialNum);
-                    break;
-                case OperationType.DELETE:
-                    internalStatus = InternalDelete(ref key, ref pendingContext.userContext, ref pendingContext, fasterSession, currentCtx, pendingContext.serialNum);
->>>>>>> f7d7550d
                     break;
                 case OperationType.PSF_READ_KEY:
                 case OperationType.READ:
@@ -260,11 +250,10 @@
 
             var status = internalStatus == OperationStatus.SUCCESS || internalStatus == OperationStatus.NOTFOUND
                 ? (Status)internalStatus
-                : HandleOperationStatus(opCtx, currentCtx, pendingContext, internalStatus);
+                : HandleOperationStatus(opCtx, currentCtx, pendingContext, fasterSession, internalStatus);
 
             if (status == Status.OK && this.PSFManager.HasPSFs)
             {
-<<<<<<< HEAD
                 switch (pendingContext.type)
                 {
                     case OperationType.UPSERT:
@@ -283,22 +272,15 @@
                             {
                                 ref GroupKeysPair groupKeysPair = ref pendingContext.psfUpdateArgs.ChangeTracker.GetGroupRef(ordinal);
                                 GetAfterRecordId(pendingContext.psfUpdateArgs.ChangeTracker, ref value);
-                                var pcontext = default(PendingContext);
+                                var pcontext = default(PendingContext<Input, Output, Context>);
                                 PsfRcuInsert(groupKeysPair.After, ref value, ref pendingContext.input,
-                                             ref pcontext, currentCtx, pendingContext.serialNum + 1);
+                                             ref pcontext, fasterSession, currentCtx, pendingContext.serialNum + 1);
                             }
                         }
                         break;
                     default:
                         break;
                 }
-=======
-                status = (Status)internalStatus;
-            }
-            else
-            {
-                status = HandleOperationStatus(opCtx, currentCtx, pendingContext, fasterSession, internalStatus);
->>>>>>> f7d7550d
             }
 
             // If done, callback user code.
@@ -399,35 +381,18 @@
                 }
                 else
                 {
-<<<<<<< HEAD
                     Debug.Assert(pendingContext.type == OperationType.RMW);
-                    internalStatus = InternalContinuePendingRMW(opCtx, request, ref pendingContext, currentCtx); ;
-=======
-                    internalStatus = InternalContinuePendingRMW(opCtx, request, ref pendingContext, fasterSession, currentCtx);
->>>>>>> f7d7550d
+                    internalStatus = InternalContinuePendingRMW(opCtx, request, ref pendingContext, fasterSession, currentCtx); ;
                 }
 
                 request.Dispose();
 
-<<<<<<< HEAD
                 Status status = internalStatus == OperationStatus.SUCCESS || internalStatus == OperationStatus.NOTFOUND
                     ? (Status)internalStatus
-                    : HandleOperationStatus(opCtx, currentCtx, pendingContext, internalStatus);
+                    : HandleOperationStatus(opCtx, currentCtx, pendingContext, fasterSession, internalStatus);
 
                 // This is set in InternalContinuePendingRead for PSF_READ_ADDRESS, so don't retrieve it until after that.
                 ref Key key = ref pendingContext.key.Get();
-=======
-                Status status;
-                // Handle operation status
-                if (internalStatus == OperationStatus.SUCCESS || internalStatus == OperationStatus.NOTFOUND)
-                {
-                    status = (Status)internalStatus;
-                }
-                else
-                {
-                    status = HandleOperationStatus(opCtx, currentCtx, pendingContext, fasterSession, internalStatus);
-                }
->>>>>>> f7d7550d
 
                 // If done, callback user code
                 if (status == Status.OK || status == Status.NOTFOUND)
@@ -465,14 +430,8 @@
         {
             (Status, Output) s = default;
 
-<<<<<<< HEAD
             // PSFs may read by address rather than key, and for the Primary FKV will not have pendingContext.key; this call will fill it in.
-            OperationStatus internalStatus = InternalContinuePendingRead(opCtx, request, ref pendingContext, currentCtx);
-=======
-            ref Key key = ref pendingContext.key.Get();
-
             OperationStatus internalStatus = InternalContinuePendingRead(opCtx, request, ref pendingContext, fasterSession, currentCtx);
->>>>>>> f7d7550d
 
             request.Dispose();
 
