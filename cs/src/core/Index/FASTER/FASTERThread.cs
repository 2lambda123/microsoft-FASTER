﻿// Copyright (c) Microsoft Corporation. All rights reserved.
// Licensed under the MIT license.

using System;
using System.Collections.Generic;
using System.Diagnostics;
using System.Runtime.CompilerServices;
using System.Threading;
using System.Threading.Tasks;

namespace FASTER.core
{
    public partial class FasterKV<Key, Value> : FasterBase, IFasterKV<Key, Value>
        where Key : new()
        where Value : new()
    {
        internal CommitPoint InternalContinue<Input, Output, Context>(string guid, out FasterExecutionContext<Input, Output, Context> ctx)
        {
            ctx = null;

            if (_recoveredSessions != null)
            {
                if (_recoveredSessions.TryGetValue(guid, out _))
                {
                    // We have recovered the corresponding session. 
                    // Now obtain the session by first locking the rest phase
                    var currentState = SystemState.Copy(ref systemState);
                    if (currentState.phase == Phase.REST)
                    {
                        var intermediateState = SystemState.Make(Phase.INTERMEDIATE, currentState.version);
                        if (MakeTransition(currentState, intermediateState))
                        {
                            // No one can change from REST phase
                            if (_recoveredSessions.TryRemove(guid, out CommitPoint cp))
                            {
                                // We have atomically removed session details. 
                                // No one else can continue this session
                                ctx = new FasterExecutionContext<Input, Output, Context>();
                                InitContext(ctx, guid);
                                ctx.prevCtx = new FasterExecutionContext<Input, Output, Context>();
                                InitContext(ctx.prevCtx, guid);
                                ctx.prevCtx.version--;
                                ctx.serialNum = cp.UntilSerialNo;
                            }
                            else
                            {
                                // Someone else continued this session
                                cp = new CommitPoint { UntilSerialNo = -1 };
                                Debug.WriteLine("Session already continued by another thread!");
                            }

                            MakeTransition(intermediateState, currentState);
                            return cp;
                        }
                    }

                    // Need to try again when in REST
                    Debug.WriteLine("Can continue only in REST phase");
                    return new CommitPoint { UntilSerialNo = -1 };
                }
            }

            Debug.WriteLine("No recovered sessions!");
            return new CommitPoint { UntilSerialNo = -1 };
        }

        [MethodImpl(MethodImplOptions.AggressiveInlining)]
        internal void InternalRefresh<Input, Output, Context, FasterSession>(FasterExecutionContext<Input, Output, Context> ctx, FasterSession fasterSession)
            where FasterSession : IFasterSession
        {
            epoch.ProtectAndDrain();

            // We check if we are in normal mode
            var newPhaseInfo = SystemState.Copy(ref systemState);
            if (ctx.phase == Phase.REST && newPhaseInfo.phase == Phase.REST && ctx.version == newPhaseInfo.version)
            {
                return;
            }

            // await is never invoked when calling the function with async = false
#pragma warning disable 4014
            var task = ThreadStateMachineStep(ctx, fasterSession, false);
            Debug.Assert(task.IsCompleted);
#pragma warning restore 4014
        }

        internal void InitContext<Input, Output, Context>(FasterExecutionContext<Input, Output, Context> ctx, string token, long lsn = -1)
        {
            ctx.phase = Phase.REST;
<<<<<<< HEAD
            // The system version starts at 1. Because we do not know what the current state machine state is,
            // we need to play it safe and initialize context behind the system state. Otherwise the session may
            // never "catch up" with the rest of the system when stepping through the state machine as it is ahead.
            ctx.version = 1;
=======
            ctx.version = systemState.version;
>>>>>>> 1e72025b
            ctx.markers = new bool[8];
            ctx.serialNum = lsn;
            ctx.guid = token;

            if (RelaxedCPR)
            {
                if (ctx.retryRequests == null)
                {
                    ctx.retryRequests = new Queue<PendingContext<Input, Output, Context>>();
                    ctx.readyResponses = new AsyncQueue<AsyncIOContext<Key, Value>>();
                    ctx.ioPendingRequests = new Dictionary<long, PendingContext<Input, Output, Context>>();
                    ctx.pendingReads = new AsyncCountDown();
                }
            }
            else
            {
                ctx.totalPending = 0;
                ctx.retryRequests = new Queue<PendingContext<Input, Output, Context>>();
                ctx.readyResponses = new AsyncQueue<AsyncIOContext<Key, Value>>();
                ctx.ioPendingRequests = new Dictionary<long, PendingContext<Input, Output, Context>>();
                ctx.pendingReads = new AsyncCountDown();
            }
        }

        internal void CopyContext<Input, Output, Context>(FasterExecutionContext<Input, Output, Context> src, FasterExecutionContext<Input, Output, Context> dst)
        {
            dst.phase = src.phase;
            dst.version = src.version;
            dst.markers = src.markers;
            dst.serialNum = src.serialNum;
            dst.guid = src.guid;
            dst.excludedSerialNos = new List<long>();

            if (!RelaxedCPR)
            {
                dst.totalPending = src.totalPending;
                dst.retryRequests = src.retryRequests;
                dst.readyResponses = src.readyResponses;
                dst.ioPendingRequests = src.ioPendingRequests;
                dst.pendingReads = src.pendingReads;
            }
            else
            {
                foreach (var v in src.ioPendingRequests.Values)
                {
                    dst.excludedSerialNos.Add(v.serialNum);
                }
                foreach (var v in src.retryRequests)
                {
                    dst.excludedSerialNos.Add(v.serialNum);
                }
            }
        }

        internal bool InternalCompletePending<Input, Output, Context, FasterSession>(
            FasterExecutionContext<Input, Output, Context> ctx, 
            FasterSession fasterSession, 
            bool wait = false)
            where FasterSession : IFasterSession<Key, Value, Input, Output, Context>
        {
            do
            {
                bool done = true;

                #region Previous pending requests
                if (!RelaxedCPR)
                {
                    if (ctx.phase == Phase.IN_PROGRESS || ctx.phase == Phase.WAIT_PENDING)
                    {
                        InternalCompletePendingRequests(ctx.prevCtx, ctx, fasterSession);
                        InternalCompleteRetryRequests(ctx.prevCtx, ctx, fasterSession);
                        InternalRefresh(ctx, fasterSession);

                        done &= (ctx.prevCtx.HasNoPendingRequests);
                    }
                }
                #endregion

                InternalCompletePendingRequests(ctx, ctx, fasterSession);
                InternalCompleteRetryRequests(ctx, ctx, fasterSession);
                InternalRefresh(ctx, fasterSession);

                done &= (ctx.HasNoPendingRequests);

                if (done)
                {
                    return true;
                }

                if (wait)
                {
                    // Yield before checking again
                    Thread.Yield();
                }
            } while (wait);

            return false;
        }

        internal bool InRestPhase() => systemState.phase == Phase.REST;

        #region Complete Retry Requests
        internal void InternalCompleteRetryRequests<Input, Output, Context, FasterSession>(
            FasterExecutionContext<Input, Output, Context> opCtx, 
            FasterExecutionContext<Input, Output, Context> currentCtx, 
            FasterSession fasterSession)
            where FasterSession : IFasterSession<Key, Value, Input, Output, Context>
        {
            int count = opCtx.retryRequests.Count;

            if (count == 0) return;

            fasterSession.UnsafeResumeThread();
            for (int i = 0; i < count; i++)
            {
                var pendingContext = opCtx.retryRequests.Dequeue();
                InternalCompleteRetryRequest(opCtx, currentCtx, pendingContext, fasterSession);
            }
            fasterSession.UnsafeSuspendThread();
        }

        internal void InternalCompleteRetryRequest<Input, Output, Context, FasterSession>(
            FasterExecutionContext<Input, Output, Context> opCtx, 
            FasterExecutionContext<Input, Output, Context> currentCtx, 
            PendingContext<Input, Output, Context> pendingContext, 
            FasterSession fasterSession)
            where FasterSession : IFasterSession<Key, Value, Input, Output, Context>
        {
            var internalStatus = default(OperationStatus);
            ref Key key = ref pendingContext.key.Get();
            ref Value value = ref pendingContext.value.Get();

            // Issue retry command
            switch (pendingContext.type)
            {
                case OperationType.RMW:
                    internalStatus = InternalRMW(ref key, ref pendingContext.input, ref pendingContext.userContext, ref pendingContext, fasterSession, currentCtx, pendingContext.serialNum);
                    break;
                case OperationType.UPSERT:
                    internalStatus = InternalUpsert(ref key, ref value, ref pendingContext.userContext, ref pendingContext, fasterSession, currentCtx, pendingContext.serialNum);
                    break;
                case OperationType.DELETE:
                    internalStatus = InternalDelete(ref key, ref pendingContext.userContext, ref pendingContext, fasterSession, currentCtx, pendingContext.serialNum);
                    break;
                case OperationType.READ:
                    throw new FasterException("Cannot happen!");
            }


            Status status;
            // Handle operation status
            if (internalStatus == OperationStatus.SUCCESS || internalStatus == OperationStatus.NOTFOUND)
            {
                status = (Status)internalStatus;
            }
            else
            {
                status = HandleOperationStatus(opCtx, currentCtx, pendingContext, fasterSession, internalStatus);
            }

            // If done, callback user code.
            if (status == Status.OK || status == Status.NOTFOUND)
            {
                if (pendingContext.heldLatch == LatchOperation.Shared)
                    ReleaseSharedLatch(key);

                switch (pendingContext.type)
                {
                    case OperationType.RMW:
                        fasterSession.RMWCompletionCallback(ref key,
                                                ref pendingContext.input,
                                                pendingContext.userContext, status);
                        break;
                    case OperationType.UPSERT:
                        fasterSession.UpsertCompletionCallback(ref key,
                                                 ref value,
                                                 pendingContext.userContext);
                        break;
                    case OperationType.DELETE:
                        fasterSession.DeleteCompletionCallback(ref key,
                                                 pendingContext.userContext);
                        break;
                    default:
                        throw new FasterException("Operation type not allowed for retry");
                }

            }
        }
        #endregion

        #region Complete Pending Requests
        internal void InternalCompletePendingRequests<Input, Output, Context, FasterSession>(
            FasterExecutionContext<Input, Output, Context> opCtx, 
            FasterExecutionContext<Input, Output, Context> currentCtx, 
            FasterSession fasterSession)
            where FasterSession : IFasterSession<Key, Value, Input, Output, Context>
        {
            if (opCtx.readyResponses.Count == 0) return;

            while (opCtx.readyResponses.TryDequeue(out AsyncIOContext<Key, Value> request))
            {
                InternalCompletePendingRequest(opCtx, currentCtx, fasterSession, request);
            }
        }

        internal async ValueTask InternalCompletePendingRequestsAsync<Input, Output, Context, FasterSession>(
            FasterExecutionContext<Input, Output, Context> opCtx, 
            FasterExecutionContext<Input, Output, Context> currentCtx, 
            FasterSession fasterSession, 
            CancellationToken token = default)
            where FasterSession : IFasterSession<Key, Value, Input, Output, Context>
        {
            while (opCtx.SyncIoPendingCount > 0)
            {
                AsyncIOContext<Key, Value> request;

                if (opCtx.readyResponses.Count > 0)
                {
                    fasterSession.UnsafeResumeThread();
                    while (opCtx.readyResponses.Count > 0)
                    {
                        opCtx.readyResponses.TryDequeue(out request);
                        InternalCompletePendingRequest(opCtx, currentCtx, fasterSession, request);
                    }
                    fasterSession.UnsafeSuspendThread();
                }
                else
                {
                    request = await opCtx.readyResponses.DequeueAsync(token);

                    fasterSession.UnsafeResumeThread();
                    InternalCompletePendingRequest(opCtx, currentCtx, fasterSession, request);
                    fasterSession.UnsafeSuspendThread();
                }
            }
        }

        internal void InternalCompletePendingRequest<Input, Output, Context, FasterSession>(
            FasterExecutionContext<Input, Output, Context> opCtx, 
            FasterExecutionContext<Input, Output, Context> currentCtx, 
            FasterSession fasterSession, 
            AsyncIOContext<Key, Value> request)
            where FasterSession : IFasterSession<Key, Value, Input, Output, Context>
        {
            if (opCtx.ioPendingRequests.TryGetValue(request.id, out var pendingContext))
            {
                ref Key key = ref pendingContext.key.Get();

                // Remove from pending dictionary
                opCtx.ioPendingRequests.Remove(request.id);

                OperationStatus internalStatus;
                // Issue the continue command
                if (pendingContext.type == OperationType.READ)
                {
                    internalStatus = InternalContinuePendingRead(opCtx, request, ref pendingContext, fasterSession, currentCtx);
                }
                else
                {
                    internalStatus = InternalContinuePendingRMW(opCtx, request, ref pendingContext, fasterSession, currentCtx);
                }

                request.Dispose();

                Status status;
                // Handle operation status
                if (internalStatus == OperationStatus.SUCCESS || internalStatus == OperationStatus.NOTFOUND)
                {
                    status = (Status)internalStatus;
                }
                else
                {
                    status = HandleOperationStatus(opCtx, currentCtx, pendingContext, fasterSession, internalStatus);
                }

                // If done, callback user code
                if (status == Status.OK || status == Status.NOTFOUND)
                {
                    if (pendingContext.heldLatch == LatchOperation.Shared)
                        ReleaseSharedLatch(key);

                    if (pendingContext.type == OperationType.READ)
                    {
                        fasterSession.ReadCompletionCallback(ref key,
                                                         ref pendingContext.input,
                                                         ref pendingContext.output,
                                                         pendingContext.userContext,
                                                         status);
                    }
                    else
                    {
                        fasterSession.RMWCompletionCallback(ref key,
                                                        ref pendingContext.input,
                                                        pendingContext.userContext,
                                                        status);
                    }
                }
                pendingContext.Dispose();
            }
        }

        internal (Status, Output) InternalCompletePendingReadRequest<Input, Output, Context, FasterSession>(
            FasterExecutionContext<Input, Output, Context> opCtx, 
            FasterExecutionContext<Input, Output, Context> currentCtx, 
            FasterSession fasterSession, 
            AsyncIOContext<Key, Value> request, 
            PendingContext<Input, Output, Context> pendingContext)
            where FasterSession : IFasterSession<Key, Value, Input, Output, Context>
        {
            (Status, Output) s = default;

            ref Key key = ref pendingContext.key.Get();

            OperationStatus internalStatus = InternalContinuePendingRead(opCtx, request, ref pendingContext, fasterSession, currentCtx);

            request.Dispose();

            Status status;
            // Handle operation status
            if (internalStatus == OperationStatus.SUCCESS || internalStatus == OperationStatus.NOTFOUND)
            {
                status = (Status)internalStatus;
            }
            else
            {
                throw new Exception($"Unexpected {nameof(OperationStatus)} while reading => {internalStatus}");
            }

            if (pendingContext.heldLatch == LatchOperation.Shared)
                ReleaseSharedLatch(key);

            fasterSession.ReadCompletionCallback(ref key,
                                             ref pendingContext.input,
                                             ref pendingContext.output,
                                             pendingContext.userContext,
                                             status);

            s.Item1 = status;
            s.Item2 = pendingContext.output;
            pendingContext.Dispose();

            return s;
        }
        #endregion
    }
}<|MERGE_RESOLUTION|>--- conflicted
+++ resolved
@@ -87,14 +87,10 @@
         internal void InitContext<Input, Output, Context>(FasterExecutionContext<Input, Output, Context> ctx, string token, long lsn = -1)
         {
             ctx.phase = Phase.REST;
-<<<<<<< HEAD
             // The system version starts at 1. Because we do not know what the current state machine state is,
             // we need to play it safe and initialize context behind the system state. Otherwise the session may
             // never "catch up" with the rest of the system when stepping through the state machine as it is ahead.
             ctx.version = 1;
-=======
-            ctx.version = systemState.version;
->>>>>>> 1e72025b
             ctx.markers = new bool[8];
             ctx.serialNum = lsn;
             ctx.guid = token;
