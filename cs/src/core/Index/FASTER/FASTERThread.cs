﻿// Copyright (c) Microsoft Corporation. All rights reserved.
// Licensed under the MIT license.

using System.Collections.Generic;
using System.Diagnostics;
using System.Runtime.CompilerServices;
using System.Threading;
using System.Threading.Tasks;

namespace FASTER.core
{
    public partial class FasterKV<Key, Value> : FasterBase, IFasterKV<Key, Value>
    {
        internal (string, CommitPoint) InternalContinue<Input, Output, Context>(int sessionID, out FasterExecutionContext<Input, Output, Context> ctx)
        {
            ctx = null;

            if (_recoveredSessions != null)
            {
                if (_recoveredSessions.TryGetValue(sessionID, out _))
                {
                    // We have recovered the corresponding session. 
                    // Now obtain the session by first locking the rest phase
                    var currentState = SystemState.Copy(ref systemState);
                    if (currentState.Phase == Phase.REST)
                    {
                        var intermediateState = SystemState.MakeIntermediate(currentState);
                        if (MakeTransition(currentState, intermediateState))
                        {
                            // No one can change from REST phase
                            if (_recoveredSessions.TryRemove(sessionID, out var cp))
                            {
                                // We have atomically removed session details. 
                                // No one else can continue this session
                                ctx = new FasterExecutionContext<Input, Output, Context>();
                                InitContext(ctx, sessionID, cp.Item1);
                                ctx.prevCtx = new FasterExecutionContext<Input, Output, Context>();
                                InitContext(ctx.prevCtx, sessionID, cp.Item1);
                                ctx.prevCtx.version--;
                                ctx.serialNum = cp.Item2.UntilSerialNo;
                            }
                            else
                            {
                                // Someone else continued this session
                                cp = ((string)null, new CommitPoint { UntilSerialNo = -1 });
                                Debug.WriteLine("Session already continued by another thread!");
                            }

                            MakeTransition(intermediateState, currentState);
                            return cp;
                        }
                    }

                    // Need to try again when in REST
                    Debug.WriteLine("Can continue only in REST phase");
                    return (null, new CommitPoint { UntilSerialNo = -1 });
                }
            }

            Debug.WriteLine("No recovered sessions!");
            return (null, new CommitPoint { UntilSerialNo = -1 });
        }

        [MethodImpl(MethodImplOptions.AggressiveInlining)]
        internal void InternalRefresh<Input, Output, Context, FasterSession>(FasterExecutionContext<Input, Output, Context> ctx, FasterSession fasterSession)
            where FasterSession : IFasterSession
        {
            epoch.ProtectAndDrain();

            // We check if we are in normal mode
            var newPhaseInfo = SystemState.Copy(ref systemState);
            if (ctx.phase == Phase.REST && newPhaseInfo.Phase == Phase.REST && ctx.version == newPhaseInfo.Version)
            {
                return;
            }

            ThreadStateMachineStep(ctx, fasterSession, default);
        }

        internal void InitContext<Input, Output, Context>(FasterExecutionContext<Input, Output, Context> ctx, int sessionID, string sessionName, long lsn = -1)
        {
            ctx.phase = Phase.REST;
            // The system version starts at 1. Because we do not know what the current state machine state is,
            // we need to play it safe and initialize context behind the system state. Otherwise the session may
            // never "catch up" with the rest of the system when stepping through the state machine as it is ahead.
            ctx.version = 1;
            ctx.markers = new bool[8];
            ctx.serialNum = lsn;
            ctx.sessionID = sessionID;
            ctx.sessionName = sessionName;

            if (ctx.retryRequests == null)
            {
                ctx.retryRequests = new Queue<PendingContext<Input, Output, Context>>();
                ctx.readyResponses = new AsyncQueue<AsyncIOContext<Key, Value>>();
                ctx.ioPendingRequests = new Dictionary<long, PendingContext<Input, Output, Context>>();
                ctx.pendingReads = new AsyncCountDown();
            }
        }

        internal void CopyContext<Input, Output, Context>(FasterExecutionContext<Input, Output, Context> src, FasterExecutionContext<Input, Output, Context> dst)
        {
            dst.phase = src.phase;
            dst.version = src.version;
            dst.threadStateMachine = src.threadStateMachine;
            dst.markers = src.markers;
            dst.serialNum = src.serialNum;
            dst.sessionName = src.sessionName;
            dst.excludedSerialNos = new List<long>();

            foreach (var v in src.ioPendingRequests.Values)
            {
                dst.excludedSerialNos.Add(v.serialNum);
            }
            foreach (var v in src.retryRequests)
            {
                dst.excludedSerialNos.Add(v.serialNum);
            }
        }

        internal bool InternalCompletePending<Input, Output, Context, FasterSession>(
            FasterExecutionContext<Input, Output, Context> ctx,
            FasterSession fasterSession,
            bool wait = false, CompletedOutputIterator<Key, Value, Input, Output, Context> completedOutputs = null)
            where FasterSession : IFasterSession<Key, Value, Input, Output, Context>
        {
            while (true)
            {
                InternalCompletePendingRequests(ctx, ctx, fasterSession, completedOutputs);
                InternalCompleteRetryRequests(ctx, ctx, fasterSession, completedOutputs);
                if (wait) ctx.WaitPending(epoch);

                if (ctx.HasNoPendingRequests) return true;

                InternalRefresh(ctx, fasterSession);

                if (!wait) return false;
                Thread.Yield();
            }
        }

        internal bool InRestPhase() => systemState.Phase == Phase.REST;

        #region Complete Retry Requests
        internal void InternalCompleteRetryRequests<Input, Output, Context, FasterSession>(
<<<<<<< HEAD
            FasterExecutionContext<Input, Output, Context> opCtx, 
            FasterExecutionContext<Input, Output, Context> currentCtx, 
=======
            FasterExecutionContext<Input, Output, Context> opCtx,
            FasterExecutionContext<Input, Output, Context> currentCtx,
>>>>>>> 61b7ec85
            FasterSession fasterSession, CompletedOutputIterator<Key, Value, Input, Output, Context> completedOutputs)
            where FasterSession : IFasterSession<Key, Value, Input, Output, Context>
        {
            int count = opCtx.retryRequests.Count;

            if (count == 0) return;

            for (int i = 0; i < count; i++)
            {
                var pendingContext = opCtx.retryRequests.Dequeue();
                var status = InternalCompleteRetryRequest(opCtx, currentCtx, pendingContext, fasterSession);
                if (completedOutputs is not null && status.IsCompletedSuccessfully)
                {
                    // Transfer things to outputs from pendingContext before we dispose it.
                    completedOutputs.TransferTo(ref pendingContext, status);
                }
                if (!status.IsPending)
                    pendingContext.Dispose();
            }
        }

        internal Status InternalCompleteRetryRequest<Input, Output, Context, FasterSession>(
<<<<<<< HEAD
            FasterExecutionContext<Input, Output, Context> opCtx, 
            FasterExecutionContext<Input, Output, Context> currentCtx, 
            PendingContext<Input, Output, Context> pendingContext, 
=======
            FasterExecutionContext<Input, Output, Context> opCtx,
            FasterExecutionContext<Input, Output, Context> currentCtx,
            PendingContext<Input, Output, Context> pendingContext,
>>>>>>> 61b7ec85
            FasterSession fasterSession)
            where FasterSession : IFasterSession<Key, Value, Input, Output, Context>
        {
            var internalStatus = default(OperationStatus);
            ref Key key = ref pendingContext.key.Get();

            do
            {
                // Issue retry command
                switch (pendingContext.type)
                {
                    case OperationType.RMW:
                        internalStatus = InternalRMW(ref key, ref pendingContext.input.Get(), ref pendingContext.output, ref pendingContext.userContext, ref pendingContext, fasterSession, currentCtx, pendingContext.serialNum);
                        break;
                    case OperationType.UPSERT:
                        internalStatus = InternalUpsert(ref key, ref pendingContext.input.Get(), ref pendingContext.value.Get(), ref pendingContext.output, ref pendingContext.userContext, ref pendingContext, fasterSession, currentCtx, pendingContext.serialNum);
                        break;
                    case OperationType.DELETE:
                        internalStatus = InternalDelete(ref key, ref pendingContext.userContext, ref pendingContext, fasterSession, currentCtx, pendingContext.serialNum);
                        break;
                    case OperationType.READ:
                        throw new FasterException("Cannot happen!");
                }
            } while (internalStatus == OperationStatus.RETRY_NOW);

            if (!OperationStatusUtils.TryConvertToStatusCode(internalStatus, out Status status))
                status = HandleOperationStatus(opCtx, currentCtx, ref pendingContext, fasterSession, internalStatus, out _);

            // If done, callback user code.
            if (status.IsCompletedSuccessfully)
            {
                switch (pendingContext.type)
                {
                    case OperationType.RMW:
                        fasterSession.RMWCompletionCallback(ref key,
                                                ref pendingContext.input.Get(),
                                                ref pendingContext.output,
                                                pendingContext.userContext, status,
                                                new RecordMetadata(pendingContext.recordInfo, pendingContext.logicalAddress));
                        break;
                    default:
                        break;// throw new FasterException("Operation type not allowed for retry");
                }
            }
            return status;
        }
        #endregion

        #region Complete Pending Requests
        internal void InternalCompletePendingRequests<Input, Output, Context, FasterSession>(
            FasterExecutionContext<Input, Output, Context> opCtx,
            FasterExecutionContext<Input, Output, Context> currentCtx,
            FasterSession fasterSession, CompletedOutputIterator<Key, Value, Input, Output, Context> completedOutputs)
            where FasterSession : IFasterSession<Key, Value, Input, Output, Context>
        {
            hlog.TryComplete();

            if (opCtx.readyResponses.Count == 0) return;

            while (opCtx.readyResponses.TryDequeue(out AsyncIOContext<Key, Value> request))
            {
                InternalCompletePendingRequest(opCtx, currentCtx, fasterSession, request, completedOutputs);
            }
        }

        internal async ValueTask InternalCompletePendingRequestsAsync<Input, Output, Context, FasterSession>(
            FasterExecutionContext<Input, Output, Context> opCtx,
            FasterExecutionContext<Input, Output, Context> currentCtx,
            FasterSession fasterSession,
            CancellationToken token,
            CompletedOutputIterator<Key, Value, Input, Output, Context> completedOutputs)
            where FasterSession : IFasterSession<Key, Value, Input, Output, Context>
        {
            while (opCtx.SyncIoPendingCount > 0)
            {
                AsyncIOContext<Key, Value> request;

                if (opCtx.readyResponses.Count > 0)
                {
                    fasterSession.UnsafeResumeThread();
                    while (opCtx.readyResponses.Count > 0)
                    {
                        opCtx.readyResponses.TryDequeue(out request);
                        InternalCompletePendingRequest(opCtx, currentCtx, fasterSession, request, completedOutputs);
                    }
                    fasterSession.UnsafeSuspendThread();
                }
                else
                {
                    request = await opCtx.readyResponses.DequeueAsync(token).ConfigureAwait(false);

                    fasterSession.UnsafeResumeThread();
                    InternalCompletePendingRequest(opCtx, currentCtx, fasterSession, request, completedOutputs);
                    fasterSession.UnsafeSuspendThread();
                }
            }
        }

        internal void InternalCompletePendingRequest<Input, Output, Context, FasterSession>(
            FasterExecutionContext<Input, Output, Context> opCtx,
            FasterExecutionContext<Input, Output, Context> currentCtx,
            FasterSession fasterSession,
            AsyncIOContext<Key, Value> request, CompletedOutputIterator<Key, Value, Input, Output, Context> completedOutputs)
            where FasterSession : IFasterSession<Key, Value, Input, Output, Context>
        {
            if (opCtx.ioPendingRequests.TryGetValue(request.id, out var pendingContext))
            {
                // Remove from pending dictionary
                opCtx.ioPendingRequests.Remove(request.id);
                var status = InternalCompletePendingRequestFromContext(opCtx, currentCtx, fasterSession, request, ref pendingContext, false, out _, out _);
                if (completedOutputs is not null && status.IsCompletedSuccessfully)
                {
                    // Transfer things to outputs from pendingContext before we dispose it.
                    completedOutputs.TransferTo(ref pendingContext, status);
                }
                if (!status.IsPending)
                    pendingContext.Dispose();
            }
        }

        /// <summary>
        /// Caller is expected to dispose pendingContext after this method completes
        /// </summary>
        internal Status InternalCompletePendingRequestFromContext<Input, Output, Context, FasterSession>(
            FasterExecutionContext<Input, Output, Context> opCtx,
            FasterExecutionContext<Input, Output, Context> currentCtx,
            FasterSession fasterSession,
            AsyncIOContext<Key, Value> request,
            ref PendingContext<Input, Output, Context> pendingContext, bool asyncOp, out CompletionEvent flushEvent, out AsyncIOContext<Key, Value> newRequest)
            where FasterSession : IFasterSession<Key, Value, Input, Output, Context>
        {
            flushEvent = hlog.FlushEvent;
            newRequest = default;

            // If NoKey, we do not have the key in the initial call and must use the key from the satisfied request.
            // With the new overload of CompletePending that returns CompletedOutputs, pendingContext must have the key.
            if (pendingContext.NoKey && pendingContext.key == default)
                pendingContext.key = hlog.GetKeyContainer(ref hlog.GetContextRecordKey(ref request));
            ref Key key = ref pendingContext.key.Get();

            OperationStatus internalStatus = pendingContext.type == OperationType.READ
                ? InternalContinuePendingRead(opCtx, request, ref pendingContext, fasterSession, currentCtx)
                : InternalContinuePendingRMW(opCtx, request, ref pendingContext, fasterSession, currentCtx);

            if (OperationStatusUtils.TryConvertToStatusCode(internalStatus, out Status status))
                flushEvent = default;
            else
                status = HandleOperationStatus(opCtx, currentCtx, ref pendingContext, fasterSession, internalStatus, asyncOp, ref flushEvent, out newRequest);

            // If done, callback user code
            if (status.IsCompletedSuccessfully)
            {
                if (pendingContext.type == OperationType.READ)
                {
                    fasterSession.ReadCompletionCallback(ref key,
                                                     ref pendingContext.input.Get(),
                                                     ref pendingContext.output,
                                                     pendingContext.userContext,
                                                     status,
                                                     new RecordMetadata(pendingContext.recordInfo, pendingContext.logicalAddress));
                }
                else
                {
                    fasterSession.RMWCompletionCallback(ref key,
                                                     ref pendingContext.input.Get(),
                                                     ref pendingContext.output,
                                                     pendingContext.userContext,
                                                     status,
                                                     new RecordMetadata(pendingContext.recordInfo, pendingContext.logicalAddress));
                }
            }

            unsafe
            {
                ref RecordInfo recordInfo = ref hlog.GetInfoFromBytePointer(request.record.GetValidPointer());
                fasterSession.DisposeDeserializedFromDisk(ref hlog.GetContextRecordKey(ref request), ref hlog.GetContextRecordValue(ref request), ref recordInfo);
            }
            request.Dispose();
            return status;
        }
        #endregion
    }
}<|MERGE_RESOLUTION|>--- conflicted
+++ resolved
@@ -143,13 +143,8 @@
 
         #region Complete Retry Requests
         internal void InternalCompleteRetryRequests<Input, Output, Context, FasterSession>(
-<<<<<<< HEAD
-            FasterExecutionContext<Input, Output, Context> opCtx, 
-            FasterExecutionContext<Input, Output, Context> currentCtx, 
-=======
-            FasterExecutionContext<Input, Output, Context> opCtx,
-            FasterExecutionContext<Input, Output, Context> currentCtx,
->>>>>>> 61b7ec85
+            FasterExecutionContext<Input, Output, Context> opCtx,
+            FasterExecutionContext<Input, Output, Context> currentCtx,
             FasterSession fasterSession, CompletedOutputIterator<Key, Value, Input, Output, Context> completedOutputs)
             where FasterSession : IFasterSession<Key, Value, Input, Output, Context>
         {
@@ -160,7 +155,7 @@
             for (int i = 0; i < count; i++)
             {
                 var pendingContext = opCtx.retryRequests.Dequeue();
-                var status = InternalCompleteRetryRequest(opCtx, currentCtx, pendingContext, fasterSession);
+                var status = InternalCompleteRetryRequest(opCtx, currentCtx, ref pendingContext, fasterSession);
                 if (completedOutputs is not null && status.IsCompletedSuccessfully)
                 {
                     // Transfer things to outputs from pendingContext before we dispose it.
@@ -172,15 +167,9 @@
         }
 
         internal Status InternalCompleteRetryRequest<Input, Output, Context, FasterSession>(
-<<<<<<< HEAD
-            FasterExecutionContext<Input, Output, Context> opCtx, 
-            FasterExecutionContext<Input, Output, Context> currentCtx, 
-            PendingContext<Input, Output, Context> pendingContext, 
-=======
-            FasterExecutionContext<Input, Output, Context> opCtx,
-            FasterExecutionContext<Input, Output, Context> currentCtx,
-            PendingContext<Input, Output, Context> pendingContext,
->>>>>>> 61b7ec85
+            FasterExecutionContext<Input, Output, Context> opCtx,
+            FasterExecutionContext<Input, Output, Context> currentCtx,
+            ref PendingContext<Input, Output, Context> pendingContext,
             FasterSession fasterSession)
             where FasterSession : IFasterSession<Key, Value, Input, Output, Context>
         {
