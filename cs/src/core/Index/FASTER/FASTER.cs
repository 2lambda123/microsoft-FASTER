﻿// Copyright (c) Microsoft Corporation. All rights reserved.
// Licensed under the MIT license.

#pragma warning disable 0162

using System;
using System.Collections.Concurrent;
using System.Collections.Generic;
using System.Runtime.CompilerServices;
using System.Threading;
using System.Threading.Tasks;

namespace FASTER.core
{
    public partial class FasterKV<Key, Value, Input, Output, Context, Functions> : FasterBase, IFasterKV<Key, Value, Input, Output, Context, Functions>
        where Key : new()
        where Value : new()
        where Functions : IFunctions<Key, Value, Input, Output, Context>
    {
        private readonly Functions functions;
        private readonly AllocatorBase<Key, Value> hlog;
        private readonly AllocatorBase<Key, Value> readcache;
        private readonly IFasterEqualityComparer<Key> comparer;

        private readonly bool UseReadCache = false;
        private readonly bool CopyReadsToTail = false;
        private readonly bool FoldOverSnapshot = false;
        private readonly int sectorSize;
        private readonly bool WriteDefaultOnDelete = false;
        private bool RelaxedCPR = false;

        /// <summary>
        /// Use relaxed version of CPR, where ops pending I/O
        /// are not part of CPR checkpoint. This mode allows
        /// us to eliminate the WAIT_PENDING phase, and allows
        /// sessions to be suspended. Do not modify during checkpointing.
        /// </summary>
        internal void UseRelaxedCPR() => RelaxedCPR = true;

        /// <summary>
        /// Number of used entries in hash index
        /// </summary>
        public long EntryCount => GetEntryCount();

        /// <summary>
        /// Size of index in #cache lines (64 bytes each)
        /// </summary>
        public long IndexSize => state[resizeInfo.version].size;

        /// <summary>
        /// Comparer used by FASTER
        /// </summary>
        public IFasterEqualityComparer<Key> Comparer => comparer;

        /// <summary>
        /// Hybrid log used by this FASTER instance
        /// </summary>
        public LogAccessor<Key, Value, Input, Output, Context, Functions> Log { get; }

        /// <summary>
        /// Read cache used by this FASTER instance
        /// </summary>
        public LogAccessor<Key, Value, Input, Output, Context, Functions> ReadCache { get; }

        private enum CheckpointType
        {
            INDEX_ONLY,
            HYBRID_LOG_ONLY,
            FULL
        }

        private CheckpointType _checkpointType;
        private Guid _indexCheckpointToken;
        private Guid _hybridLogCheckpointToken;
        private SystemState _systemState;
        private HybridLogCheckpointInfo _hybridLogCheckpoint;
        private ConcurrentDictionary<string, CommitPoint> _recoveredSessions;

        /// <summary>
        /// Create FASTER instance
        /// </summary>
        /// <param name="size">Size of core index (#cache lines)</param>
        /// <param name="comparer">FASTER equality comparer for key</param>
        /// <param name="variableLengthStructSettings"></param>
        /// <param name="functions">Callback functions</param>
        /// <param name="logSettings">Log settings</param>
        /// <param name="checkpointSettings">Checkpoint settings</param>
        /// <param name="serializerSettings">Serializer settings</param>
        public FasterKV(long size, Functions functions, LogSettings logSettings, CheckpointSettings checkpointSettings = null, SerializerSettings<Key, Value> serializerSettings = null, IFasterEqualityComparer<Key> comparer = null, VariableLengthStructSettings<Key, Value> variableLengthStructSettings = null)
        {
            if (comparer != null)
                this.comparer = comparer;
            else
            {
                if (typeof(IFasterEqualityComparer<Key>).IsAssignableFrom(typeof(Key)))
                {
                    this.comparer = new Key() as IFasterEqualityComparer<Key>;
                }
                else
                {
                    Console.WriteLine("***WARNING*** Creating default FASTER key equality comparer based on potentially slow EqualityComparer<Key>.Default. To avoid this, provide a comparer (IFasterEqualityComparer<Key>) as an argument to FASTER's constructor, or make Key implement the interface IFasterEqualityComparer<Key>");
                    this.comparer = FasterEqualityComparer<Key>.Default;
                }
            }

            if (checkpointSettings == null)
                checkpointSettings = new CheckpointSettings();

            if (checkpointSettings.CheckpointDir != null && checkpointSettings.CheckpointManager != null)
                throw new FasterException("Specify either CheckpointManager or CheckpointDir for CheckpointSettings, not both");

            checkpointManager = checkpointSettings.CheckpointManager ?? new LocalCheckpointManager(checkpointSettings.CheckpointDir ?? "");

            FoldOverSnapshot = checkpointSettings.CheckPointType == core.CheckpointType.FoldOver;
            CopyReadsToTail = logSettings.CopyReadsToTail;
            this.functions = functions;

            if (logSettings.ReadCacheSettings != null)
            {
                CopyReadsToTail = false;
                UseReadCache = true;
            }

            if (Utility.IsBlittable<Key>() && Utility.IsBlittable<Value>())
            {
                if (variableLengthStructSettings != null)
                {
                    hlog = new VariableLengthBlittableAllocator<Key, Value>(logSettings, variableLengthStructSettings, this.comparer, null, epoch);
                    Log = new LogAccessor<Key, Value, Input, Output, Context, Functions>(this, hlog);
                    if (UseReadCache)
                    {
                        readcache = new VariableLengthBlittableAllocator<Key, Value>(
                            new LogSettings
                            {
                                PageSizeBits = logSettings.ReadCacheSettings.PageSizeBits,
                                MemorySizeBits = logSettings.ReadCacheSettings.MemorySizeBits,
                                SegmentSizeBits = logSettings.ReadCacheSettings.MemorySizeBits,
                                MutableFraction = 1 - logSettings.ReadCacheSettings.SecondChanceFraction
                            }, variableLengthStructSettings, this.comparer, ReadCacheEvict, epoch);
                        readcache.Initialize();
                        ReadCache = new LogAccessor<Key, Value, Input, Output, Context, Functions>(this, readcache);
                    }
                }
                else
                {
                    hlog = new BlittableAllocator<Key, Value>(logSettings, this.comparer, null, epoch);
                    Log = new LogAccessor<Key, Value, Input, Output, Context, Functions>(this, hlog);
                    if (UseReadCache)
                    {
                        readcache = new BlittableAllocator<Key, Value>(
                            new LogSettings
                            {
                                PageSizeBits = logSettings.ReadCacheSettings.PageSizeBits,
                                MemorySizeBits = logSettings.ReadCacheSettings.MemorySizeBits,
                                SegmentSizeBits = logSettings.ReadCacheSettings.MemorySizeBits,
                                MutableFraction = 1 - logSettings.ReadCacheSettings.SecondChanceFraction
                            }, this.comparer, ReadCacheEvict, epoch);
                        readcache.Initialize();
                        ReadCache = new LogAccessor<Key, Value, Input, Output, Context, Functions>(this, readcache);
                    }
                }
            }
            else
            {
                WriteDefaultOnDelete = true;

                hlog = new GenericAllocator<Key, Value>(logSettings, serializerSettings, this.comparer, null, epoch);
                Log = new LogAccessor<Key, Value, Input, Output, Context, Functions>(this, hlog);
                if (UseReadCache)
                {
                    readcache = new GenericAllocator<Key, Value>(
                        new LogSettings
                        {
                            PageSizeBits = logSettings.ReadCacheSettings.PageSizeBits,
                            MemorySizeBits = logSettings.ReadCacheSettings.MemorySizeBits,
                            SegmentSizeBits = logSettings.ReadCacheSettings.MemorySizeBits,
                            MutableFraction = 1 - logSettings.ReadCacheSettings.SecondChanceFraction
                        }, serializerSettings, this.comparer, ReadCacheEvict, epoch);
                    readcache.Initialize();
                    ReadCache = new LogAccessor<Key, Value, Input, Output, Context, Functions>(this, readcache);
                }
            }

            hlog.Initialize();

            sectorSize = (int)logSettings.LogDevice.SectorSize;
            Initialize(size, sectorSize);

            _systemState = default;
            _systemState.phase = Phase.REST;
            _systemState.version = 1;
            _checkpointType = CheckpointType.HYBRID_LOG_ONLY;
        }

        /// <summary>
        /// Initiate full checkpoint
        /// </summary>
        /// <param name="token">Checkpoint token</param>
        /// <returns>
        /// Whether we successfully initiated the checkpoint (initiation may
        /// fail if we are already taking a checkpoint or performing some other
        /// operation such as growing the index).
        /// </returns>
        public bool TakeFullCheckpoint(out Guid token)
        {
            if (InternalTakeCheckpoint(CheckpointType.FULL))
            {
                token = _indexCheckpointToken;
                return true;
            }
            else
            {
                token = default;
                return false;
            }
        }

        /// <summary>
        /// Initiate index checkpoint
        /// </summary>
        /// <param name="token">Checkpoint token</param>
        /// <returns>Whether we could initiate the checkpoint</returns>
        public bool TakeIndexCheckpoint(out Guid token)
        {
            if (InternalTakeCheckpoint(CheckpointType.INDEX_ONLY))
            {
                token = _indexCheckpointToken;
                return true;
            }
            else
            {
                token = default;
                return false;
            }
        }

        /// <summary>
        /// Take hybrid log checkpoint
        /// </summary>
        /// <param name="token">Checkpoint token</param>
        /// <returns>Whether we could initiate the checkpoint</returns>
        public bool TakeHybridLogCheckpoint(out Guid token)
        {
            if (InternalTakeCheckpoint(CheckpointType.HYBRID_LOG_ONLY))
            {
                token = _hybridLogCheckpointToken;
                return true;
            }
            else
            {
                token = default;
                return false;
            }
        }

        /// <summary>
        /// Recover from the latest checkpoints
        /// </summary>
        public void Recover()
        {
            InternalRecoverFromLatestCheckpoints();
        }

        /// <summary>
        /// Recover
        /// </summary>
        /// <param name="fullCheckpointToken"></param>
        public void Recover(Guid fullCheckpointToken)
        {
            InternalRecover(fullCheckpointToken, fullCheckpointToken);
        }

        /// <summary>
        /// Recover
        /// </summary>
        /// <param name="indexCheckpointToken"></param>
        /// <param name="hybridLogCheckpointToken"></param>
        public void Recover(Guid indexCheckpointToken, Guid hybridLogCheckpointToken)
        {
            InternalRecover(indexCheckpointToken, hybridLogCheckpointToken);
        }

        /// <summary>
        /// Wait for ongoing checkpoint to complete
        /// </summary>
        /// <returns></returns>
        public async ValueTask CompleteCheckpointAsync(CancellationToken token = default)
        {
            if (LightEpoch.AnyInstanceProtected())
                throw new FasterException("Cannot use CompleteCheckpointAsync when using legacy or non-async sessions");

            token.ThrowIfCancellationRequested();

            while (true)
            {
                var systemState = _systemState;
                if (systemState.phase == Phase.REST || systemState.phase == Phase.PREPARE_GROW || systemState.phase == Phase.IN_PROGRESS_GROW)
                    return;

                await HandleCheckpointingPhasesAsync(null, null);
            }
        }

        [MethodImpl(MethodImplOptions.AggressiveInlining)]
        internal Status ContextRead(ref Key key, ref Input input, ref Output output, Context context, long serialNo, FasterExecutionContext sessionCtx)
        {
            var pcontext = default(PendingContext);
            var internalStatus = InternalRead(ref key, ref input, ref output, ref context, ref pcontext, sessionCtx, serialNo);
            Status status;
            if (internalStatus == OperationStatus.SUCCESS || internalStatus == OperationStatus.NOTFOUND)
            {
                status = (Status)internalStatus;
            }
            else
            {
                status = HandleOperationStatus(sessionCtx, sessionCtx, pcontext, internalStatus);
            }
            sessionCtx.serialNum = serialNo;
            return status;
        }

        [MethodImpl(MethodImplOptions.AggressiveInlining)]
        internal Status ContextUpsert(ref Key key, ref Value value, Context context, long serialNo, FasterExecutionContext sessionCtx)
        {
            var pcontext = default(PendingContext);
            var internalStatus = InternalUpsert(ref key, ref value, ref context, ref pcontext, sessionCtx, serialNo);
            Status status;

            if (internalStatus == OperationStatus.SUCCESS || internalStatus == OperationStatus.NOTFOUND)
            {
                status = (Status)internalStatus;
            }
            else
            {
                status = HandleOperationStatus(sessionCtx, sessionCtx, pcontext, internalStatus);
            }
            sessionCtx.serialNum = serialNo;
            return status;
        }

        [MethodImpl(MethodImplOptions.AggressiveInlining)]
        internal Status ContextRMW(ref Key key, ref Input input, Context context, long serialNo, FasterExecutionContext sessionCtx)
        {
            var pcontext = default(PendingContext);
            var internalStatus = InternalRMW(ref key, ref input, ref context, ref pcontext, sessionCtx, serialNo);
            Status status;
            if (internalStatus == OperationStatus.SUCCESS || internalStatus == OperationStatus.NOTFOUND)
            {
                status = (Status)internalStatus;
            }
            else
            {
                status = HandleOperationStatus(sessionCtx, sessionCtx, pcontext, internalStatus);
            }
            sessionCtx.serialNum = serialNo;
            return status;
        }

        [MethodImpl(MethodImplOptions.AggressiveInlining)]
        internal Status ContextDelete(ref Key key, Context context, long serialNo, FasterExecutionContext sessionCtx)
        {
            var pcontext = default(PendingContext);
            var internalStatus = InternalDelete(ref key, ref context, ref pcontext, sessionCtx, serialNo);
            var status = default(Status);
            if (internalStatus == OperationStatus.SUCCESS || internalStatus == OperationStatus.NOTFOUND)
            {
                status = (Status)internalStatus;
            }
<<<<<<< HEAD
            else
            {
                status = HandleOperationStatus(threadCtx.Value, context, internalStatus);
            }
            threadCtx.Value.serialNum = monotonicSerialNum;
=======
            sessionCtx.serialNum = serialNo;
>>>>>>> 75160968
            return status;
        }


        /// <summary>
        /// Grow the hash index
        /// </summary>
        /// <returns>Whether the request succeeded</returns>
        public bool GrowIndex()
        {
            return InternalGrowIndex();
        }

        /// <summary>
        /// Dispose FASTER instance
        /// </summary>
        public void Dispose()
        {
            base.Free();
            LegacyDispose();
            hlog.Dispose();
            readcache?.Dispose();
        }
    }
}<|MERGE_RESOLUTION|>--- conflicted
+++ resolved
@@ -1,4 +1,4 @@
-﻿// Copyright (c) Microsoft Corporation. All rights reserved.
+// Copyright (c) Microsoft Corporation. All rights reserved.
 // Licensed under the MIT license.
 
 #pragma warning disable 0162
@@ -366,15 +366,11 @@
             {
                 status = (Status)internalStatus;
             }
-<<<<<<< HEAD
-            else
-            {
-                status = HandleOperationStatus(threadCtx.Value, context, internalStatus);
-            }
-            threadCtx.Value.serialNum = monotonicSerialNum;
-=======
+            else
+            {
+                status = HandleOperationStatus(sessionCtx, sessionCtx, pcontext, internalStatus);
+            }
             sessionCtx.serialNum = serialNo;
->>>>>>> 75160968
             return status;
         }
 
