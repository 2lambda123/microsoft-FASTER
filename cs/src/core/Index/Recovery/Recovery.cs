--- conflicted
+++ resolved
@@ -79,11 +79,9 @@
         {
             while (this.readStatus[pageIndex] == ReadStatus.Pending)
                 await this.readSemaphore.WaitAsync(cancellationToken).ConfigureAwait(false);
-<<<<<<< HEAD
-=======
+
             if (this.readStatus[pageIndex] == ReadStatus.Error)
                 throw new FasterException($"Error reading page {pageIndex} from device");
->>>>>>> aa440882
         }
 
         [MethodImpl(MethodImplOptions.AggressiveInlining)]
@@ -113,11 +111,8 @@
         {
             while (this.flushStatus[pageIndex] == FlushStatus.Pending)
                 await this.flushSemaphore.WaitAsync(cancellationToken).ConfigureAwait(false);
-<<<<<<< HEAD
-=======
             if (this.flushStatus[pageIndex] == FlushStatus.Error)
                 throw new FasterException($"Error flushing page {pageIndex} to device");
->>>>>>> aa440882
         }
 
         internal void Dispose()
