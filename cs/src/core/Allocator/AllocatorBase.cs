--- conflicted
+++ resolved
@@ -730,11 +730,8 @@
         /// <param name="logger"></param>
         public AllocatorBase(LogSettings settings, IFasterEqualityComparer<Key> comparer, Action<long, long> evictCallback, LightEpoch epoch, Action<CommitInfo> flushCallback, ILogger logger = null)
         {
-<<<<<<< HEAD
+            this.logger = logger;
             AggressiveShiftReadOnly = settings.AggressiveShiftReadOnlyAddress;
-=======
-            this.logger = logger;
->>>>>>> 65e379f3
             if (settings.LogDevice == null)
             {
                 throw new FasterException("LogSettings.LogDevice needs to be specified (e.g., use Devices.CreateLogDevice, AzureStorageDevice, or NullDevice)");
