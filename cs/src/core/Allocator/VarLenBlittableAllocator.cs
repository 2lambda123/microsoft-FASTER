﻿// Copyright (c) Microsoft Corporation. All rights reserved.
// Licensed under the MIT license.

using System;
using System.Runtime.CompilerServices;
using System.Threading;
using System.Runtime.InteropServices;
using System.Collections.Concurrent;
using System.Collections.Generic;
using System.Linq.Expressions;
using System.IO;
using System.Diagnostics;

#pragma warning disable CS1591 // Missing XML comment for publicly visible type or member

namespace FASTER.core
{
    public unsafe sealed class VariableLengthBlittableAllocator<Key, Value, Input> : AllocatorBase<Key, Value>
        where Key : new()
        where Value : new()
    {
        public const int kRecordAlignment = 8; // RecordInfo has a long field, so it should be aligned to 8-bytes
<<<<<<< HEAD
        public const int kCapacityLength = sizeof(int);
=======
>>>>>>> 54908423

        // Circular buffer definition
        private byte[][] values;
        private GCHandle[] handles;
        private long[] pointers;
        private readonly GCHandle ptrHandle;
        private readonly long* nativePointers;
        private readonly bool fixedSizeKey;
        private readonly bool fixedSizeValue;

        internal readonly IVariableLengthStruct<Key> KeyLength;
        internal readonly IVariableLengthStruct<Value> ValueLength;

        public VariableLengthBlittableAllocator(LogSettings settings, VariableLengthStructSettings<Key, Value, Input> vlSettings, IFasterEqualityComparer<Key> comparer, Action<long, long> evictCallback = null, LightEpoch epoch = null)
            : base(settings, comparer, evictCallback, epoch)
        {
            values = new byte[BufferSize][];
            handles = new GCHandle[BufferSize];
            pointers = new long[BufferSize];

            ptrHandle = GCHandle.Alloc(pointers, GCHandleType.Pinned);
            nativePointers = (long*)ptrHandle.AddrOfPinnedObject();

            KeyLength = vlSettings.keyLength;
            ValueLength = vlSettings.valueLength;

            if (KeyLength == null)
            {
                fixedSizeKey = true;
                KeyLength = new FixedLengthStruct<Key>();
            }

            if (ValueLength == null)
            {
                fixedSizeValue = true;
                ValueLength = new FixedLengthStruct<Value>();
            }
        }

        public override void Initialize()
        {
            Initialize(Constants.kFirstValidAddress);
        }

        public override ref RecordInfo GetInfo(long physicalAddress)
        {
            return ref Unsafe.AsRef<RecordInfo>((void*)physicalAddress);
        }

        public override ref RecordInfo GetInfoFromBytePointer(byte* ptr)
        {
            return ref Unsafe.AsRef<RecordInfo>(ptr);
        }

        private ref int GetCapacity(long physicalAddress)
        {
            return ref Unsafe.AsRef<int>((byte*)physicalAddress + RecordInfo.GetLength());
        }

        public override void WriteInfo(long physicalAddress, int checkpointVersion, bool final, bool tombstone, bool invalidBit, long previousAddress, int recordSize)
        {
            ref var recordInfo = ref GetInfo(physicalAddress);
            RecordInfo.WriteInfo(ref recordInfo, checkpointVersion, final, tombstone, invalidBit, previousAddress);

            ref var capacity = ref GetCapacity(physicalAddress);
            capacity = recordSize;
        }

        public override ref Key GetKey(long physicalAddress)
        {
            return ref Unsafe.AsRef<Key>((byte*)physicalAddress + RecordInfo.GetLength() + kCapacityLength);
        }

        public override ref Value GetValue(long physicalAddress)
        {
            return ref Unsafe.AsRef<Value>((byte*)physicalAddress + RecordInfo.GetLength() + kCapacityLength + KeySize(physicalAddress));
        }

        private int KeySize(long physicalAddress)
        {
            return KeyLength.GetLength(ref GetKey(physicalAddress));
        }

        private int ValueSize(long physicalAddress)
        {
            return ValueLength.GetLength(ref GetValue(physicalAddress));
        }

        public override int GetRecordSize(long physicalAddress)
        {
<<<<<<< HEAD
            ref var capacity = ref GetCapacity(physicalAddress);
            if (capacity == 0)
            {
                var size = RecordInfo.GetLength() + kCapacityLength + KeySize(physicalAddress) + ValueSize(physicalAddress);
                size = (size + kRecordAlignment - 1) & (~(kRecordAlignment - 1));
                return size;
            }
            return capacity;
=======
            ref var recordInfo = ref GetInfo(physicalAddress);
            if (recordInfo.IsNull())
                return RecordInfo.GetLength();

            var size = RecordInfo.GetLength() + KeySize(physicalAddress) + ValueSize(physicalAddress);
            size = (size + kRecordAlignment - 1) & (~(kRecordAlignment - 1));
            return size;
>>>>>>> 54908423
        }

        public override int GetRequiredRecordSize(long physicalAddress, int availableBytes)
        {
            // We need at least [record size] + [capacity] + [average key size] + [average value size]
            var reqBytes = GetAverageRecordSize();
            if (availableBytes < reqBytes)
            {
                return reqBytes;
            }

            // We need at least [record size] + [capacity] + [actual key size] + [average value size]
            reqBytes = RecordInfo.GetLength() + kCapacityLength + KeySize(physicalAddress) + ValueLength.GetAverageLength();
            if (availableBytes < reqBytes)
            {
                return reqBytes;
            }

<<<<<<< HEAD
            // We need at least [record size] + [capacity] + [actual key size] + [actual value size]
            reqBytes = RecordInfo.GetLength() + kCapacityLength + KeySize(physicalAddress) + ValueSize(physicalAddress);
=======
            // We need at least [record size] + [actual key size] + [actual value size]
            reqBytes = RecordInfo.GetLength() + KeySize(physicalAddress) + ValueSize(physicalAddress);
            reqBytes = (reqBytes + kRecordAlignment - 1) & (~(kRecordAlignment - 1));
>>>>>>> 54908423
            return reqBytes;
        }

        public override int GetAverageRecordSize()
        {
            return RecordInfo.GetLength() +
<<<<<<< HEAD
                kCapacityLength +
=======
>>>>>>> 54908423
                kRecordAlignment +
                KeyLength.GetAverageLength() +
                ValueLength.GetAverageLength();
        }

        public override int GetInitialRecordSize<TInput>(ref Key key, ref TInput input)
        {
            var actualSize = RecordInfo.GetLength() +
<<<<<<< HEAD
                kCapacityLength +
=======
>>>>>>> 54908423
                KeyLength.GetLength(ref key) +
                ValueLength.GetInitialLength(ref input);

            return (actualSize + kRecordAlignment - 1) & (~(kRecordAlignment - 1));
        }

        public override int GetRecordSize(ref Key key, ref Value value)
        {
            var actualSize = RecordInfo.GetLength() +
<<<<<<< HEAD
                kCapacityLength +
=======
>>>>>>> 54908423
                KeyLength.GetLength(ref key) +
                ValueLength.GetLength(ref value);

            return (actualSize + kRecordAlignment - 1) & (~(kRecordAlignment - 1));
<<<<<<< HEAD
        }

        public override bool CanWriteInPlace(ref Key key, ref Value value, long physicalAddress)
        {
            var exitingSize = GetRecordSize(physicalAddress);
            var neededSize = GetRecordSize(ref key, ref value);
            return exitingSize >= neededSize;
=======
>>>>>>> 54908423
        }

        public override void ShallowCopy(ref Key src, ref Key dst)
        {
            Buffer.MemoryCopy(
                Unsafe.AsPointer(ref src),
                Unsafe.AsPointer(ref dst),
                KeyLength.GetLength(ref src),
                KeyLength.GetLength(ref src));
        }

        public override void ShallowCopy(ref Value src, ref Value dst)
        {
            Buffer.MemoryCopy(
                Unsafe.AsPointer(ref src),
                Unsafe.AsPointer(ref dst),
                ValueLength.GetLength(ref src),
                ValueLength.GetLength(ref src));
        }

        /// <summary>
        /// Dispose memory allocator
        /// </summary>
        public override void Dispose()
        {
            if (values != null)
            {
                for (int i = 0; i < values.Length; i++)
                {
                    if (handles[i].IsAllocated)
                        handles[i].Free();
                    values[i] = null;
                }
            }
            handles = null;
            pointers = null;
            values = null;
            base.Dispose();
        }

        public override AddressInfo* GetKeyAddressInfo(long physicalAddress)
        {
            throw new NotSupportedException();
        }

        public override AddressInfo* GetValueAddressInfo(long physicalAddress)
        {
            throw new NotSupportedException();
        }

        /// <summary>
        /// Allocate memory page, pinned in memory, and in sector aligned form, if possible
        /// </summary>
        /// <param name="index"></param>
        internal override void AllocatePage(int index)
        {
            var adjustedSize = PageSize + 2 * sectorSize;
            byte[] tmp = new byte[adjustedSize];
            Array.Clear(tmp, 0, adjustedSize);

            handles[index] = GCHandle.Alloc(tmp, GCHandleType.Pinned);
            long p = (long)handles[index].AddrOfPinnedObject();
            pointers[index] = (p + (sectorSize - 1)) & ~(sectorSize - 1);
            values[index] = tmp;

            PageStatusIndicator[index].PageFlushCloseStatus.PageFlushStatus = PMMFlushStatus.Flushed;
            PageStatusIndicator[index].PageFlushCloseStatus.PageCloseStatus = PMMCloseStatus.Closed;
            Interlocked.MemoryBarrier();
        }

        [MethodImpl(MethodImplOptions.AggressiveInlining)]
        public override long GetPhysicalAddress(long logicalAddress)
        {
            // Offset within page
            int offset = (int)(logicalAddress & ((1L << LogPageSizeBits) - 1));

            // Index of page within the circular buffer
            int pageIndex = (int)((logicalAddress >> LogPageSizeBits) & (BufferSize - 1));
            return *(nativePointers + pageIndex) + offset;
        }

        protected override bool IsAllocated(int pageIndex)
        {
            return values[pageIndex] != null;
        }

        protected override void DeleteAddressRange(long fromAddress, long toAddress)
        {
            base.DeleteAddressRange(fromAddress, toAddress);
        }

        protected override void WriteAsync<TContext>(long flushPage, IOCompletionCallback callback, PageAsyncFlushResult<TContext> asyncResult)
        {
            WriteAsync((IntPtr)pointers[flushPage % BufferSize],
                    (ulong)(AlignedPageSizeBytes * flushPage),
                    (uint)AlignedPageSizeBytes,
                    callback,
                    asyncResult, device);
        }

        protected override void WriteAsyncToDevice<TContext>
            (long startPage, long flushPage, int pageSize, IOCompletionCallback callback,
            PageAsyncFlushResult<TContext> asyncResult, IDevice device, IDevice objectLogDevice)
        {
            var alignedPageSize = (pageSize + (sectorSize - 1)) & ~(sectorSize - 1);

            WriteAsync((IntPtr)pointers[flushPage % BufferSize],
                        (ulong)(AlignedPageSizeBytes * (flushPage - startPage)),
                        (uint)alignedPageSize, callback, asyncResult,
                        device);
        }

        /// <summary>
        /// Get start logical address
        /// </summary>
        /// <param name="page"></param>
        /// <returns></returns>
        public override long GetStartLogicalAddress(long page)
        {
            return page << LogPageSizeBits;
        }


        /// <summary>
        /// Get first valid logical address
        /// </summary>
        /// <param name="page"></param>
        /// <returns></returns>
        public override long GetFirstValidLogicalAddress(long page)
        {
            if (page == 0)
                return (page << LogPageSizeBits) + Constants.kFirstValidAddress;

            return page << LogPageSizeBits;
        }

        protected override void ClearPage(long page)
        {
            Array.Clear(values[page % BufferSize], 0, values[page % BufferSize].Length);
        }

        /// <summary>
        /// Delete in-memory portion of the log
        /// </summary>
        internal override void DeleteFromMemory()
        {
            for (int i = 0; i < values.Length; i++)
            {
                if (handles[i].IsAllocated)
                    handles[i].Free();
                values[i] = null;
            }
            handles = null;
            pointers = null;
            values = null;
        }


        private void WriteAsync<TContext>(IntPtr alignedSourceAddress, ulong alignedDestinationAddress, uint numBytesToWrite,
                        IOCompletionCallback callback, PageAsyncFlushResult<TContext> asyncResult,
                        IDevice device)
        {
            if (asyncResult.partial)
            {
                // Write only required bytes within the page
                int aligned_start = (int)((asyncResult.fromAddress - (asyncResult.page << LogPageSizeBits)));
                aligned_start = (aligned_start / sectorSize) * sectorSize;

                int aligned_end = (int)((asyncResult.untilAddress - (asyncResult.page << LogPageSizeBits)));
                aligned_end = ((aligned_end + (sectorSize - 1)) & ~(sectorSize - 1));

                numBytesToWrite = (uint)(aligned_end - aligned_start);
                device.WriteAsync(alignedSourceAddress + aligned_start, alignedDestinationAddress + (ulong)aligned_start, numBytesToWrite, callback, asyncResult);
            }
            else
            {
                device.WriteAsync(alignedSourceAddress, alignedDestinationAddress,
                    numBytesToWrite, callback, asyncResult);
            }
        }

        protected override void ReadAsync<TContext>(
            ulong alignedSourceAddress, int destinationPageIndex, uint aligned_read_length,
            IOCompletionCallback callback, PageAsyncReadResult<TContext> asyncResult, IDevice device, IDevice objlogDevice)
        {
            device.ReadAsync(alignedSourceAddress, (IntPtr)pointers[destinationPageIndex],
                aligned_read_length, callback, asyncResult);
        }

        /// <summary>
        /// Invoked by users to obtain a record from disk. It uses sector aligned memory to read 
        /// the record efficiently into memory.
        /// </summary>
        /// <param name="fromLogical"></param>
        /// <param name="numBytes"></param>
        /// <param name="callback"></param>
        /// <param name="context"></param>
        /// <param name="result"></param>
        protected override void AsyncReadRecordObjectsToMemory(long fromLogical, int numBytes, IOCompletionCallback callback, AsyncIOContext<Key, Value> context, SectorAlignedMemory result = default(SectorAlignedMemory))
        {
            throw new InvalidOperationException("AsyncReadRecordObjectsToMemory invalid for BlittableAllocator");
        }

        /// <summary>
        /// Retrieve objects from object log
        /// </summary>
        /// <param name="record"></param>
        /// <param name="ctx"></param>
        /// <returns></returns>
        protected override bool RetrievedFullRecord(byte* record, ref AsyncIOContext<Key, Value> ctx)
        {
            return true;
        }


        public override ref Key GetContextRecordKey(ref AsyncIOContext<Key, Value> ctx)
        {
            return ref GetKey((long)ctx.record.GetValidPointer());
        }

        public override ref Value GetContextRecordValue(ref AsyncIOContext<Key, Value> ctx)
        {
            return ref GetValue((long)ctx.record.GetValidPointer());
        }

        public override IHeapContainer<Key> GetKeyContainer(ref Key key)
        {
            if (fixedSizeKey) return new StandardHeapContainer<Key>(ref key);
            else return new VarLenHeapContainer<Key>(ref key, KeyLength, bufferPool);
        }

        public override IHeapContainer<Value> GetValueContainer(ref Value value)
        {
            if (fixedSizeValue) return new StandardHeapContainer<Value>(ref value);
            else return new VarLenHeapContainer<Value>(ref value, ValueLength, bufferPool);
        }

        /// <summary>
        /// Whether KVS has keys to serialize/deserialize
        /// </summary>
        /// <returns></returns>
        public override bool KeyHasObjects()
        {
            return false;
        }

        /// <summary>
        /// Whether KVS has values to serialize/deserialize
        /// </summary>
        /// <returns></returns>
        public override bool ValueHasObjects()
        {
            return false;
        }

        public override long[] GetSegmentOffsets()
        {
            return null;
        }

        internal override void PopulatePage(byte* src, int required_bytes, long destinationPage)
        {
            throw new Exception("BlittableAllocator memory pages are sector aligned - use direct copy");
            // Buffer.MemoryCopy(src, (void*)pointers[destinationPage % BufferSize], required_bytes, required_bytes);
        }

        /// <summary>
        /// Iterator interface for scanning FASTER log
        /// </summary>
        /// <param name="beginAddress"></param>
        /// <param name="endAddress"></param>
        /// <param name="scanBufferingMode"></param>
        /// <returns></returns>
        public override IFasterScanIterator<Key, Value> Scan(long beginAddress, long endAddress, ScanBufferingMode scanBufferingMode)
        {
<<<<<<< HEAD
            return new VariableLengthBlittableScanIterator<Key, Value>(this, beginAddress, endAddress, scanBufferingMode);
=======
            return new VariableLengthBlittableScanIterator<Key, Value, Input>(this, beginAddress, endAddress, scanBufferingMode);
>>>>>>> 54908423
        }


        /// <summary>
        /// Read pages from specified device
        /// </summary>
        /// <typeparam name="TContext"></typeparam>
        /// <param name="readPageStart"></param>
        /// <param name="numPages"></param>
        /// <param name="untilAddress"></param>
        /// <param name="callback"></param>
        /// <param name="context"></param>
        /// <param name="frame"></param>
        /// <param name="completed"></param>
        /// <param name="devicePageOffset"></param>
        /// <param name="device"></param>
        /// <param name="objectLogDevice"></param>
        internal void AsyncReadPagesFromDeviceToFrame<TContext>(
                                        long readPageStart,
                                        int numPages,
                                        long untilAddress,
                                        IOCompletionCallback callback,
                                        TContext context,
                                        BlittableFrame frame,
                                        out CountdownEvent completed,
                                        long devicePageOffset = 0,
                                        IDevice device = null, IDevice objectLogDevice = null)
        {
            var usedDevice = device;
            IDevice usedObjlogDevice = objectLogDevice;

            if (device == null)
            {
                usedDevice = this.device;
            }

            completed = new CountdownEvent(numPages);
            for (long readPage = readPageStart; readPage < (readPageStart + numPages); readPage++)
            {
                int pageIndex = (int)(readPage % frame.frameSize);
                if (frame.frame[pageIndex] == null)
                {
                    frame.Allocate(pageIndex);
                }
                else
                {
                    frame.Clear(pageIndex);
                }
                var asyncResult = new PageAsyncReadResult<TContext>()
                {
                    page = readPage,
                    context = context,
                    handle = completed,
                    frame = frame
                };

                ulong offsetInFile = (ulong)(AlignedPageSizeBytes * readPage);

                uint readLength = (uint)AlignedPageSizeBytes;
                long adjustedUntilAddress = (AlignedPageSizeBytes * (untilAddress >> LogPageSizeBits) + (untilAddress & PageSizeMask));

                if (adjustedUntilAddress > 0 && ((adjustedUntilAddress - (long)offsetInFile) < PageSize))
                {
                    readLength = (uint)(adjustedUntilAddress - (long)offsetInFile);
                    readLength = (uint)((readLength + (sectorSize - 1)) & ~(sectorSize - 1));
                }

                if (device != null)
                    offsetInFile = (ulong)(AlignedPageSizeBytes * (readPage - devicePageOffset));

                usedDevice.ReadAsync(offsetInFile, (IntPtr)frame.pointers[pageIndex], readLength, callback, asyncResult);
            }
        }
    }
}

<|MERGE_RESOLUTION|>--- conflicted
+++ resolved
@@ -20,10 +20,6 @@
         where Value : new()
     {
         public const int kRecordAlignment = 8; // RecordInfo has a long field, so it should be aligned to 8-bytes
-<<<<<<< HEAD
-        public const int kCapacityLength = sizeof(int);
-=======
->>>>>>> 54908423
 
         // Circular buffer definition
         private byte[][] values;
@@ -78,28 +74,14 @@
             return ref Unsafe.AsRef<RecordInfo>(ptr);
         }
 
-        private ref int GetCapacity(long physicalAddress)
-        {
-            return ref Unsafe.AsRef<int>((byte*)physicalAddress + RecordInfo.GetLength());
-        }
-
-        public override void WriteInfo(long physicalAddress, int checkpointVersion, bool final, bool tombstone, bool invalidBit, long previousAddress, int recordSize)
-        {
-            ref var recordInfo = ref GetInfo(physicalAddress);
-            RecordInfo.WriteInfo(ref recordInfo, checkpointVersion, final, tombstone, invalidBit, previousAddress);
-
-            ref var capacity = ref GetCapacity(physicalAddress);
-            capacity = recordSize;
-        }
-
         public override ref Key GetKey(long physicalAddress)
         {
-            return ref Unsafe.AsRef<Key>((byte*)physicalAddress + RecordInfo.GetLength() + kCapacityLength);
+            return ref Unsafe.AsRef<Key>((byte*)physicalAddress + RecordInfo.GetLength());
         }
 
         public override ref Value GetValue(long physicalAddress)
         {
-            return ref Unsafe.AsRef<Value>((byte*)physicalAddress + RecordInfo.GetLength() + kCapacityLength + KeySize(physicalAddress));
+            return ref Unsafe.AsRef<Value>((byte*)physicalAddress + RecordInfo.GetLength() + KeySize(physicalAddress));
         }
 
         private int KeySize(long physicalAddress)
@@ -114,16 +96,6 @@
 
         public override int GetRecordSize(long physicalAddress)
         {
-<<<<<<< HEAD
-            ref var capacity = ref GetCapacity(physicalAddress);
-            if (capacity == 0)
-            {
-                var size = RecordInfo.GetLength() + kCapacityLength + KeySize(physicalAddress) + ValueSize(physicalAddress);
-                size = (size + kRecordAlignment - 1) & (~(kRecordAlignment - 1));
-                return size;
-            }
-            return capacity;
-=======
             ref var recordInfo = ref GetInfo(physicalAddress);
             if (recordInfo.IsNull())
                 return RecordInfo.GetLength();
@@ -131,43 +103,33 @@
             var size = RecordInfo.GetLength() + KeySize(physicalAddress) + ValueSize(physicalAddress);
             size = (size + kRecordAlignment - 1) & (~(kRecordAlignment - 1));
             return size;
->>>>>>> 54908423
         }
 
         public override int GetRequiredRecordSize(long physicalAddress, int availableBytes)
         {
-            // We need at least [record size] + [capacity] + [average key size] + [average value size]
+            // We need at least [record size] + [average key size] + [average value size]
             var reqBytes = GetAverageRecordSize();
             if (availableBytes < reqBytes)
             {
                 return reqBytes;
             }
 
-            // We need at least [record size] + [capacity] + [actual key size] + [average value size]
-            reqBytes = RecordInfo.GetLength() + kCapacityLength + KeySize(physicalAddress) + ValueLength.GetAverageLength();
+            // We need at least [record size] + [actual key size] + [average value size]
+            reqBytes = RecordInfo.GetLength() + KeySize(physicalAddress) + ValueLength.GetAverageLength();
             if (availableBytes < reqBytes)
             {
                 return reqBytes;
             }
 
-<<<<<<< HEAD
-            // We need at least [record size] + [capacity] + [actual key size] + [actual value size]
-            reqBytes = RecordInfo.GetLength() + kCapacityLength + KeySize(physicalAddress) + ValueSize(physicalAddress);
-=======
             // We need at least [record size] + [actual key size] + [actual value size]
             reqBytes = RecordInfo.GetLength() + KeySize(physicalAddress) + ValueSize(physicalAddress);
             reqBytes = (reqBytes + kRecordAlignment - 1) & (~(kRecordAlignment - 1));
->>>>>>> 54908423
             return reqBytes;
         }
 
         public override int GetAverageRecordSize()
         {
             return RecordInfo.GetLength() +
-<<<<<<< HEAD
-                kCapacityLength +
-=======
->>>>>>> 54908423
                 kRecordAlignment +
                 KeyLength.GetAverageLength() +
                 ValueLength.GetAverageLength();
@@ -176,10 +138,6 @@
         public override int GetInitialRecordSize<TInput>(ref Key key, ref TInput input)
         {
             var actualSize = RecordInfo.GetLength() +
-<<<<<<< HEAD
-                kCapacityLength +
-=======
->>>>>>> 54908423
                 KeyLength.GetLength(ref key) +
                 ValueLength.GetInitialLength(ref input);
 
@@ -189,24 +147,10 @@
         public override int GetRecordSize(ref Key key, ref Value value)
         {
             var actualSize = RecordInfo.GetLength() +
-<<<<<<< HEAD
-                kCapacityLength +
-=======
->>>>>>> 54908423
                 KeyLength.GetLength(ref key) +
                 ValueLength.GetLength(ref value);
 
             return (actualSize + kRecordAlignment - 1) & (~(kRecordAlignment - 1));
-<<<<<<< HEAD
-        }
-
-        public override bool CanWriteInPlace(ref Key key, ref Value value, long physicalAddress)
-        {
-            var exitingSize = GetRecordSize(physicalAddress);
-            var neededSize = GetRecordSize(ref key, ref value);
-            return exitingSize >= neededSize;
-=======
->>>>>>> 54908423
         }
 
         public override void ShallowCopy(ref Key src, ref Key dst)
@@ -482,11 +426,7 @@
         /// <returns></returns>
         public override IFasterScanIterator<Key, Value> Scan(long beginAddress, long endAddress, ScanBufferingMode scanBufferingMode)
         {
-<<<<<<< HEAD
-            return new VariableLengthBlittableScanIterator<Key, Value>(this, beginAddress, endAddress, scanBufferingMode);
-=======
             return new VariableLengthBlittableScanIterator<Key, Value, Input>(this, beginAddress, endAddress, scanBufferingMode);
->>>>>>> 54908423
         }
 
 
