--- conflicted
+++ resolved
@@ -10,11 +10,7 @@
       url: "/docs/quick-start-guide/"
 excerpt: >
   A fast concurrent persistent key-value store and log, in C# and C++.<br />
-<<<<<<< HEAD
-  <small><a href="https://github.com/microsoft/FASTER/releases/tag/v1.9.5">Latest release v1.9.5</a></small>
-=======
   <small><a href="https://github.com/microsoft/FASTER/releases/tag/v1.9.6">Latest release v1.9.6</a></small>
->>>>>>> 8d422de7
 features:
   - image_path: /assets/images/faster-feature-1.png
     alt: "feature1"
