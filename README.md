--- conflicted
+++ resolved
@@ -1,48 +1,42 @@
-# Introduction
-
-Managing large application state easily and with high performance is one of the hardest problems
-in the cloud today. 
-
-We present FASTER, a new concurrent key-value store designed for point lookups 
-and heavy updates. FASTER supports data larger than memory, by leveraging fast external storage. 
-
-What differentiates FASTER are its cache-optimized index that achieves very high performance — up
-to 160 million operations per second when data fits in memory; its unique “hybrid record log” design
-that combines a traditional persistent log with in-place updates, to shape the memory working set 
-<<<<<<< HEAD
-and retain performance; and its architecture as an component that can be embedded in cloud apps. 
-
-FASTER achieves higher throughput than current systems, by more than two orders of magnitude, and scales better 
-than current pure in-memory data structures, for in-memory working sets. 
-
-FASTER also offers a new consistent
-=======
-and retain performance; and its architecture as a component that can be embedded in cloud apps. FASTER
-achieves higher throughput than current systems, by more than two orders of magnitude, and scales better 
-than current pure in-memory data structures, for in-memory working sets. FASTER also offers a new consistent
->>>>>>> 7bca70f6
-recovery scheme that achieves better performance at the expense of slightly higher commit latency.
-
-# Getting Started
-
-Go to [our website](http://aka.ms/FASTER) for more details and papers.
-
-# Build and Test
-
-For C#, see [here](https://github.com/Microsoft/FASTER/tree/master/cs).
-
-For C++, see [here](https://github.com/Microsoft/FASTER/tree/master/cc).
-
-# Contributing
-
-This project welcomes contributions and suggestions.  Most contributions require you to agree to a
-Contributor License Agreement (CLA) declaring that you have the right to, and actually do, grant us
-the rights to use your contribution. For details, visit https://cla.microsoft.com.
-
-When you submit a pull request, a CLA-bot will automatically determine whether you need to provide
-a CLA and decorate the PR appropriately (e.g., label, comment). Simply follow the instructions
-provided by the bot. You will only need to do this once across all repos using our CLA.
-
-This project has adopted the [Microsoft Open Source Code of Conduct](https://opensource.microsoft.com/codeofconduct/).
-For more information see the [Code of Conduct FAQ](https://opensource.microsoft.com/codeofconduct/faq/) or
-contact [opencode@microsoft.com](mailto:opencode@microsoft.com) with any additional questions or comments.
+# Introduction
+
+Managing large application state easily and with high performance is one of the hardest problems
+in the cloud today. 
+
+We present FASTER, a new concurrent key-value store designed for point lookups 
+and heavy updates. FASTER supports data larger than memory, by leveraging fast external storage. 
+
+What differentiates FASTER are its cache-optimized index that achieves very high performance — up
+to 160 million operations per second when data fits in memory; its unique “hybrid record log” design
+that combines a traditional persistent log with in-place updates, to shape the memory working set 
+and retain performance; and its architecture as a component that can be embedded in cloud apps. 
+
+FASTER achieves higher throughput than current systems, by more than two orders of magnitude, and scales better 
+than current pure in-memory data structures, for in-memory working sets. 
+
+FASTER also offers a new consistent recovery scheme that achieves better performance at the expense of
+slightly higher commit latency.
+
+# Getting Started
+
+Go to [our website](http://aka.ms/FASTER) for more details and papers.
+
+# Build and Test
+
+For C#, see [here](https://github.com/Microsoft/FASTER/tree/master/cs).
+
+For C++, see [here](https://github.com/Microsoft/FASTER/tree/master/cc).
+
+# Contributing
+
+This project welcomes contributions and suggestions.  Most contributions require you to agree to a
+Contributor License Agreement (CLA) declaring that you have the right to, and actually do, grant us
+the rights to use your contribution. For details, visit https://cla.microsoft.com.
+
+When you submit a pull request, a CLA-bot will automatically determine whether you need to provide
+a CLA and decorate the PR appropriately (e.g., label, comment). Simply follow the instructions
+provided by the bot. You will only need to do this once across all repos using our CLA.
+
+This project has adopted the [Microsoft Open Source Code of Conduct](https://opensource.microsoft.com/codeofconduct/).
+For more information see the [Code of Conduct FAQ](https://opensource.microsoft.com/codeofconduct/faq/) or
+contact [opencode@microsoft.com](mailto:opencode@microsoft.com) with any additional questions or comments.